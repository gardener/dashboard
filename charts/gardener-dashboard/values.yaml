--- conflicted
+++ resolved
@@ -153,13 +153,27 @@
       #   # - `${projectName}`: name of the project
       #   # - `${utcDateTimeNow}`: current date-time in utc format
       #   # - `${seedName}`: shoot's seed name
+      #   # - `${accessRestrictions}`: list with shoot's selected access restrictions
+      #   #     accessRestrictions[].title: access restriction title
+      #   #     accessRestrictions[].description: access restriction description
+      #   #     accessRestrictions[].key: unique identifier
+      #   #     accessRestrictions[].options: list with selected options for the access restriction
+      #   #       accessRestrictions[].options[].title: option title
+      #   #       accessRestrictions[].options[].description: option description
+      #   #       accessRestrictions[].options[].key: unique identifier
       #   issueDescriptionTemplate: |
       #     ## Which cluster is affected?
 
       #     `Cluster Details Dashboard Link`: [${projectName}/${shootName}](${shootUrl})
       #     `Operating System`: ${machineImageNames}
       #     `Platform`: ${providerType}
-
+      #     <% if(accessRestrictions.length) { %>
+      #     ## Attention: This cluster has access restrictions
+      #     <% accessRestrictions.forEach(accessRestriction => { %>
+      #     - <%- accessRestriction.title %><% accessRestriction.options.forEach(option => { %>
+      #       - <%- option.title %><% }) }) %>
+      #     <%
+      #     }%>
       #     ## What happened?
 
       #     ## What you expected to happen?
@@ -362,331 +376,10 @@
   virtualGarden:
     # enabled should be set to true if the application and runtime charts should be deployed on two separate clusters, usually in a so-called "virtual garden" setup
     enabled: false
-<<<<<<< HEAD
-    # # userName is the fully qualified name of the dashboard user, as it would be returned by the tokenreview (.status.user.username) on the virtual garden
-    # userName: runtime-cluster:system:serviceaccount:garden:gardener-dashboard
-
-  serviceAccountName: gardener-dashboard
-
-  serviceAccountTokenVolumeProjection:
-    enabled: true
-    expirationSeconds: 43200 # 12 hours
-    audience: ''
-
-  # vertical Pod autoscaling disabled by default
-  # vpa:
-  #   updateMode: Off
-  #   controlledValues: RequestsOnly
-  #   minAllowedCpu: 50m
-  #   minAllowedMemory: 100Mi
-  #   maxAllowedCpu: 500m
-  #   maxAllowedMemory: 500Mi
-
-  logLevel: debug
-  # # the external url of the apiServer
-  # apiServerUrl: https://api.example.org
-  # # the certificateAuthorityData of the kube apiserver
-  # apiServerCaData: LS0tLS1CRUdJTiBDRVJUSUZJQ0FURS0tLS0tCkxpNHUKLS0tLS1FTkQgQ0VSVElGSUNBVEUtLS0tLQ==
-  # # or the certificateAuthority of the kube apiserver
-  # apiServerCa: |
-  #   -----BEGIN CERTIFICATE-----
-  #   Li4u
-  #   -----END CERTIFICATE-----
-  # # or skip tls verify (insecure)
-  # apiServerSkipTlsVerify: true
-  # # Optional list of the intended audiences of the service account token (garden cluster)
-  # tokenRequestAudiences:
-  # - foo
-  # # the identifier of the gardener landscape (defaults to the name stored in kube-system/cluster-identity configmap)
-  # clusterIdentity: my-landscape-dev
-  containerPort: 8080
-  servicePort: 8080
-  resources:
-    limits:
-      cpu: 1.0
-      memory: 1G
-    requests:
-      cpu: 100m
-      memory: 350Mi
-
-  # If dashboard is running in an environment with less than 1.5GB of available memory
-  # you should cap the maximum available "old space". In a Docker-512MB-Container,
-  # the value should not be greater than 90% of the available memory.
-  # nodeOptions: [--optimize-for-size, --max-old-space-size=460, --gc-interval=100]
-
-  ingress:
-    annotations:
-      nginx.ingress.kubernetes.io/ssl-redirect: "true"
-      nginx.ingress.kubernetes.io/use-port-in-redirects: "true"
-      kubernetes.io/ingress.class: nginx
-    # # configuration of hosts used for rules and tls
-    # hosts:
-    # - dashboard.ingress.example.org
-    # - dashboard.example.org
-    tls:
-      secretName: gardener-dashboard-tls
-      # crt: |
-      #   -----BEGIN CERTIFICATE-----
-      #   Li4u
-      #   -----END CERTIFICATE-----
-      #   -----BEGIN CERTIFICATE-----
-      #   Li4u
-      #   -----END CERTIFICATE-----
-      # key: |
-      #   -----BEGIN RSA PRIVATE KEY-----
-      #   Li4u
-      #   -----END RSA PRIVATE KEY-----
-
-  # sessionSecret is used for signing and encrytion of session data
-  sessionSecret: ~
-
-  # oidc:
-  #   # well-known URL for OpenID Provider Issuer Discovery
-  #   issuerUrl: ~
-  #   # clientId is the public identifier of the gardener-dashboard aplication
-  #   clientId: dashboard
-  #   # clientSecret is the private secret of the gardener-dashboard aplication
-  #   clientSecret: ~
-  #   # force PKCE usage
-  #   usePKCE: true
-  #   # sessionLifetime is the maximum lifetime of a login session without reauthentication in seconds (defaults to 86400)
-  #   sessionLifetime: 86400
-  #   # certificate authority of the OpenID provider
-  #   ca: |
-  #     -----BEGIN CERTIFICATE-----
-  #     Li4u
-  #     -----END CERTIFICATE-----
-  #   # secretKey reference to the certificate authority
-  #   caSecretKeyRef:
-  #     name: oidc-ca-secret-name
-  #     key: ca.crt
-  #   # configuration for kubeconfig download required by kubelogin
-  #   public:
-  #     # clientId is the identifier of the public oidc client use by kubelogin
-  #     clientId: kube-kubectl
-  #     # clientSecret is the public client secret use by kubelogin and all users
-  #     clientSecret: ~
-  #     # force PKCE usage (automatically enabled if no clientSecret is given)
-  #     usePKCE: true
-
-  frontendConfig:
-    landingPageUrl: https://github.com/gardener
-    # # asset configuration (see https://github.com/gardener/dashboard/blob/master/docs/Theming.md#logos-and-icons for the format and generation of the default values).
-    # assets:
-    #   favicon-16x16.png: |
-    #   favicon-32x32.png: |
-    #   favicon-96x96.png: |
-    #   favicon.ico: |
-    #   logo.svg: |
-    helpMenuItems:
-    - title: Getting Started
-      icon: description
-      url: https://github.com/gardener/gardener/tree/master/docs
-    - title: Issues
-      icon: bug_report
-      url: https://github.com/gardener/gardener/issues
-    # ticket:
-    #   avatarSource: github # Define from which source the avatar is fetched. For enterprise github instances it is recommended to use gravatar or none. Possible values: github, gravatar, none
-    #   gitHubRepoUrl: https://foo-github.com/dummyorg/dummyrepo
-    #   hideClustersWithLabels: # hides clusters with labels on the 'ALL PROJECTS' page if the respective table option is enabled
-    #   - ignore
-    #   newTicketLabels: # these are the labels that are automatically preselected when creating a new ticket
-    #   - default-label
-    #   # issueDescriptionTemplate variables:
-    #   # - `${shootName}`: name of the shoot
-    #   # - `${shootNamespace}`: namespace of the shoot
-    #   # - `${shootCreatedAt}`: creation timestamp of the shoot, format 'YYYY-MM-DD'
-    #   # - `${shootUrl}`: dashboard url of the shoot
-    #   # - `${providerType}`: shoot provider type
-    #   # - `${region}`: region of the shoot
-    #   # - `${machineImageNames}`: comma separated list of (unique) machine image names from the shoot workers
-    #   # - `${projectName}`: name of the project
-    #   # - `${utcDateTimeNow}`: current date-time in utc format
-    #   # - `${seedName}`: shoot's seed name
-    #   # - `${accessRestrictions}`: list with shoot's selected access restrictions
-    #   #     accessRestrictions[].title: access restriction title
-    #   #     accessRestrictions[].description: access restriction description
-    #   #     accessRestrictions[].key: unique identifier
-    #   #     accessRestrictions[].options: list with selected options for the access restriction
-    #   #       accessRestrictions[].options[].title: option title
-    #   #       accessRestrictions[].options[].description: option description
-    #   #       accessRestrictions[].options[].key: unique identifier
-    #   issueDescriptionTemplate: |
-    #     ## Which cluster is affected?
-
-    #     `Cluster Details Dashboard Link`: [${projectName}/${shootName}](${shootUrl})
-    #     `Operating System`: ${machineImageNames}
-    #     `Platform`: ${providerType}
-    #     <% if(accessRestrictions.length) { %>
-    #     ## Attention: This cluster has access restrictions
-    #     <% accessRestrictions.forEach(accessRestriction => { %>
-    #     - <%- accessRestriction.title %><% accessRestriction.options.forEach(option => { %>
-    #       - <%- option.title %><% }) }) %>
-    #     <%
-    #     }%>
-    #     ## What happened?
-
-    #     ## What you expected to happen?
-
-    #     ## When did it happen or started to happen?
-    #     `Timestamp`: ${utcDateTimeNow}
-
-    #     ## How would we reproduce it?
-
-    #     ## Anything else we need to know?
-    defaultHibernationSchedule:
-      evaluation:
-      - start: 00 17 * * 1,2,3,4,5
-      development:
-      - start: 00 17 * * 1,2,3,4,5
-        end: 00 08 * * 1,2,3,4,5
-      production: ~
-    seedCandidateDeterminationStrategy: SameRegion
-    features:
-      terminalEnabled: false
-      projectTerminalShortcutsEnabled: false
-    # alert:
-    #   type: error
-    #   message: This is an **alert** banner
-    #   # identifer: alert-identifier # Optional. If not set, a hash of the alert.message will be used as identifier. The identifier is used to store the user's decision to not show the alert message with this identifier again.
-
-    # terminal:
-    #   shortcuts:
-    #   - title: "Watch Control Plane Pods"
-    #     description: Using kubectl to watch the pods of the control plane for this cluster
-    #     target: cp # possible values: "cp" (Control Plane), "shoot", "garden"
-    #     container:
-    #       image: eu.gcr.io/gardener-project/gardener/ops-toolbelt:latest
-    #       # command: ~
-    #       args:
-    #       - watch
-    #       - kubectl
-    #       - get
-    #       - pods
-    #       - "-o"
-    #       - wide
-    #   heartbeatIntervalSeconds: 60
-
-    # # costObject is used for billing purposes and is assigned to the gardener project
-    # costObject:
-    #   title: Cost Object
-    #   description: Costs for the control planes of the clusters in this project will be charged to this cost object.
-    #   regex: ^([0-9]{10})$
-    #   errorMessage: Invalid cost object
-
-    # sla:
-    #   title: SLAs
-    #   description: https://foo.example.com/gardener-sla
-
-    # # accessRestriction is used to define the access restricion text, keys and value mappings
-    # accessRestriction:
-    #   noItemsText: No access restriction options available for region ${region} and cloud profile ${cloudProfile}
-    #   items:
-    #   - key: seed.gardener.cloud/eu-access
-    #     display:
-    #       visibleIf: true
-    #       # title: foo # optional title, if not defined key will be used
-    #       # description: bar # optional description displayed in a tooltip
-    #     input:
-    #       title: EU Access
-    #       description: |
-    #         This service is offered to you with our regular SLAs and 24x7 support for the control plane of the cluster. 24x7 support for cluster add-ons and nodes is only available if you meet the following conditions:
-    #       # inverted: false
-    #     options:
-    #     - key: support.gardener.cloud/eu-access-for-cluster-addons
-    #       display:
-    #         visibleIf: false
-    #         # title: bar # optional title, if not defined key will be used
-    #         # description: baz # optional description displayed in a tooltip
-    #       input:
-    #         title: No personal data is used as name or in the content of Gardener or Kubernetes resources (e.g. Gardener project name or Kubernetes namespace, configMap or secret in Gardener or Kubernetes)
-    #         description: |
-    #           If you can't comply, only third-level/dev support at usual 8x5 working hours in EEA will be available to you for all cluster add-ons such as DNS and certificates, Calico overlay network and network policies, kube-proxy and services, and everything else that would require direct inspection of your cluster through its API server
-    #         inverted: true
-    #     - key: support.gardener.cloud/eu-access-for-cluster-nodes
-    #       display:
-    #         visibleIf: false
-    #       input:
-    #         title: No personal data is stored in any Kubernetes volume except for container file system, emptyDirs, and persistentVolumes (in particular, not on hostPath volumes)
-    #         description: |
-    #           If you can't comply, only third-level/dev support at usual 8x5 working hours in EEA will be available to you for all node-related components such as Docker and Kubelet, the operating system, and everything else that would require direct inspection of your nodes through a privileged pod or SSH
-    #         inverted: true
-
-    # themes - overwrite theme colors with custom colors, use html color codes or material design colors defined by vuetify in the javascript color pack: https://vuetifyjs.com/en/styles/colors/#javascript-color-pack
-    # themes:
-    #   light: # overwrite light theme colors
-    #     primary: '#0b8062'
-    #     anchor: '#0b8062'
-    #     main-background: 'grey.darken3'
-    #     main-navigation-title: 'shades.white'
-    #     toolbar-background: '#0b8062'
-    #     toolbar-title: 'shades.white'
-    #     action-button: 'grey.darken4'
-    #   dark: # overwrite dark theme colors
-    #     primary: '#0b8062'
-    #     anchor: '#0b8062'
-    #     main-background: 'grey.darken3'
-    #     main-navigation-title: 'shades.white'
-    #     toolbar-background: '#0b8062'
-    #     toolbar-title: 'shades.white'
-    #     action-button: 'grey.lighten4'
-    #     error: 'red.darken4'
-    #     warning: 'orange.darken4'
-
-    defaultNodesCIDR: 10.250.0.0/16 # default CIDR used for nodes network when creating new shoots
-
-    # serviceAccountDefaultTokenExpiration - is the default requested duration of validity of the token request for garden cluster service accounts.
-    # If no value is provided, the default value corresponds to 90 days
-    # The token issuer may return a token with a different validity duration
-    serviceAccountDefaultTokenExpiration: 7776000 # seconds
-
-    # # externalTools are links displayed in a dedicated card External Tools on the cluster details page.
-    # # The url can be an url-template (https://tools.ietf.org/html/rfc6570). The variables namespace and name of the shoot are available when the url is expanded.
-    # externalTools:
-    # - title: Example Tool
-    #   icon: link
-    #   url: https://example.org/foo/bar{?namespace,name}
-
-  # # github configuration of the ticket feature
-  # gitHub:
-  #   apiUrl: https://api.foo-github.com
-  #   org: dummyorg
-  #   repository: dummyrepo
-  #   webhookSecret: foobar # optional if pollIntervalSeconds is defined
-  #   authentication:
-  #     username: dashboard
-  #     token: dummytoken
-  #   # pollIntervalSeconds: 30 # only necessary when dashboard's webhook can't be reached by github and thus polling needs to be done
-
-  #  # resourceQuotaHelp - configure help text how to configure project resource quota
-  #  resourceQuotaHelp:
-  #    text: Help text
-  
-  #  # controlPlaneHighAvailabilityHelp - configure help text for control plane high availability, control plane pricing etc.
-  #  controlPlaneHighAvailabilityHelp:
-  #    text: Help text
-
-  livenessProbe:
-    enabled: true
-    initialDelaySeconds: 15
-    periodSeconds: 20
-    timeoutSeconds: 5
-    failureThreshold: 6
-    successThreshold: 1
-
-  readinessProbe:
-    enabled: true
-    initialDelaySeconds: 5
-    periodSeconds: 10
-    timeoutSeconds: 5
-    failureThreshold: 6
-    successThreshold: 1
-=======
     # fully qualified name of the dashboard user as they would be returned by the tokenreview (.status.user.username) on the virtual garden
     dashboardUserName: ~
     # fully qualified name of the terminal-bootstrap user
     terminalBootstrapperUserName: ~
->>>>>>> 774068b8
 
   # # Terminal related configuration
   # terminal:
