--- conflicted
+++ resolved
@@ -8,17 +8,10 @@
 global:
   replicaCount: 1
 
-<<<<<<< HEAD
 image:
   repository: ghcr.io/plusserver/gardener-dashboard
   tag: latest
   pullPolicy: IfNotPresent
-=======
-  image:
-    repository: eu.gcr.io/gardener-project/gardener/dashboard
-    tag: latest
-    pullPolicy: IfNotPresent
->>>>>>> 79703af3
 
   # virtualGarden defines deployment related configuration
   virtualGarden:
@@ -43,7 +36,6 @@
   #   maxAllowedCpu: 500m
   #   maxAllowedMemory: 500Mi
 
-<<<<<<< HEAD
 # sessionSecret is used for signing and encrytion of session data
 sessionSecret: ~
 oidc:
@@ -57,7 +49,6 @@
   clientSecret: ~
   # # certificate authority of the OpenID provider
   # ca: |
-=======
   logLevel: debug
   # # the external url of the apiServer
   # apiServerUrl: https://api.example.org
@@ -65,7 +56,6 @@
   # apiServerCaData: LS0tLS1CRUdJTiBDRVJUSUZJQ0FURS0tLS0tCkxpNHUKLS0tLS1FTkQgQ0VSVElGSUNBVEUtLS0tLQ==
   # # or the certificateAuthority of the kube apiserver
   # apiServerCa: |
->>>>>>> 79703af3
   #   -----BEGIN CERTIFICATE-----
   #   Li4u
   #   -----END CERTIFICATE-----
