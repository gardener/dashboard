--- conflicted
+++ resolved
@@ -306,7 +306,6 @@
       # controlPlaneHighAvailabilityHelp:
       #   text: Help text
 
-<<<<<<< HEAD
       # # cloudProviderList - configure available cloud providers. This allows to change order and to add additional (not built-in providers), see also customCloudProviders
       # cloudProviderList:
       # - aws
@@ -343,7 +342,7 @@
       #
       # vendorAssets:
       #   custom-provider.svg: |
-=======
+      
       # # knownConditions - overwrite or add shoot condition descriptions
       # knownConditions:
       #   ExampleConditionReady:
@@ -352,7 +351,6 @@
       #     description: Example Description
       #     showAdmin: false
       #     sortOrder: 99
->>>>>>> 683ffa69
 
     # # github configuration of the ticket feature
     # gitHub:
