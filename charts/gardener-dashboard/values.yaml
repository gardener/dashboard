--- conflicted
+++ resolved
@@ -232,17 +232,14 @@
       features:
         terminalEnabled: false
         projectTerminalShortcutsEnabled: false
-<<<<<<< HEAD
         shootForceDeletionEnabled: false
-=======
 
       shootAdminKubeconfig:
         enabled: false
         maxExpirationSeconds: 86400
->>>>>>> ae002c95
+
       # Experimental Features
       # Note: The following features are experimental and may be subject to change.
-
       experimental:
         # This configuration sets the base multiplier for calculating the throttle wait delay
         # in synchronization processes. The 'throttleDelayPerCluster' value
