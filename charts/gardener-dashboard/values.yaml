# SPDX-FileCopyrightText: 2021 SAP SE or an SAP affiliate company and Gardener contributors
#
# SPDX-License-Identifier: Apache-2.0

# Default values for gardener-dashboard.
# This is a YAML-formatted file.
# Declare variables to be passed into your templates.
global:
  replicaCount: 1

  image:
    repository: eu.gcr.io/gardener-project/gardener/dashboard
    tag: latest
    pullPolicy: IfNotPresent

  # virtualGarden defines deployment related configuration
  virtualGarden:
    # enabled should be set to true if the application and runtime charts should be deployed on two separate clusters, usually in a so-called "virtual garden" setup
    enabled: false
    # # userName is the fully qualified name of the dashboard user, as it would be returned by the tokenreview (.status.user.username) on the virtual garden
    # userName: runtime-cluster:system:serviceaccount:garden:gardener-dashboard

  serviceAccountName: gardener-dashboard

  serviceAccountTokenVolumeProjection:
    enabled: true
    expirationSeconds: 43200 # 12 hours
    audience: ''

  # vertical Pod autoscaling disabled by default
  # vpa:
  #   updateMode: Off
  #   controlledValues: RequestsOnly
  #   minAllowedCpu: 50m
  #   minAllowedMemory: 100Mi
  #   maxAllowedCpu: 500m
  #   maxAllowedMemory: 500Mi

  logLevel: debug
  # # the external url of the apiServer
  # apiServerUrl: https://api.example.org
  # # the certificateAuthorityData of the kube apiserver
  # apiServerCaData: LS0tLS1CRUdJTiBDRVJUSUZJQ0FURS0tLS0tCkxpNHUKLS0tLS1FTkQgQ0VSVElGSUNBVEUtLS0tLQ==
  # # or the certificateAuthority of the kube apiserver
  # apiServerCa: |
  #   -----BEGIN CERTIFICATE-----
  #   Li4u
  #   -----END CERTIFICATE-----
  # # or skip tls verify (insecure)
  # apiServerSkipTlsVerify: true
  # # Optional list of the intended audiences of the service account token (garden cluster)
  # tokenRequestAudiences:
  # - foo
  # # the identifier of the gardener landscape (defaults to the name stored in kube-system/cluster-identity configmap)
  # clusterIdentity: my-landscape-dev
  containerPort: 8080
  servicePort: 8080
  resources:
    limits:
      cpu: 250m
      memory: 300Mi
    requests:
      cpu: 100m
      memory: 120Mi

  # If dashboard is running in an environment with less than 1.5GB of available memory
  # you should cap the maximum available "old space". In a Docker-512MB-Container,
  # the value should not be greater than 90% of the available memory.
  # nodeOptions: [--optimize-for-size, --max-old-space-size=460, --gc-interval=100]

  ingress:
    annotations:
      nginx.ingress.kubernetes.io/ssl-redirect: "true"
      nginx.ingress.kubernetes.io/use-port-in-redirects: "true"
      kubernetes.io/ingress.class: nginx
    # # configuration of hosts used for rules and tls
    # hosts:
    # - dashboard.ingress.example.org
    # - dashboard.example.org
    tls:
      secretName: gardener-dashboard-tls
      # crt: |
      #   -----BEGIN CERTIFICATE-----
      #   Li4u
      #   -----END CERTIFICATE-----
      #   -----BEGIN CERTIFICATE-----
      #   Li4u
      #   -----END CERTIFICATE-----
      # key: |
      #   -----BEGIN RSA PRIVATE KEY-----
      #   Li4u
      #   -----END RSA PRIVATE KEY-----

  # sessionSecret is used for signing and encrytion of session data
  sessionSecret: ~
  oidc:
    # well-known URL for OpenID Provider Issuer Discovery
    issuerUrl: ~
    # clientId is the public identifier of the gardener-dashboard aplication
    clientId: dashboard
    # clientSecret is the private secret of the gardener-dashboard aplication
    clientSecret: ~
    # # force PKCE usage
    # usePKCE: true
    # # sessionLifetime is the maximum lifetime of a login session without reauthentication in seconds (defaults to 86400)
    # sessionLifetime: 86400
    # # certificate authority of the OpenID provider
    # ca: |
    #   -----BEGIN CERTIFICATE-----
    #   Li4u
    #   -----END CERTIFICATE-----
    # # secretKey reference to the certificate authority
    # caSecretKeyRef:
    #   name: oidc-ca-secret-name
    #   key: ca.crt
    # # configuration for kubeconfig download required by kubelogin
    # public:
    #   # clientId is the identifier of the public oidc client use by kubelogin
    #   clientId: kube-kubectl
    #   # clientSecret is the public client secret use by kubelogin and all users
    #   clientSecret: ~
    #   # force PKCE usage (automatically enabled if no clientSecret is given)
    #   usePKCE: true

  frontendConfig:
    landingPageUrl: https://github.com/gardener
    # # asset configuration (see https://github.com/gardener/dashboard/blob/master/docs/Theming.md#logos-and-icons for the format and generation of the default values).
    # assets:
    #   favicon-16x16.png: |
    #   favicon-32x32.png: |
    #   favicon-96x96.png: |
    #   favicon.ico: |
    #   logo.svg: |
    helpMenuItems:
    - title: Getting Started
      icon: description
      url: https://github.com/gardener/gardener/tree/master/docs
    - title: Issues
      icon: bug_report
      url: https://github.com/gardener/gardener/issues
    # ticket:
    #   avatarSource: github # Define from which source the avatar is fetched. For enterprise github instances it is recommended to use gravatar or none. Possible values: github, gravatar, none
    #   gitHubRepoUrl: https://foo-github.com/dummyorg/dummyrepo
    #   hideClustersWithLabels: # hides clusters with labels on the 'ALL PROJECTS' page if the respective table option is enabled
    #   - ignore
    #   newTicketLabels: # these are the labels that are automatically preselected when creating a new ticket
    #   - default-label
    #   # issueDescriptionTemplate variables:
    #   # - `${shootName}`: name of the shoot
    #   # - `${shootNamespace}`: namespace of the shoot
    #   # - `${shootCreatedAt}`: creation timestamp of the shoot, format 'YYYY-MM-DD'
    #   # - `${shootUrl}`: dashboard url of the shoot
    #   # - `${providerType}`: shoot provider type
    #   # - `${region}`: region of the shoot
    #   # - `${machineImageNames}`: comma separated list of (unique) machine image names from the shoot workers
    #   # - `${projectName}`: name of the project
    #   # - `${utcDateTimeNow}`: current date-time in utc format
    #   # - `${seedName}`: shoot's seed name
    #   issueDescriptionTemplate: |
    #     ## Which cluster is affected?

    #     `Cluster Details Dashboard Link`: [${projectName}/${shootName}](${shootUrl})
    #     `Operating System`: ${machineImageNames}
    #     `Platform`: ${providerType}

    #     ## What happened?

    #     ## What you expected to happen?

    #     ## When did it happen or started to happen?
    #     `Timestamp`: ${utcDateTimeNow}

    #     ## How would we reproduce it?

    #     ## Anything else we need to know?
    defaultHibernationSchedule:
      evaluation:
      - start: 00 17 * * 1,2,3,4,5
      development:
      - start: 00 17 * * 1,2,3,4,5
        end: 00 08 * * 1,2,3,4,5
      production: ~
    seedCandidateDeterminationStrategy: SameRegion
    features:
      terminalEnabled: false
      projectTerminalShortcutsEnabled: false
    # alert:
    #   type: error
    #   message: This is an **alert** banner
    #   # identifer: alert-identifier # Optional. If not set, a hash of the alert.message will be used as identifier. The identifier is used to store the user's decision to not show the alert message with this identifier again.

    # terminal:
    #   shortcuts:
    #   - title: "Watch Control Plane Pods"
    #     description: Using kubectl to watch the pods of the control plane for this cluster
    #     target: cp # possible values: "cp" (Control Plane), "shoot", "garden"
    #     container:
    #       image: eu.gcr.io/gardener-project/gardener/ops-toolbelt:latest
    #       # command: ~
    #       args:
    #       - watch
    #       - kubectl
    #       - get
    #       - pods
    #       - "-o"
    #       - wide
    #   heartbeatIntervalSeconds: 60

    # # costObject is used for billing purposes and is assigned to the gardener project
    # costObject:
    #   title: Cost Object
    #   description: Costs for the control planes of the clusters in this project will be charged to this cost object.
    #   regex: ^([0-9]{10})$
    #   errorMessage: Invalid cost object

    # sla:
    #   title: SLAs
    #   description: https://foo.example.com/gardener-sla

    # # accessRestriction is used to define the access restricion text, keys and value mappings
    # accessRestriction:
    #   noItemsText: No access restriction options available for region ${region} and cloud profile ${cloudProfile}
    #   items:
    #   - key: seed.gardener.cloud/eu-access
    #     display:
    #       visibleIf: true
    #       # title: foo # optional title, if not defined key will be used
    #       # description: bar # optional description displayed in a tooltip
    #     input:
    #       title: EU Access
    #       description: |
    #         This service is offered to you with our regular SLAs and 24x7 support for the control plane of the cluster. 24x7 support for cluster add-ons and nodes is only available if you meet the following conditions:
    #       # inverted: false
    #     options:
    #     - key: support.gardener.cloud/eu-access-for-cluster-addons
    #       display:
    #         visibleIf: false
    #         # title: bar # optional title, if not defined key will be used
    #         # description: baz # optional description displayed in a tooltip
    #       input:
    #         title: No personal data is used as name or in the content of Gardener or Kubernetes resources (e.g. Gardener project name or Kubernetes namespace, configMap or secret in Gardener or Kubernetes)
    #         description: |
    #           If you can't comply, only third-level/dev support at usual 8x5 working hours in EEA will be available to you for all cluster add-ons such as DNS and certificates, Calico overlay network and network policies, kube-proxy and services, and everything else that would require direct inspection of your cluster through its API server
    #         inverted: true
    #     - key: support.gardener.cloud/eu-access-for-cluster-nodes
    #       display:
    #         visibleIf: false
    #       input:
    #         title: No personal data is stored in any Kubernetes volume except for container file system, emptyDirs, and persistentVolumes (in particular, not on hostPath volumes)
    #         description: |
    #           If you can't comply, only third-level/dev support at usual 8x5 working hours in EEA will be available to you for all node-related components such as Docker and Kubelet, the operating system, and everything else that would require direct inspection of your nodes through a privileged pod or SSH
    #         inverted: true

    # themes - overwrite theme colors with custom colors, use html color codes or material design colors defined by vuetify in the javascript color pack: https://vuetifyjs.com/en/styles/colors/#javascript-color-pack
    # themes:
    #   light: # overwrite light theme colors
    #     primary: '#0b8062'
    #     anchor: '#0b8062'
    #     main-background: 'grey.darken3'
    #     main-navigation-title: 'shades.white'
    #     toolbar-background: '#0b8062'
    #     toolbar-title: 'shades.white'
    #     action-button: 'grey.darken4'
    #   dark: # overwrite dark theme colors
    #     primary: '#0b8062'
    #     anchor: '#0b8062'
    #     main-background: 'grey.darken3'
    #     main-navigation-title: 'shades.white'
    #     toolbar-background: '#0b8062'
    #     toolbar-title: 'shades.white'
    #     action-button: 'grey.lighten4'
    #     error: 'red.darken4'
    #     warning: 'orange.darken4'

    # gardenctl - configure the default settings for the gardenctl commands
    gardenctl:
      legacyCommands: true # false to show gardenctl-v2 commands by default, true to show the legacy gardenctl commands. Can be overwritten by the user.

    defaultNodesCIDR: 10.250.0.0/16 # default CIDR used for nodes network when creating new shoots

    # serviceAccountDefaultTokenExpiration - is the default requested duration of validity of the token request for garden cluster service accounts.
    # If no value is provided, the default value corresponds to 90 days
    # The token issuer may return a token with a different validity duration
    serviceAccountDefaultTokenExpiration: 7776000 # seconds

<<<<<<< HEAD
#  # resourceQuotaHelp - configure help text how to configure project resource quota
#  resourceQuotaHelp:
#    text: Help text

livenessProbe:
  enabled: true
  initialDelaySeconds: 15
  periodSeconds: 20
  timeoutSeconds: 5
  failureThreshold: 6
  successThreshold: 1
=======
    # # externalTools are links displayed in a dedicated card External Tools on the cluster details page.
    # # The url can be an url-template (https://tools.ietf.org/html/rfc6570). The variables namespace and name of the shoot are available when the url is expanded.
    # externalTools:
    # - title: Example Tool
    #   icon: link
    #   url: https://example.org/foo/bar{?namespace,name}
>>>>>>> 2482457e

  # # github configuration of the ticket feature
  # gitHub:
  #   apiUrl: https://api.foo-github.com
  #   org: dummyorg
  #   repository: dummyrepo
  #   webhookSecret: foobar # optional if pollIntervalSeconds is defined
  #   authentication:
  #     username: dashboard
  #     token: dummytoken
  #   # pollIntervalSeconds: 30 # only necessary when dashboard's webhook can't be reached by github and thus polling needs to be done

  livenessProbe:
    enabled: true
    initialDelaySeconds: 15
    periodSeconds: 20
    timeoutSeconds: 5
    failureThreshold: 6
    successThreshold: 1

  readinessProbe:
    enabled: true
    initialDelaySeconds: 5
    periodSeconds: 10
    timeoutSeconds: 5
    failureThreshold: 6
    successThreshold: 1

  # terminal:
  #   container:
  #     image: eu.gcr.io/gardener-project/gardener/ops-toolbelt:latest
  #   containerOperator:
  #     image: ~ # if not defined, value of terminal.container.image will be used
  #   containerImageDescriptions:
  #   - image: /eu.gcr.io/gardener-project/gardener/ops-toolbelt:.*/ # regexp must start and end with '/', otherwise it's an exact match
  #     description: Run `ghelp` to get information about installed tools and packages
  #   # serviceAccountTokenExpiration - is the default requested duration of validity of the token request for the "attach" service account (residing in the terminal host cluster)
  #   # If no value is provided, the default value corresponds to 12 hours
  #   # The token issuer may return a token with a different validity duration
  #   serviceAccountTokenExpiration: 43200 # seconds
  #   gardenTerminalHost: # cluster that hosts the terminal pods for the (virtual) garden cluster
  #     apiServerIngressHost: api.example.org # is host in browser-trusted certificate. Optional, but required if using secretRef
  #     secretRef:
  #       namespace: garden # namespace, in which the secret for the gardenTerminalHost resides on the (virtual) garden cluster
  #       labelSelector:
  #       - runtime=gardenTerminalHost
  #       # seedRef: my-soil # if set, you most likely want to disable gardenTerminalHost bootstrapping
  #       # shootRef: # if set, you most likely want to disable gardenTerminalHost bootstrapping
  #       #   name: myshoot
  #       #   namespace: garden
  #   garden: # (virtual) garden
  #     operatorCredentials: # this is the credential used for operators for the (virtual) garden cluster, to create terminal session specific service accounts
  #       serviceAccountRef: # serviceAccountRef or secretRef
  #         name: dashboard-terminal-admin
  #         namespace: garden
  #   bootstrap:
  #     disabled: true # indicates if bootstrapping resources required for the terminal feature is generally disabled
  #     seedDisabled: false # indicates if bootstrapping resources for seeds is disabled, required for gardener operator terminals
  #     shootDisabled: false # indicates if bootstrapping resources for shoots is disabled, required for enduser terminals
  #     gardenTerminalHostDisabled: false # indicates if bootstrapping resources for the virtual garden terminal host cluster is disabled
  #     apiServerIngress:
  #       annotations:
  #         kubernetes.io/ingress.class: nginx
  #         nginx.ingress.kubernetes.io/backend-protocol: HTTPS
  #         certmanager.k8s.io/cluster-issuer: lets-encrypt
  #         certmanager.k8s.io/acme-challenge-type: dns01
  #         certmanager.k8s.io/acme-dns01-provider: route53
  #     queueOptions: ~ # here you can specify options like maxRetries, retryDelay https://github.com/diamondio/better-queue#new-queueprocess-options
  #     gardenTerminalHost:
  #       namespace: garden # namespace, in which the tls-secret, ingress and headless service should be created in
  #       apiServerIngress:
  #         annotations:
  #           kubernetes.io/ingress.class: nginx
  #           nginx.ingress.kubernetes.io/backend-protocol: HTTPS
  #       apiServerTls: # Optional. Needs to be a browser-trusted certificate!
  #         crt: |
  #           -----BEGIN CERTIFICATE-----
  #           Li4u
  #           -----END CERTIFICATE-----
  #           -----BEGIN CERTIFICATE-----
  #           Li4u
  #           -----END CERTIFICATE-----
  #         key: |
  #           -----BEGIN RSA PRIVATE KEY-----
  #           Li4u
  #           -----END RSA PRIVATE KEY-----

  # unreachableSeeds: # disables some UI features for seeds that are unreachable by the dashboard
  #   matchLabels:
  #     seed.gardener.cloud/network: private<|MERGE_RESOLUTION|>--- conflicted
+++ resolved
@@ -283,26 +283,12 @@
     # The token issuer may return a token with a different validity duration
     serviceAccountDefaultTokenExpiration: 7776000 # seconds
 
-<<<<<<< HEAD
-#  # resourceQuotaHelp - configure help text how to configure project resource quota
-#  resourceQuotaHelp:
-#    text: Help text
-
-livenessProbe:
-  enabled: true
-  initialDelaySeconds: 15
-  periodSeconds: 20
-  timeoutSeconds: 5
-  failureThreshold: 6
-  successThreshold: 1
-=======
     # # externalTools are links displayed in a dedicated card External Tools on the cluster details page.
     # # The url can be an url-template (https://tools.ietf.org/html/rfc6570). The variables namespace and name of the shoot are available when the url is expanded.
     # externalTools:
     # - title: Example Tool
     #   icon: link
     #   url: https://example.org/foo/bar{?namespace,name}
->>>>>>> 2482457e
 
   # # github configuration of the ticket feature
   # gitHub:
@@ -314,6 +300,10 @@
   #     username: dashboard
   #     token: dummytoken
   #   # pollIntervalSeconds: 30 # only necessary when dashboard's webhook can't be reached by github and thus polling needs to be done
+
+  #  # resourceQuotaHelp - configure help text how to configure project resource quota
+  #  resourceQuotaHelp:
+  #    text: Help text
 
   livenessProbe:
     enabled: true
