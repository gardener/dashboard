{{- if .Values.global.dashboard.enabled }}
apiVersion: v1
kind: ConfigMap
metadata:
  name: gardener-dashboard-configmap
  namespace: {{ .Release.Namespace }}
  labels:
    app.kubernetes.io/name: gardener-dashboard
    app.kubernetes.io/component: dashboard
    helm.sh/chart: "{{ .Chart.Name }}-{{ .Chart.Version }}"
    app.kubernetes.io/instance: "{{ .Release.Name }}"
    app.kubernetes.io/managed-by: "{{ .Release.Service }}"
data:
  login-config.json: {{ include "login-config" .Values.global.dashboard | quote }}
  config.yaml: |
    ---
    port: {{ .Values.global.dashboard.containerPort }}
    logLevel: {{ .Values.global.dashboard.logLevel }}
    logFormat: text
    apiServerUrl: {{ required ".Values.global.dashboard.apiServerUrl is required" .Values.global.dashboard.apiServerUrl }}
    {{- if .Values.global.dashboard.apiServerCaData }}
    apiServerCaData: {{ .Values.global.dashboard.apiServerCaData }}
    {{- else if .Values.global.dashboard.apiServerCa }}
    apiServerCaData: {{ b64enc .Values.global.dashboard.apiServerCa }}
    {{- else if eq (default false .Values.global.dashboard.apiServerSkipTlsVerify) true }}
    apiServerSkipTlsVerify: true
    {{- end }}
    {{- if .Values.global.dashboard.tokenRequestAudiences }}
    tokenRequestAudiences:
      {{- range .Values.global.dashboard.tokenRequestAudiences }}
      - {{ . }}
      {{- end }}
    {{- end }}
    {{- if .Values.global.dashboard.clusterIdentity }}
    clusterIdentity: {{ .Values.global.dashboard.clusterIdentity }}
    {{- end }}
    maxRequestBodySize: {{ .Values.global.dashboard.maxRequestBodySize | default "100kb" }}
    readinessProbe:
      periodSeconds: {{ .Values.global.dashboard.readinessProbe.periodSeconds }}
<<<<<<< HEAD

    {{- if .Values.global.dashboard.hide }}
    hide:
      {{- if .Values.global.dashboard.hide.DNSConfiguration }}
      DNSConfiguration: {{ .Values.global.dashboard.hide.DNSConfiguration }}
      {{- end }}
      {{- if .Values.global.dashboard.hide.addons }}
      addons: {{ .Values.global.dashboard.hide.addons }}
      {{- end }}
      {{- if .Values.global.dashboard.hide.autoUpdate }}
      autoUpdate: {{ .Values.global.dashboard.hide.autoUpdate }}
      {{- end }}
      {{- if .Values.global.dashboard.hide.controlPlaneHighAvailability }}
      controlPlaneHighAvailability: {{ .Values.global.dashboard.hide.controlPlaneHighAvailability }}
      {{- end }}
      {{- if .Values.global.dashboard.hide.hibernation }}
      hibernation: {{ .Values.global.dashboard.hide.hibernation }}
      {{- end }}
      {{- if .Values.global.dashboard.hide.infrastructure }}
      infrastructure: {{ .Values.global.dashboard.hide.infrastructure }}
      {{- end }}
      {{- if .Values.global.dashboard.hide.workerlessOption }}
      workerlessOption: {{ .Values.global.dashboard.hide.workerlessOption }}
      {{- end }}
=======
    {{- $allowedOrigins := .Values.global.dashboard.websocketAllowedOrigins | default (list "*") }}
    websocketAllowedOrigins:
    {{- range $allowedOrigins }}
    - {{ . | quote }}
>>>>>>> 68f1593e
    {{- end }}
    {{- if .Values.global.dashboard.gitHub }}
    gitHub:
      apiUrl: {{ .Values.global.dashboard.gitHub.apiUrl }}
      {{- if .Values.global.dashboard.gitHub.ca }}
      ca: {{ quote .Values.global.dashboard.gitHub.ca }}
      {{- end }}
      org: {{ .Values.global.dashboard.gitHub.org }}
      repository: {{ .Values.global.dashboard.gitHub.repository }}
      {{- if .Values.global.dashboard.gitHub.pollIntervalSeconds }}
      pollIntervalSeconds: {{ .Values.global.dashboard.gitHub.pollIntervalSeconds }}
      {{- end }}
      syncThrottleSeconds: {{ .Values.global.dashboard.gitHub.syncThrottleSeconds | default 20 }}
      syncConcurrency: {{ .Values.global.dashboard.gitHub.syncConcurrency | default 10 }}
    {{- end }}
    {{- if .Values.global.unreachableSeeds }}
    unreachableSeeds:
      {{- with .Values.global.unreachableSeeds.matchLabels }}
      matchLabels:
{{ toYaml . | trim | nindent 8 }}
      {{- end }}
    {{- end }}
    contentSecurityPolicy:
      connectSrc:
      - "'self'"
      {{- if .Values.global.terminal }}
      {{- range .Values.global.terminal.allowedHostSourceList }}
      - wss://{{ . }}
      - https://{{ . }}
      {{- end }}
      {{- end }}
    {{- if .Values.global.dashboard.oidc }}
    oidc:
      issuer: {{ required ".Values.global.dashboard.oidc.issuerUrl is required" .Values.global.dashboard.oidc.issuerUrl }}
      {{- if .Values.global.dashboard.oidc.usePKCE }}
      usePKCE: true
      {{- end }}
      {{- if .Values.global.dashboard.oidc.sessionLifetime }}
      sessionLifetime: {{ .Values.global.dashboard.oidc.sessionLifetime }}
      {{- end }}
      redirect_uris:
      {{- if .Values.global.dashboard.oidc.redirectUris }}
      {{- range .Values.global.dashboard.oidc.redirectUris }}
      - "{{ . }}"
      {{- end }}
      {{- else }}
      {{- $protocol := ternary "http" "https" ( empty .Values.global.dashboard.ingress.tls ) }}
      {{- range .Values.global.dashboard.ingress.hosts }}
      - "{{ $protocol }}://{{ . }}/auth/callback"
      {{- end }}
      {{- end }}
      {{- if .Values.global.dashboard.oidc.scope }}
      scope: {{ .Values.global.dashboard.oidc.scope }}
      {{- else }}
      scope: "openid email profile groups audience:server:client_id:{{ .Values.global.dashboard.oidc.clientId }} audience:server:client_id:kube-kubectl"
      {{- end }}
      {{- if hasKey .Values.global.dashboard.oidc "rejectUnauthorized" }}
      rejectUnauthorized: {{ .Values.global.dashboard.oidc.rejectUnauthorized }}
      {{- else }}
      rejectUnauthorized: true
      {{- end }}
      {{- if .Values.global.dashboard.oidc.ca }}
      ca: {{ quote .Values.global.dashboard.oidc.ca }}
      {{- end }}
      {{- if .Values.global.dashboard.oidc.clockTolerance }}
      clockTolerance: {{ .Values.global.dashboard.oidc.clockTolerance }}
      {{- end }}
      {{- if .Values.global.dashboard.oidc.public }}
      public:
        clientId: {{ .Values.global.dashboard.oidc.public.clientId | default "kube-kubectl" }}
        {{- if .Values.global.dashboard.oidc.public.clientSecret }}
        clientSecret: {{ .Values.global.dashboard.oidc.public.clientSecret }}
        {{- end }}
        {{- if or .Values.global.dashboard.oidc.public.usePKCE (not .Values.global.dashboard.oidc.public.clientSecret) }}
        usePKCE: true
        {{- end }}
      {{- end }}
    {{- end }}
    {{- if .Values.global.terminal }}
    terminal:
      container:
        image: {{ .Values.global.terminal.container.image }}
      {{- if .Values.global.terminal.containerOperator }}
      {{- if .Values.global.terminal.containerOperator.image }}
      containerOperator:
        image: {{ .Values.global.terminal.containerOperator.image }}
      {{- end }}
      {{- end }}
      {{- if .Values.global.terminal.containerImageDescriptions }}
      containerImageDescriptions:
      {{- range .Values.global.terminal.containerImageDescriptions }}
      - image: {{ .image }}
        description: {{ .description }}
      {{- end }}
      {{- end }}
      {{- if .Values.global.terminal.serviceAccountTokenExpiration }}
      serviceAccountTokenExpiration: {{ .Values.global.terminal.serviceAccountTokenExpiration }}
      {{- end }}
      gardenTerminalHost:
        {{- if .Values.global.terminal.gardenTerminalHost.seedRef }}
        seedRef: {{ .Values.global.terminal.gardenTerminalHost.seedRef }}
        {{- end }}
        {{- if .Values.global.terminal.gardenTerminalHost.shootRef }}
        shootRef:
          name: {{ .Values.global.terminal.gardenTerminalHost.shootRef.name }}
          namespace: {{ .Values.global.terminal.gardenTerminalHost.shootRef.namespace }}
        {{- end }}
      garden:
        operatorCredentials:
{{ toYaml .Values.global.terminal.garden.operatorCredentials | trim | nindent 10 }}
        {{- if .Values.global.terminal.garden.roleBindings }}
        roleBindings:
        {{- range .Values.global.terminal.garden.roleBindings }}
        - roleRef:
            apiGroup: {{ default "rbac.authorization.k8s.io" .roleRef.apiGroup }}
            kind: {{ required ".Values.global.terminal.garden.roleBindings.roleRef.kind is required" .roleRef.kind }}
            name: {{ required ".Values.global.terminal.garden.roleBindings.roleRef.name is required" .roleRef.name }}
          bindingKind: {{ required ".Values.global.terminal.garden.roleBindings.bindingKind is required" .bindingKind }}
        {{- end }}
        {{- end }}
    {{- end }}
    frontend:
      {{- if .Values.global.dashboard.frontendConfig.helpMenuItems }}
      helpMenuItems:
      {{- range .Values.global.dashboard.frontendConfig.helpMenuItems }}
      - title: {{ .title }}{{- if .icon }}
        icon: {{ .icon }}{{- end }}
        url: {{ .url }}{{- if .target }}
        target: {{ .target }}{{- end }}
      {{- end }}
      {{- end }}
      {{- if .Values.global.dashboard.frontendConfig.grantTypes }}
      grantTypes:
      {{- range .Values.global.dashboard.frontendConfig.grantTypes }}
      - {{ . }}
      {{- end }}
      {{- end }}
      {{- if .Values.global.dashboard.frontendConfig.externalTools }}
      externalTools:
      {{- range .Values.global.dashboard.frontendConfig.externalTools }}
      - title: {{ .title }}{{- if .icon }}
        icon: {{ .icon }}{{- end }}
        url: {{ .url }}
      {{- end }}
      {{- end }}
      {{- if .Values.global.dashboard.frontendConfig.ticket }}
      ticket:
        {{- if .Values.global.dashboard.frontendConfig.ticket.hideClustersWithLabels }}
        hideClustersWithLabels:
          {{- range .Values.global.dashboard.frontendConfig.ticket.hideClustersWithLabels }}
          - {{ . }}
          {{- end }}
        {{- end }}
        gitHubRepoUrl: {{ .Values.global.dashboard.frontendConfig.ticket.gitHubRepoUrl }}
        avatarSource: {{ .Values.global.dashboard.frontendConfig.ticket.avatarSource | default "github" }}
        {{- if .Values.global.dashboard.frontendConfig.ticket.newIssue }}
        newIssue: {{ toYaml .Values.global.dashboard.frontendConfig.ticket.newIssue | trim | nindent 10 }}
        {{- end }}
      {{- end }}
      features:
        terminalEnabled: {{ .Values.global.dashboard.frontendConfig.features.terminalEnabled | default false }}
        projectTerminalShortcutsEnabled: {{ .Values.global.dashboard.frontendConfig.features.projectTerminalShortcutsEnabled | default false }}
        oidcObservabilityUrlsEnabled: {{ .Values.global.dashboard.frontendConfig.features.oidcObservabilityUrlsEnabled | default false }}
      experimental:
        throttleDelayPerCluster: {{ .Values.global.dashboard.frontendConfig.experimental.throttleDelayPerCluster | default 10 }}
      {{- if .Values.global.dashboard.frontendConfig.terminal }}
      terminal:
        {{- if .Values.global.dashboard.frontendConfig.terminal.heartbeatIntervalSeconds }}
        heartbeatIntervalSeconds: {{ .Values.global.dashboard.frontendConfig.terminal.heartbeatIntervalSeconds }}
        {{- end }}
        {{- if .Values.global.dashboard.frontendConfig.terminal.shortcuts }}
        shortcuts:
        {{- range .Values.global.dashboard.frontendConfig.terminal.shortcuts }}
        - title: {{ .title }}
          description: {{ .description }}
          target: {{ .target }}
          {{- if .container }}
          container:
            {{- if .container.image }}
            image: {{ .container.image }}
            {{- end }}
            {{- if .container.command }}
            command:
            {{- range .container.command }}
            - {{ . }}
            {{- end }}
            {{- end }}
            {{- if .container.args }}
            args:
            {{- range .container.args }}
            - {{ . }}
            {{- end }}
            {{- end }}
          {{- end }}
        {{- end }}
        {{- end }}
      {{- end }}
      {{- if .Values.global.dashboard.frontendConfig.defaultHibernationSchedule }}
      defaultHibernationSchedule:
{{ toYaml .Values.global.dashboard.frontendConfig.defaultHibernationSchedule | trim | nindent 8 }}
      {{- end }}
      {{- if .Values.global.dashboard.frontendConfig.shootAdminKubeconfig }}
      shootAdminKubeconfig:
{{ toYaml .Values.global.dashboard.frontendConfig.shootAdminKubeconfig | trim | nindent 8 }}
      {{- end }}
      {{- if .Values.global.dashboard.frontendConfig.seedCandidateDeterminationStrategy }}
      seedCandidateDeterminationStrategy: {{ .Values.global.dashboard.frontendConfig.seedCandidateDeterminationStrategy }}
      {{- end }}
      {{- if .Values.global.dashboard.frontendConfig.alert }}
      alert:
        type: {{ .Values.global.dashboard.frontendConfig.alert.type }}
        message: {{ .Values.global.dashboard.frontendConfig.alert.message }}
        {{- if .Values.global.dashboard.frontendConfig.alert.identifier }}
        identifier: {{ .Values.global.dashboard.frontendConfig.alert.identifier }}
        {{- end }}
      {{- end }}
      {{- if .Values.global.dashboard.frontendConfig.costObjects }}
      costObjects:
      {{- range .Values.global.dashboard.frontendConfig.costObjects }}
      - type: {{ required ".Values.global.dashboard.frontendConfig.costObjects.type is required" (quote .type) }}
        title: {{ required ".Values.global.dashboard.frontendConfig.costObjects.title is required" (quote .title) }}
        description: {{ quote .description }}
        regex: {{ quote .regex }}
        errorMessage: {{ quote .errorMessage }}
      {{- end }}
      {{- end }}
      {{- if .Values.global.dashboard.frontendConfig.sla }}
      sla:
        title: {{ .Values.global.dashboard.frontendConfig.sla.title }}
        description: {{ quote .Values.global.dashboard.frontendConfig.sla.description }}
      {{- end }}
      {{- if .Values.global.dashboard.frontendConfig.accessRestriction }}
      accessRestriction:
        {{- if  .Values.global.dashboard.frontendConfig.accessRestriction.noItemsText }}
        noItemsText: {{ quote .Values.global.dashboard.frontendConfig.accessRestriction.noItemsText }}
        {{- end }}
        items:
        {{- range .Values.global.dashboard.frontendConfig.accessRestriction.items }}
        - key: {{ .key }}
          {{- if .display }}
          display:
            {{- if .display.title }}
            title: {{ .display.title }}{{- end }}{{- if .display.description }}
            description: {{ .display.description }}{{- end }}
          {{- end }}
          input:
            title: {{ quote .input.title }}
            {{- if .input.description }}
            description: {{ quote .input.description }}
            {{- end }}
          {{- if .options }}
          options:
          {{- range .options }}
          - key: {{ .key }}
            {{- if .display }}
            display:
              visibleIf: {{ .display.visibleIf }}{{- if .display.title }}
              title: {{ .display.title }}{{- end }}{{- if .display.description }}
              description: {{ .display.description }}{{- end }}
            {{- end }}
            input:
              title: {{ quote .input.title }}
              {{- if .input.description }}
              description: {{ quote .input.description }}
              {{- end }}
              {{- if .input.inverted }}
              inverted: {{ .input.inverted }}
              {{- end }}
          {{- end }}
          {{- end }}
        {{- end }}
      {{- end }}
      {{- if .Values.global.dashboard.frontendConfig.branding }}
      branding: {{ toYaml .Values.global.dashboard.frontendConfig.branding | trim | nindent 12 }}
      {{- end }}
      {{- if .Values.global.dashboard.frontendConfig.themes }}
      themes: {{ toYaml .Values.global.dashboard.frontendConfig.themes | trim | nindent 12 }}
      {{- end }}
      {{- if .Values.global.dashboard.frontendConfig.vendorHints }}
      vendorHints:
        {{- range .Values.global.dashboard.frontendConfig.vendorHints }}
        - matchNames: {{ toJson .matchNames }}
          message: {{ quote .message }}
          {{- if .severity }}
          severity: {{ .severity }}
          {{- end }}
        {{- end }}
      {{- end }}
      {{- if .Values.global.dashboard.frontendConfig.resourceQuotaHelp }}
      resourceQuotaHelp:
        text: {{ required ".Values.global.dashboard.frontendConfig.resourceQuotaHelp.text is required" .Values.global.dashboard.frontendConfig.resourceQuotaHelp.text | quote }}
      {{- end }}
      {{- if .Values.global.dashboard.frontendConfig.controlPlaneHighAvailabilityHelp }}
      controlPlaneHighAvailabilityHelp:
        text: {{ required ".Values.global.dashboard.frontendConfig.controlPlaneHighAvailabilityHelp.text is required" .Values.global.dashboard.frontendConfig.controlPlaneHighAvailabilityHelp.text | quote }}
      {{- end }}
      {{- if .Values.global.dashboard.frontendConfig.defaultNodesCIDR }}
      defaultNodesCIDR: {{ .Values.global.dashboard.frontendConfig.defaultNodesCIDR }}
      {{- end }}
      {{- if .Values.global.dashboard.frontendConfig.serviceAccountDefaultTokenExpiration }}
      serviceAccountDefaultTokenExpiration: {{ .Values.global.dashboard.frontendConfig.serviceAccountDefaultTokenExpiration }}
      {{- end }}
      {{- if .Values.global.dashboard.frontendConfig.knownConditions }}
      knownConditions: {{ toYaml .Values.global.dashboard.frontendConfig.knownConditions | nindent 8 }}
      {{- end }}
{{- end }}<|MERGE_RESOLUTION|>--- conflicted
+++ resolved
@@ -37,8 +37,11 @@
     maxRequestBodySize: {{ .Values.global.dashboard.maxRequestBodySize | default "100kb" }}
     readinessProbe:
       periodSeconds: {{ .Values.global.dashboard.readinessProbe.periodSeconds }}
-<<<<<<< HEAD
-
+    {{- $allowedOrigins := .Values.global.dashboard.websocketAllowedOrigins | default (list "*") }}
+    websocketAllowedOrigins:
+    {{- range $allowedOrigins }}
+    - {{ . | quote }}
+    {{- end }}
     {{- if .Values.global.dashboard.hide }}
     hide:
       {{- if .Values.global.dashboard.hide.DNSConfiguration }}
@@ -62,12 +65,6 @@
       {{- if .Values.global.dashboard.hide.workerlessOption }}
       workerlessOption: {{ .Values.global.dashboard.hide.workerlessOption }}
       {{- end }}
-=======
-    {{- $allowedOrigins := .Values.global.dashboard.websocketAllowedOrigins | default (list "*") }}
-    websocketAllowedOrigins:
-    {{- range $allowedOrigins }}
-    - {{ . | quote }}
->>>>>>> 68f1593e
     {{- end }}
     {{- if .Values.global.dashboard.gitHub }}
     gitHub:
