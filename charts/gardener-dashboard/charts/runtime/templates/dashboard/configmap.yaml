--- conflicted
+++ resolved
@@ -323,7 +323,6 @@
       {{- if .Values.global.dashboard.frontendConfig.serviceAccountDefaultTokenExpiration }}
       serviceAccountDefaultTokenExpiration: {{ .Values.global.dashboard.frontendConfig.serviceAccountDefaultTokenExpiration }}
       {{- end }}
-<<<<<<< HEAD
       {{- if .Values.global.dashboard.frontendConfig.cloudProviderList }}
       cloudProviderList:
         {{- range .Values.global.dashboard.frontendConfig.cloudProviderList }}
@@ -335,9 +334,8 @@
       {{- end }}
       {{- if .Values.global.dashboard.frontendConfig.vendors }}
       vendors: {{ toJson .Values.global.dashboard.frontendConfig.vendors }}
-=======
+      {{- end }}
       {{- if .Values.global.dashboard.frontendConfig.knownConditions }}
       knownConditions: {{ toYaml .Values.global.dashboard.frontendConfig.knownConditions | nindent 8 }}
->>>>>>> 683ffa69
       {{- end }}
 {{- end }}