apiVersion: {{ include "deploymentversion" . }}
kind: Deployment
metadata:
  name: gardener-dashboard
  namespace: garden
  labels:
    app: gardener-dashboard
    chart: "{{ .Chart.Name }}-{{ .Chart.Version }}"
    release: "{{ .Release.Name }}"
    heritage: "{{ .Release.Service }}"
spec:
  replicas: {{ .Values.replicaCount }}
  selector:
    matchLabels:
      app: gardener-dashboard
      release: "{{ .Release.Name }}"
  template:
    metadata:
      annotations:
        checksum/configmap-gardener-dashboard-config: {{ include (print $.Template.BasePath "/configmap.yaml") . | sha256sum }}
        checksum/secret-gardener-dashboard-sessionSecret: {{ include (print $.Template.BasePath "/secret-sessionSecret.yaml") . | sha256sum }}
        {{- if .Values.oidc }}
        checksum/secret-gardener-dashboard-oidc: {{ include (print $.Template.BasePath "/secret-oidc.yaml") . | sha256sum }}
        {{- end }}
        {{- if .Values.github }}
        checksum/secret-gardener-dashboard-github: {{ include (print $.Template.BasePath "/secret-github.yaml") . | sha256sum }}
        {{- end }}
        {{- if .Values.kubeconfig }}
        checksum/secret-gardener-dashboard-kubeconfig: {{ include (print $.Template.BasePath "/secret-kubeconfig.yaml") . | sha256sum }}
        {{- end }}
      labels:
        app: gardener-dashboard
        release: {{ .Release.Name }}
    spec:
      volumes:
      - name: gardener-dashboard-config
        configMap:
          name: gardener-dashboard-configmap
          items:
          - key: config.yaml
            path: config.yaml
          defaultMode: 420
      {{- if .Values.kubeconfig }}
      - name: gardener-dashboard-secret-kubeconfig
        secret:
          secretName: gardener-dashboard-kubeconfig
      {{- end }}
      {{- if .Values.kubeconfig }}
      automountServiceAccountToken: false
      {{- else }}
      serviceAccountName: gardener-dashboard
      {{- end }}
      containers:
<<<<<<< HEAD
      - name: gardener-dashboard
        args:
        - /etc/gardener-dashboard/config.yaml
        image: "{{ .Values.image.repository }}:{{ .Values.image.tag }}"
        imagePullPolicy: {{ .Values.image.pullPolicy }}
        ports:
        - name: http
          containerPort: {{ .Values.containerPort }}
          protocol: TCP
        {{- if .Values.livenessProbe.enabled }}
        livenessProbe:
          tcpSocket:
            port: http
          initialDelaySeconds: {{ .Values.livenessProbe.initialDelaySeconds }}
          periodSeconds: {{ .Values.livenessProbe.periodSeconds }}
          timeoutSeconds: {{ .Values.livenessProbe.timeoutSeconds }}
          successThreshold: {{ .Values.livenessProbe.successThreshold }}
          failureThreshold: {{ .Values.livenessProbe.failureThreshold }}
        {{- end }}
        {{- if .Values.readinessProbe.enabled }}
        readinessProbe:
          httpGet:
            path: /healthz
            port: http
          initialDelaySeconds: {{ .Values.readinessProbe.initialDelaySeconds }}
          periodSeconds: {{ .Values.readinessProbe.periodSeconds }}
          timeoutSeconds: {{ .Values.readinessProbe.timeoutSeconds }}
          successThreshold: {{ .Values.readinessProbe.successThreshold }}
          failureThreshold: {{ .Values.readinessProbe.failureThreshold }}
        {{- end }}
        {{- if .Values.kubeconfig }}
        env:
        - name: KUBECONFIG
          value: /etc/gardener-dashboard/secrets/kubeconfig/kubeconfig
        {{- end }}
        resources:
{{ toYaml .Values.resources | indent 12 }}
        volumeMounts:
        - name: gardener-dashboard-config
          mountPath: /etc/gardener-dashboard
        {{- if .Values.prometheus }}
        - name: gardener-dashboard-secret-prometheus
          mountPath: /etc/gardener-dashboard/secrets/prometheus
          readOnly: true
        {{- end }}
        {{- if .Values.gitHub }}
        - name: gardener-dashboard-secret-github
          mountPath: /etc/gardener-dashboard/secrets/gitHub
          readOnly: true
        {{- end }}
        {{- if .Values.kubeconfig }}
        - name: gardener-dashboard-secret-kubeconfig
          mountPath: /etc/gardener-dashboard/secrets/kubeconfig
          readOnly: true
        {{- end }}
=======
        - name: gardener-dashboard
          args:
            - /etc/gardener-dashboard/config.yaml
          image: "{{ .Values.image.repository }}:{{ .Values.image.tag }}"
          imagePullPolicy: {{ .Values.image.pullPolicy }}
          ports:
            - name: http
              containerPort: {{ .Values.containerPort }}
              protocol: TCP
          {{- if .Values.livenessProbe.enabled }}
          livenessProbe:
            tcpSocket:
              port: http
            initialDelaySeconds: {{ .Values.livenessProbe.initialDelaySeconds }}
            periodSeconds: {{ .Values.livenessProbe.periodSeconds }}
            timeoutSeconds: {{ .Values.livenessProbe.timeoutSeconds }}
            successThreshold: {{ .Values.livenessProbe.successThreshold }}
            failureThreshold: {{ .Values.livenessProbe.failureThreshold }}
          {{- end }}
          {{- if .Values.readinessProbe.enabled }}
          readinessProbe:
            httpGet:
              path: /healthz
              port: http
            initialDelaySeconds: {{ .Values.readinessProbe.initialDelaySeconds }}
            periodSeconds: {{ .Values.readinessProbe.periodSeconds }}
            timeoutSeconds: {{ .Values.readinessProbe.timeoutSeconds }}
            successThreshold: {{ .Values.readinessProbe.successThreshold }}
            failureThreshold: {{ .Values.readinessProbe.failureThreshold }}
          {{- end }}
          env:
          - name: SESSION_SECRET
            valueFrom:
              secretKeyRef:
                name: gardener-dashboard-sessionSecret
                key: keyValue
          {{- if .Values.oidc }}
          - name: OIDC_CLIENT_ID
            valueFrom:
              secretKeyRef:
                name: gardener-dashboard-oidc
                key: client_id
          - name: OIDC_CLIENT_SECRET
            valueFrom:
              secretKeyRef:
                name: gardener-dashboard-oidc
                key: client_secret
          {{- end }}
          {{- if .Values.gitHub }}
          - name: GITHUB_AUTHENTICATION_USERNAME
            valueFrom:
              secretKeyRef:
                name: gardener-dashboard-github
                key: authentication.username
          - name: GITHUB_AUTHENTICATION_TOKEN
            valueFrom:
              secretKeyRef:
                name: gardener-dashboard-github
                key: authentication.token
          - name: GITHUB_WEBHOOK_SECRET
            valueFrom:
              secretKeyRef:
                name: gardener-dashboard-github
                key: webhookSecret
          {{- end }}
          {{- if .Values.kubeconfig }}
          - name: KUBECONFIG
            value: /etc/gardener-dashboard/secrets/kubeconfig/kubeconfig
          {{- end }}
          resources:
{{ toYaml .Values.resources | indent 12 }}
          volumeMounts:
          - name: gardener-dashboard-config
            mountPath: /etc/gardener-dashboard
          {{- if .Values.kubeconfig }}
          - name: gardener-dashboard-secret-kubeconfig
            mountPath: /etc/gardener-dashboard/secrets/kubeconfig
            readOnly: true
          {{- end }}
>>>>>>> 03059189
      restartPolicy: Always<|MERGE_RESOLUTION|>--- conflicted
+++ resolved
@@ -51,7 +51,6 @@
       serviceAccountName: gardener-dashboard
       {{- end }}
       containers:
-<<<<<<< HEAD
       - name: gardener-dashboard
         args:
         - /etc/gardener-dashboard/config.yaml
@@ -82,8 +81,42 @@
           successThreshold: {{ .Values.readinessProbe.successThreshold }}
           failureThreshold: {{ .Values.readinessProbe.failureThreshold }}
         {{- end }}
+        env:
+        - name: SESSION_SECRET
+          valueFrom:
+            secretKeyRef:
+              name: gardener-dashboard-sessionSecret
+              key: keyValue
+        {{- if .Values.oidc }}
+        - name: OIDC_CLIENT_ID
+          valueFrom:
+            secretKeyRef:
+              name: gardener-dashboard-oidc
+              key: client_id
+        - name: OIDC_CLIENT_SECRET
+          valueFrom:
+            secretKeyRef:
+              name: gardener-dashboard-oidc
+              key: client_secret
+        {{- end }}
+        {{- if .Values.gitHub }}
+        - name: GITHUB_AUTHENTICATION_USERNAME
+          valueFrom:
+            secretKeyRef:
+              name: gardener-dashboard-github
+              key: authentication.username
+        - name: GITHUB_AUTHENTICATION_TOKEN
+          valueFrom:
+            secretKeyRef:
+              name: gardener-dashboard-github
+              key: authentication.token
+        - name: GITHUB_WEBHOOK_SECRET
+          valueFrom:
+            secretKeyRef:
+              name: gardener-dashboard-github
+              key: webhookSecret
+        {{- end }}
         {{- if .Values.kubeconfig }}
-        env:
         - name: KUBECONFIG
           value: /etc/gardener-dashboard/secrets/kubeconfig/kubeconfig
         {{- end }}
@@ -92,100 +125,9 @@
         volumeMounts:
         - name: gardener-dashboard-config
           mountPath: /etc/gardener-dashboard
-        {{- if .Values.prometheus }}
-        - name: gardener-dashboard-secret-prometheus
-          mountPath: /etc/gardener-dashboard/secrets/prometheus
-          readOnly: true
-        {{- end }}
-        {{- if .Values.gitHub }}
-        - name: gardener-dashboard-secret-github
-          mountPath: /etc/gardener-dashboard/secrets/gitHub
-          readOnly: true
-        {{- end }}
         {{- if .Values.kubeconfig }}
         - name: gardener-dashboard-secret-kubeconfig
           mountPath: /etc/gardener-dashboard/secrets/kubeconfig
           readOnly: true
         {{- end }}
-=======
-        - name: gardener-dashboard
-          args:
-            - /etc/gardener-dashboard/config.yaml
-          image: "{{ .Values.image.repository }}:{{ .Values.image.tag }}"
-          imagePullPolicy: {{ .Values.image.pullPolicy }}
-          ports:
-            - name: http
-              containerPort: {{ .Values.containerPort }}
-              protocol: TCP
-          {{- if .Values.livenessProbe.enabled }}
-          livenessProbe:
-            tcpSocket:
-              port: http
-            initialDelaySeconds: {{ .Values.livenessProbe.initialDelaySeconds }}
-            periodSeconds: {{ .Values.livenessProbe.periodSeconds }}
-            timeoutSeconds: {{ .Values.livenessProbe.timeoutSeconds }}
-            successThreshold: {{ .Values.livenessProbe.successThreshold }}
-            failureThreshold: {{ .Values.livenessProbe.failureThreshold }}
-          {{- end }}
-          {{- if .Values.readinessProbe.enabled }}
-          readinessProbe:
-            httpGet:
-              path: /healthz
-              port: http
-            initialDelaySeconds: {{ .Values.readinessProbe.initialDelaySeconds }}
-            periodSeconds: {{ .Values.readinessProbe.periodSeconds }}
-            timeoutSeconds: {{ .Values.readinessProbe.timeoutSeconds }}
-            successThreshold: {{ .Values.readinessProbe.successThreshold }}
-            failureThreshold: {{ .Values.readinessProbe.failureThreshold }}
-          {{- end }}
-          env:
-          - name: SESSION_SECRET
-            valueFrom:
-              secretKeyRef:
-                name: gardener-dashboard-sessionSecret
-                key: keyValue
-          {{- if .Values.oidc }}
-          - name: OIDC_CLIENT_ID
-            valueFrom:
-              secretKeyRef:
-                name: gardener-dashboard-oidc
-                key: client_id
-          - name: OIDC_CLIENT_SECRET
-            valueFrom:
-              secretKeyRef:
-                name: gardener-dashboard-oidc
-                key: client_secret
-          {{- end }}
-          {{- if .Values.gitHub }}
-          - name: GITHUB_AUTHENTICATION_USERNAME
-            valueFrom:
-              secretKeyRef:
-                name: gardener-dashboard-github
-                key: authentication.username
-          - name: GITHUB_AUTHENTICATION_TOKEN
-            valueFrom:
-              secretKeyRef:
-                name: gardener-dashboard-github
-                key: authentication.token
-          - name: GITHUB_WEBHOOK_SECRET
-            valueFrom:
-              secretKeyRef:
-                name: gardener-dashboard-github
-                key: webhookSecret
-          {{- end }}
-          {{- if .Values.kubeconfig }}
-          - name: KUBECONFIG
-            value: /etc/gardener-dashboard/secrets/kubeconfig/kubeconfig
-          {{- end }}
-          resources:
-{{ toYaml .Values.resources | indent 12 }}
-          volumeMounts:
-          - name: gardener-dashboard-config
-            mountPath: /etc/gardener-dashboard
-          {{- if .Values.kubeconfig }}
-          - name: gardener-dashboard-secret-kubeconfig
-            mountPath: /etc/gardener-dashboard/secrets/kubeconfig
-            readOnly: true
-          {{- end }}
->>>>>>> 03059189
       restartPolicy: Always