apiVersion: v1
kind: ConfigMap
metadata:
  name: gardener-dashboard-configmap
  namespace: garden
  labels:
    app: gardener-dashboard
    chart: "{{ .Chart.Name }}-{{ .Chart.Version }}"
    release: "{{ .Release.Name }}"
    heritage: "{{ .Release.Service }}"
data:
  config.yaml: |
    ---
    port: {{ .Values.containerPort }}
    logLevel: {{ .Values.logLevel }}
    logFormat: text
    apiServerUrl: {{ .Values.apiServerUrl }}
    readinessProbe:
      periodSeconds: {{ .Values.readinessProbe.periodSeconds }}
    jwt:
      audience: {{ .Values.oidc.clientId }}
      issuer: {{ .Values.oidc.issuerUrl }}
      algorithms:
      - RS256
    jwks:
{{- if .Values.oidc.ca }}
      ca: {{ toJson .Values.oidc.ca }}
{{- end }}
{{- if hasKey .Values.oidc "rejectUnauthorized" }}
      rejectUnauthorized: {{ .Values.oidc.rejectUnauthorized }}
{{- else }}
      rejectUnauthorized: true
{{- end }}
      cache: false
      rateLimit: false
{{- if .Values.oidc.jwksUri }}
      jwksUri: {{ .Values.oidc.jwksUri }}
{{- else }}
      jwksUri: "{{ .Values.oidc.issuerUrl }}/keys"
{{- end }}
    frontend:
{{- if .Values.frontendConfig.landingPageUrl }}
      landingPageUrl: {{ .Values.frontendConfig.landingPageUrl }}
{{- end }}
{{- if .Values.frontendConfig.helpMenuItems }}
      helpMenuItems:
      {{- range .Values.frontendConfig.helpMenuItems }}
      - title: {{ .title }}{{- if .icon }}
        icon: {{ .icon }}{{- end }}
        url: {{ .url }}{{- if .target }}
        target: {{ .target }}{{- end }}
      {{- end }}
{{- end }}
      dashboardUrl:
        pathname: /api/v1/namespaces/kube-system/services/https:kubernetes-dashboard:/proxy
      oidc:
{{- if .Values.oidc.authority }}
        authority: {{ .Values.oidc.authority }}
{{- else }}
        authority: {{ .Values.oidc.issuerUrl }}
{{- end }}
        client_id: {{ .Values.oidc.clientId }}
{{- if .Values.oidc.redirectUri }}
        redirect_uri: {{ .Values.oidc.redirectUri }}
{{- else }}
        redirect_uri: "{{ .Values.oidc.issuerUrl }}/callback"
{{- end }}
{{- if .Values.oidc.responseType }}
        response_type: {{ .Values.oidc.responseType }}
{{- else }}
        response_type: "token id_token"
{{- end }}
{{- if .Values.oidc.scope }}
        scope: {{ .Values.oidc.scope }}
{{- else }}
        scope: "openid email profile groups audience:server:client_id:{{ .Values.oidc.clientId }} audience:server:client_id:kube-kubectl"
{{- end }}
{{- if hasKey .Values.oidc "loadUserInfo" }}
        loadUserInfo: {{ .Values.oidc.loadUserInfo }}
{{- else }}
        loadUserInfo: false
{{- end }}
{{- if .Values.oidc.metadata }}
        metadata:
{{ toYaml .Values.oidc.metadata | indent 10 }}
{{- end }}
{{- if .Values.oidc.signingKeys }}
        signingKeys:
{{ toYaml .Values.oidc.signingKeys | indent 8 }}
{{- end }}
{{- if .Values.frontendConfig.gitHubRepoUrl }}
      gitHubRepoUrl: {{ .Values.frontendConfig.gitHubRepoUrl }}
{{- end }}
<<<<<<< HEAD
{{- if .Values.terminal }}
      features:
        terminalEnabled: true
{{- end }}
{{- if .Values.frontendConfig.terminal }}
{{- if .Values.frontendConfig.terminal.heartbeatIntervalSeconds }}
      terminal:
        heartbeatIntervalSeconds: {{ .Values.frontendConfig.terminal.heartbeatIntervalSeconds }}
{{- end }}
=======
{{- if .Values.frontendConfig.defaultHibernationSchedule }}
      defaultHibernationSchedule:
{{ toYaml .Values.frontendConfig.defaultHibernationSchedule | indent 8 }}
>>>>>>> d3e189f0
{{- end }}
{{- if .Values.prometheus }}
    prometheus:
      secret: {{ .Values.prometheus.secret }}
{{- end }}
{{- if .Values.gitHub }}
    gitHub:
      apiUrl: {{ .Values.gitHub.apiUrl }}
      {{- if .Values.gitHub.ca }}
      ca: {{ toJson .Values.gitHub.ca }}
      {{- end }}
      org: {{ .Values.gitHub.org }}
      repository: {{ .Values.gitHub.repository }}
      webhookSecret: {{ .Values.gitHub.webhookSecret }}
      {{- if .Values.gitHub.authentication }}
      authentication:
        username: {{ .Values.gitHub.authentication.username }}
        token: {{ .Values.gitHub.authentication.token }}
      {{- end }}
{{- end }}
    {{- if .Values.terminal }}
    terminal:
      operator:
        image: {{ .Values.terminal.operator.image.repository }}{{- if .Values.terminal.operator.image.tag }}:{{ .Values.terminal.operator.image.tag }}{{- end }}
      cleanup:
        image: {{ .Values.terminal.cleanup.image.repository }}{{- if .Values.terminal.cleanup.image.tag }}:{{ .Values.terminal.cleanup.image.tag }}{{- end }}
        {{- if .Values.terminal.cleanup.schedule }}
        schedule: {{ .Values.terminal.cleanup.schedule }}
        {{- end}}
         {{- if .Values.terminal.cleanup.noHeartbeatDeleteSeconds }}
        noHeartbeatDeleteSeconds: {{ .Values.terminal.cleanup.noHeartbeatDeleteSeconds }}
        {{- end}}
      {{- if .Values.terminal.bootstrap }}
      bootstrap:
        {{- if .Values.terminal.bootstrap.disabled }}
        disabled: {{ .Values.terminal.bootstrap.disabled }}
        {{- end }}
        {{- if .Values.terminal.bootstrap.apiserverIngress }}
        apiserverIngress:
          {{- with .Values.terminal.bootstrap.apiserverIngress.annotations }}
          annotations:
{{ toYaml . | indent 12 }}
          {{- end }}
        {{- end }}
      {{- end }}
      gardenClusterKubeApiserver:
        {{- with .Values.terminal.gardenClusterKubeApiserver.hosts }}
        hosts:
{{ toYaml . | indent 8 }}
        {{- end }}
    {{- end }}<|MERGE_RESOLUTION|>--- conflicted
+++ resolved
@@ -91,7 +91,6 @@
 {{- if .Values.frontendConfig.gitHubRepoUrl }}
       gitHubRepoUrl: {{ .Values.frontendConfig.gitHubRepoUrl }}
 {{- end }}
-<<<<<<< HEAD
 {{- if .Values.terminal }}
       features:
         terminalEnabled: true
@@ -101,11 +100,9 @@
       terminal:
         heartbeatIntervalSeconds: {{ .Values.frontendConfig.terminal.heartbeatIntervalSeconds }}
 {{- end }}
-=======
 {{- if .Values.frontendConfig.defaultHibernationSchedule }}
       defaultHibernationSchedule:
 {{ toYaml .Values.frontendConfig.defaultHibernationSchedule | indent 8 }}
->>>>>>> d3e189f0
 {{- end }}
 {{- if .Values.prometheus }}
     prometheus:
