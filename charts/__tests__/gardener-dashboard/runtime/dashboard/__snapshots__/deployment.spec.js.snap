// Jest Snapshot v1, https://goo.gl/fbAQLP

exports[`gardener-dashboard deployment kubeconfig should render the template 1`] = `
Object {
  "name": "gardener-dashboard-secret-kubeconfig",
  "secret": Object {
    "secretName": "gardener-dashboard-kubeconfig",
  },
}
`;

exports[`gardener-dashboard deployment kubeconfig should render the template 2`] = `
Object {
  "mountPath": "/etc/gardener-dashboard/secrets/kubeconfig",
  "name": "gardener-dashboard-secret-kubeconfig",
  "readOnly": true,
}
`;

exports[`gardener-dashboard deployment kubeconfig should render the template 3`] = `
Object {
  "name": "KUBECONFIG",
  "value": "/etc/gardener-dashboard/secrets/kubeconfig/kubeconfig",
}
`;

exports[`gardener-dashboard deployment should not project service account token if disabled 1`] = `
Array [
  Object {
    "configMap": Object {
      "defaultMode": 420,
      "items": Array [
        Object {
          "key": "config.yaml",
          "path": "config.yaml",
        },
      ],
      "name": "gardener-dashboard-configmap",
    },
    "name": "gardener-dashboard-config",
  },
  Object {
    "configMap": Object {
      "defaultMode": 444,
      "items": Array [
        Object {
          "key": "login-config.json",
          "path": "login-config.json",
        },
      ],
      "name": "gardener-dashboard-configmap",
    },
    "name": "gardener-dashboard-login-config",
  },
]
`;

exports[`gardener-dashboard deployment should not project service account token if disabled 2`] = `
Array [
  Object {
    "mountPath": "/etc/gardener-dashboard",
    "name": "gardener-dashboard-config",
  },
  Object {
    "mountPath": "/app/public/login-config.json",
    "name": "gardener-dashboard-login-config",
    "subPath": "login-config.json",
  },
]
`;

exports[`gardener-dashboard deployment should render the template with default values 1`] = `
Object {
  "apiVersion": "apps/v1",
  "kind": "Deployment",
  "metadata": Object {
    "labels": Object {
      "app.kubernetes.io/component": "dashboard",
      "app.kubernetes.io/instance": "gardener-dashboard",
      "app.kubernetes.io/managed-by": "Helm",
      "app.kubernetes.io/name": "gardener-dashboard",
      "helm.sh/chart": "gardener-dashboard-runtime-0.1.0",
    },
    "name": "gardener-dashboard",
    "namespace": "garden",
  },
  "spec": Object {
    "replicas": 1,
    "selector": Object {
      "matchLabels": Object {
        "app.kubernetes.io/component": "dashboard",
        "app.kubernetes.io/name": "gardener-dashboard",
      },
    },
    "template": Object {
      "metadata": Object {
        "annotations": Object {
          "checksum/configmap-gardener-dashboard-config": StringMatching /\\[0-9a-f\\]\\{64\\}/,
          "checksum/secret-gardener-dashboard-oidc": StringMatching /\\[0-9a-f\\]\\{64\\}/,
          "checksum/secret-gardener-dashboard-sessionSecret": StringMatching /\\[0-9a-f\\]\\{64\\}/,
        },
        "labels": Object {
          "app.kubernetes.io/component": "dashboard",
          "app.kubernetes.io/instance": "gardener-dashboard",
          "app.kubernetes.io/managed-by": "Helm",
          "app.kubernetes.io/name": "gardener-dashboard",
          "helm.sh/chart": "gardener-dashboard-runtime-0.1.0",
        },
      },
      "spec": Object {
        "containers": Array [
          Object {
            "args": Array [
              "--max-old-space-size=920",
              "server.js",
            ],
            "env": Array [
              Object {
                "name": "SESSION_SECRET",
                "valueFrom": Object {
                  "secretKeyRef": Object {
                    "key": "keyValue",
                    "name": "gardener-dashboard-sessionsecret",
                  },
                },
              },
              Object {
                "name": "OIDC_CLIENT_ID",
                "valueFrom": Object {
                  "secretKeyRef": Object {
                    "key": "client_id",
                    "name": "gardener-dashboard-oidc",
                  },
                },
              },
              Object {
                "name": "OIDC_CLIENT_SECRET",
                "valueFrom": Object {
                  "secretKeyRef": Object {
                    "key": "client_secret",
                    "name": "gardener-dashboard-oidc",
                  },
                },
              },
              Object {
                "name": "GARDENER_CONFIG",
                "value": "/etc/gardener-dashboard/config.yaml",
              },
              Object {
                "name": "METRICS_PORT",
                "value": "9050",
              },
<<<<<<< HEAD
              Object {
                "name": "POD_NAME",
                "valueFrom": Object {
                  "fieldRef": Object {
                    "fieldPath": "metadata.name",
                  },
                },
              },
              Object {
                "name": "POD_NAMESPACE",
                "valueFrom": Object {
                  "fieldRef": Object {
                    "fieldPath": "metadata.namespace",
                  },
                },
              },
=======
>>>>>>> a759c797
            ],
            "image": "eu.gcr.io/gardener-project/gardener/dashboard:1.26.0-dev-4d529c1",
            "imagePullPolicy": "IfNotPresent",
            "livenessProbe": Object {
              "failureThreshold": 6,
              "initialDelaySeconds": 15,
              "periodSeconds": 20,
              "successThreshold": 1,
              "tcpSocket": Object {
                "port": "http",
              },
              "timeoutSeconds": 5,
            },
            "name": "gardener-dashboard",
            "ports": Array [
              Object {
                "containerPort": 8080,
                "name": "http",
                "protocol": "TCP",
              },
              Object {
                "containerPort": 9050,
                "name": "metrics",
                "protocol": "TCP",
              },
            ],
            "readinessProbe": Object {
              "failureThreshold": 6,
              "httpGet": Object {
                "path": "/healthz",
                "port": "http",
              },
              "initialDelaySeconds": 5,
              "periodSeconds": 10,
              "successThreshold": 1,
              "timeoutSeconds": 5,
            },
            "resources": Object {
              "requests": Object {
                "cpu": "100m",
                "memory": "350Mi",
              },
            },
            "volumeMounts": Array [
              Object {
                "mountPath": "/etc/gardener-dashboard",
                "name": "gardener-dashboard-config",
              },
              Object {
                "mountPath": "/app/public/login-config.json",
                "name": "gardener-dashboard-login-config",
                "subPath": "login-config.json",
              },
              Object {
                "mountPath": "/var/run/secrets/projected/serviceaccount",
                "name": "service-account-token",
                "readOnly": true,
              },
            ],
          },
        ],
        "restartPolicy": "Always",
        "serviceAccountName": "gardener-dashboard",
        "volumes": Array [
          Object {
            "configMap": Object {
              "defaultMode": 420,
              "items": Array [
                Object {
                  "key": "config.yaml",
                  "path": "config.yaml",
                },
              ],
              "name": "gardener-dashboard-configmap",
            },
            "name": "gardener-dashboard-config",
          },
          Object {
            "configMap": Object {
              "defaultMode": 444,
              "items": Array [
                Object {
                  "key": "login-config.json",
                  "path": "login-config.json",
                },
              ],
              "name": "gardener-dashboard-configmap",
            },
            "name": "gardener-dashboard-login-config",
          },
          Object {
            "name": "service-account-token",
            "projected": Object {
              "sources": Array [
                Object {
                  "serviceAccountToken": Object {
                    "expirationSeconds": 43200,
                    "path": "token",
                  },
                },
              ],
            },
          },
        ],
      },
    },
  },
}
`;

exports[`gardener-dashboard deployment should render the template with node options 1`] = `
Array [
  "--max-old-space-size=460",
  "--expose-gc",
  "--trace-gc",
  "--gc-interval=100",
  "server.js",
]
`;

exports[`gardener-dashboard deployment when virtual garden is enabled should render the template 1`] = `
Object {
  "name": "service-account-token",
  "projected": Object {
    "sources": Array [
      Object {
        "serviceAccountToken": Object {
          "audience": "https://identity.garden.example.org",
          "expirationSeconds": 3600,
          "path": "token",
        },
      },
    ],
  },
}
`;

exports[`gardener-dashboard deployment when virtual garden is enabled should render the template 2`] = `
Object {
  "mountPath": "/var/run/secrets/projected/serviceaccount",
  "name": "service-account-token",
  "readOnly": true,
}
`;<|MERGE_RESOLUTION|>--- conflicted
+++ resolved
@@ -150,7 +150,6 @@
                 "name": "METRICS_PORT",
                 "value": "9050",
               },
-<<<<<<< HEAD
               Object {
                 "name": "POD_NAME",
                 "valueFrom": Object {
@@ -167,8 +166,6 @@
                   },
                 },
               },
-=======
->>>>>>> a759c797
             ],
             "image": "eu.gcr.io/gardener-project/gardener/dashboard:1.26.0-dev-4d529c1",
             "imagePullPolicy": "IfNotPresent",
