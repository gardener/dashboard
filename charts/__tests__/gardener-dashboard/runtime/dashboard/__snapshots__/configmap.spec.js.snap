// Jest Snapshot v1, https://goo.gl/fbAQLP

exports[`gardener-dashboard configmap access restrictions should render the template w/ \`item.options\` 1`] = `
{
  "frontend": {
    "accessRestriction": {
      "items": [
        {
          "display": {
            "description": "display Foo description",
            "title": "display Foo",
            "visibleIf": true,
          },
          "input": {
            "description": "input Foo description",
            "inverted": true,
            "title": "input Foo",
          },
          "key": "foo",
          "options": [
            {
              "display": {
                "description": "display Foo  Option 1 description",
                "title": "display Foo Option 1",
                "visibleIf": false,
              },
              "input": {
                "description": "input Foo  Option 1 description",
                "title": "input Foo Option 1",
              },
              "key": "foo-option-1",
            },
            {
              "display": {
                "visibleIf": true,
              },
              "input": {
                "description": "input Foo  Option 2 description",
                "inverted": true,
                "title": "input Foo Option 2",
              },
              "key": "foo-option-2",
            },
          ],
        },
      ],
    },
  },
}
`;

exports[`gardener-dashboard configmap access restrictions should render the template w/o \`item.options\` 1`] = `
{
  "frontend": {
    "accessRestriction": {
      "items": [
        {
          "display": {
            "visibleIf": true,
          },
          "input": {
            "title": "Foo",
          },
          "key": "foo",
        },
      ],
      "noItemsText": "no items text",
    },
  },
}
`;

exports[`gardener-dashboard configmap alert should render the template w/ \`alert.identifier\` 1`] = `
{
  "frontend": {
    "alert": {
      "identifier": "bar",
      "message": "foo",
      "type": "warning",
    },
  },
}
`;

exports[`gardener-dashboard configmap alert should render the template w/o \`alert.identifier\` 1`] = `
{
  "frontend": {
    "alert": {
      "message": "foo",
      "type": "warning",
    },
  },
}
`;

exports[`gardener-dashboard configmap branding should render the template 1`] = `
{
  "frontend": {
    "branding": {
      "loginHints": [
        {
          "href": "https://gardener.cloud",
          "title": "Support",
        },
        {
          "href": "https://gardener.cloud/docs",
          "title": "Documentation",
        },
      ],
      "productName": "SuperCoolProduct",
      "productSlogan": "Slogan",
    },
  },
}
`;

exports[`gardener-dashboard configmap cloudProviderList should render the template with cloudProviderList 1`] = `
{
  "frontend": {
    "cloudProviderList": [
      "foo",
      "bar",
    ],
  },
}
`;

exports[`gardener-dashboard configmap contentSecurityPolicy should render the template with connectSrc containing additional host sources 1`] = `
{
  "contentSecurityPolicy": {
    "connectSrc": [
      "'self'",
      "wss://*.seed.example.com",
      "https://*.seed.example.com",
    ],
  },
}
`;

exports[`gardener-dashboard configmap contentSecurityPolicy should render the template with default connectSrc 1`] = `
{
  "contentSecurityPolicy": {
    "connectSrc": [
      "'self'",
    ],
  },
}
`;

exports[`gardener-dashboard configmap controlPlaneHighAvailabilityHelp should render the template with controlPlaneHighAvailabilityHelp markdown 1`] = `
{
  "frontend": {
    "controlPlaneHighAvailabilityHelp": {
      "text": "[foo](https://bar.baz)",
    },
  },
}
`;

<<<<<<< HEAD
exports[`gardener-dashboard configmap customCloudProviders should render the template with customCloudProviders 1`] = `
{
  "frontend": {
    "customCloudProviders": {
      "fooProvider": {
        "secret": {
          "fields": [
            {
              "hint": "Enter a valid namespace",
              "key": "namespace",
              "label": "Namespace",
              "type": "text",
              "validators": {
                "required": {
                  "type": "required",
                },
              },
            },
          ],
          "help": "#Custom Cloud Provider
foo",
        },
        "shoot": {
          "createFields": [
            {
              "hint": "Select foo value",
              "key": "selectFoo",
              "label": "Select Foo",
              "path": "spec.provider",
              "type": "select",
              "validators": {
                "required": {
                  "type": "required",
                },
              },
              "values": {
                "cloudprofilePath": "data.foo",
                "key": "name",
              },
            },
          ],
          "specTemplate": {
            "provider": {
              "type": "custom",
            },
          },
        },
        "zoned": false,
      },
    },
=======
exports[`gardener-dashboard configmap costObjects should render the template with costObjects configuration 1`] = `
{
  "frontend": {
    "costObjects": [
      {
        "description": "Example Description",
        "errorMessage": "Invalid cost object",
        "regex": "^example.*$",
        "title": "Cost Object",
        "type": "CO",
      },
    ],
>>>>>>> ac859f00
  },
}
`;

exports[`gardener-dashboard configmap experimental should render the template with experimental features 1`] = `
{
  "frontend": {
    "experimental": {
      "throttleDelayPerCluster": 42,
    },
  },
}
`;

exports[`gardener-dashboard configmap grantTypes should render the template 1`] = `
{
  "frontend": {
    "grantTypes": [
      "a",
      "b",
      "c",
    ],
  },
}
`;

exports[`gardener-dashboard configmap knownConditions should render the template with knownConditions markdown 1`] = `
{
  "frontend": {
    "knownConditions": {
      "ExampleConditionReady": {
        "description": "Example Description",
        "name": "Example",
        "shortName": "E",
        "showAdmin": false,
        "sortOrder": "99",
      },
    },
  },
}
`;

exports[`gardener-dashboard configmap kubeconfig download should render the template w/ \`public.client_secret\` 1`] = `
{
  "apiServerCaData": "LS0tLS1CRUdJTiBDRVJUSUZJQ0FURS0tLS0tCllYQnBVMlZ5ZG1WeVEyRT0KLS0tLS1FTkQgQ0VSVElGSUNBVEUtLS0tLQ==",
  "oidc": {
    "ca": "-----BEGIN CERTIFICATE-----
Li4u
-----END CERTIFICATE-----",
    "issuer": "https://identity.garden.example.org",
    "public": {
      "clientId": "kube-kubectl",
      "clientSecret": "kube-kubectl-secret",
    },
    "redirect_uris": [
      "https://dashboard.garden.example.org/auth/callback",
      "https://dashboard.ingress.garden.example.org/auth/callback",
    ],
    "rejectUnauthorized": true,
    "scope": "openid email profile groups audience:server:client_id:dashboard audience:server:client_id:kube-kubectl",
  },
}
`;

exports[`gardener-dashboard configmap kubeconfig download should render the template w/o \`public.client_secret\` 1`] = `
{
  "apiServerCaData": "LS0tLS1CRUdJTiBDRVJUSUZJQ0FURS0tLS0tCllYQnBVMlZ5ZG1WeVEyRT0KLS0tLS1FTkQgQ0VSVElGSUNBVEUtLS0tLQ==",
  "oidc": {
    "ca": "-----BEGIN CERTIFICATE-----
Li4u
-----END CERTIFICATE-----",
    "issuer": "https://identity.garden.example.org",
    "public": {
      "clientId": "kube-kubectl",
      "usePKCE": true,
    },
    "redirect_uris": [
      "https://dashboard.garden.example.org/auth/callback",
      "https://dashboard.ingress.garden.example.org/auth/callback",
    ],
    "rejectUnauthorized": true,
    "scope": "openid email profile groups audience:server:client_id:dashboard audience:server:client_id:kube-kubectl",
  },
}
`;

exports[`gardener-dashboard configmap kubeconfig download should render the template with PKCE flow for the public client 1`] = `
{
  "apiServerCaData": "LS0tLS1CRUdJTiBDRVJUSUZJQ0FURS0tLS0tCllYQnBVMlZ5ZG1WeVEyRT0KLS0tLS1FTkQgQ0VSVElGSUNBVEUtLS0tLQ==",
  "oidc": {
    "ca": "-----BEGIN CERTIFICATE-----
Li4u
-----END CERTIFICATE-----",
    "issuer": "https://identity.garden.example.org",
    "public": {
      "clientId": "kube-kubectl",
      "clientSecret": "kube-kubectl-secret",
      "usePKCE": true,
    },
    "redirect_uris": [
      "https://dashboard.garden.example.org/auth/callback",
      "https://dashboard.ingress.garden.example.org/auth/callback",
    ],
    "rejectUnauthorized": true,
    "scope": "openid email profile groups audience:server:client_id:dashboard audience:server:client_id:kube-kubectl",
  },
}
`;

exports[`gardener-dashboard configmap login-config.json should render login-config with branding and themes 1`] = `
{
  "branding": {
    "loginHints": [
      {
        "href": "https://gardener.cloud",
        "title": "Support",
      },
      {
        "href": "https://gardener.cloud/docs",
        "title": "Documentation",
      },
    ],
    "productName": "SuperCoolProduct",
    "productSlogan": "Slogan",
  },
  "landingPageUrl": "https://gardener.cloud/",
  "loginTypes": [
    "oidc",
    "token",
  ],
  "themes": {
    "dark": {
      "main-navigation-title": "grey.darken3",
      "primary": "#ff0000",
    },
    "light": {
      "main-navigation-title": "grey.darken3",
      "primary": "#ff0000",
    },
  },
}
`;

exports[`gardener-dashboard configmap oidc should render the template with PKCE flow for the internal client 1`] = `
{
  "oidc": {
    "ca": "-----BEGIN CERTIFICATE-----
Li4u
-----END CERTIFICATE-----",
    "issuer": "https://identity.garden.example.org",
    "redirect_uris": [
      "https://dashboard.garden.example.org/auth/callback",
      "https://dashboard.ingress.garden.example.org/auth/callback",
    ],
    "rejectUnauthorized": true,
    "scope": "openid email profile groups audience:server:client_id:dashboard audience:server:client_id:kube-kubectl",
    "usePKCE": true,
  },
}
`;

exports[`gardener-dashboard configmap oidc should render the template with default scope 1`] = `
{
  "oidc": {
    "ca": "-----BEGIN CERTIFICATE-----
Li4u
-----END CERTIFICATE-----",
    "issuer": "https://identity.garden.example.org",
    "redirect_uris": [
      "https://dashboard.garden.example.org/auth/callback",
      "https://dashboard.ingress.garden.example.org/auth/callback",
    ],
    "rejectUnauthorized": true,
    "scope": "openid email profile groups audience:server:client_id:dashboard audience:server:client_id:kube-kubectl",
  },
}
`;

exports[`gardener-dashboard configmap oidc should render the template with scope containing offline_access 1`] = `
{
  "oidc": {
    "ca": "-----BEGIN CERTIFICATE-----
Li4u
-----END CERTIFICATE-----",
    "issuer": "https://identity.garden.example.org",
    "redirect_uris": [
      "https://dashboard.garden.example.org/auth/callback",
      "https://dashboard.ingress.garden.example.org/auth/callback",
    ],
    "rejectUnauthorized": true,
    "scope": "openid email groups offline_access",
    "sessionLifetime": 2592000,
  },
}
`;

exports[`gardener-dashboard configmap resourceQuotaHelp should render the template with resourceQuotaHelp markdown 1`] = `
{
  "frontend": {
    "resourceQuotaHelp": {
      "text": "[foo](https://bar.baz)",
    },
  },
}
`;

exports[`gardener-dashboard configmap shootAdminKubeconfig should render the template 1`] = `
{
  "frontend": {
    "shootAdminKubeconfig": {
      "enabled": true,
      "maxExpirationSeconds": 86400,
    },
  },
}
`;

exports[`gardener-dashboard configmap should render the template w/ defaults values 1`] = `
{
  "apiVersion": "v1",
  "kind": "ConfigMap",
  "metadata": {
    "labels": {
      "app.kubernetes.io/component": "dashboard",
      "app.kubernetes.io/instance": "gardener-dashboard",
      "app.kubernetes.io/managed-by": "Helm",
      "app.kubernetes.io/name": "gardener-dashboard",
      "helm.sh/chart": "gardener-dashboard-runtime-0.1.0",
    },
    "name": "gardener-dashboard-configmap",
    "namespace": "garden",
  },
}
`;

exports[`gardener-dashboard configmap should render the template w/ defaults values 2`] = `
{
  "landingPageUrl": "https://gardener.cloud/",
  "loginTypes": [
    "oidc",
    "token",
  ],
}
`;

exports[`gardener-dashboard configmap should render the template w/ defaults values 3`] = `
{
  "apiServerUrl": "https://api.garden.example.org",
  "contentSecurityPolicy": {
    "connectSrc": [
      "'self'",
    ],
  },
  "frontend": {
    "defaultHibernationSchedule": {
      "development": [
        {
          "end": "00 08 * * 1,2,3,4,5",
          "start": "00 17 * * 1,2,3,4,5",
        },
      ],
      "evaluation": [
        {
          "start": "00 17 * * 1,2,3,4,5",
        },
      ],
      "production": null,
    },
    "defaultNodesCIDR": "10.250.0.0/16",
    "experimental": {
      "throttleDelayPerCluster": 10,
    },
    "externalTools": [
      {
        "icon": "apps",
        "title": "Applications and Services Hub",
        "url": "https://apps.garden.example.org/foo/bar{?namespace,name}",
      },
    ],
    "features": {
      "oidcObservabilityUrlsEnabled": false,
      "projectTerminalShortcutsEnabled": false,
      "terminalEnabled": false,
    },
    "helpMenuItems": [
      {
        "icon": "description",
        "title": "Getting Started",
        "url": "https://gardener.cloud/about/",
      },
      {
        "icon": "mdi-slack",
        "title": "slack",
        "url": "https://kubernetes.slack.com/messages/gardener",
      },
      {
        "icon": "mdi-bug",
        "title": "Issues",
        "url": "https://github.com/gardener/dashboard/issues/",
      },
    ],
    "seedCandidateDeterminationStrategy": "SameRegion",
    "serviceAccountDefaultTokenExpiration": 7776000,
    "shootAdminKubeconfig": {
      "enabled": false,
      "maxExpirationSeconds": 86400,
    },
  },
  "logFormat": "text",
  "logLevel": "debug",
  "maxRequestBodySize": "100kb",
  "oidc": {
    "ca": "-----BEGIN CERTIFICATE-----
Li4u
-----END CERTIFICATE-----",
    "issuer": "https://identity.garden.example.org",
    "redirect_uris": [
      "https://dashboard.garden.example.org/auth/callback",
      "https://dashboard.ingress.garden.example.org/auth/callback",
    ],
    "rejectUnauthorized": true,
    "scope": "openid email profile groups audience:server:client_id:dashboard audience:server:client_id:kube-kubectl",
  },
  "port": 8080,
  "readinessProbe": {
    "periodSeconds": 10,
  },
  "terminal": {
    "container": {
      "image": "ops-toolbelt:0.11.0-mod1",
    },
    "garden": {
      "operatorCredentials": {
        "serviceAccountRef": {
          "name": "dashboard-terminal-admin",
          "namespace": "garden",
        },
      },
    },
    "gardenTerminalHost": {
      "seedRef": "soil-gcp",
    },
  },
}
`;

exports[`gardener-dashboard configmap sla should render the template with sla description markdown hyperlink 1`] = `
{
  "frontend": {
    "sla": {
      "description": "[foo](https://bar.baz)",
      "title": "SLA title",
    },
  },
}
`;

exports[`gardener-dashboard configmap terminal config garden cluster custom rolebBindings should default apiGroup 1`] = `
{
  "terminal": {
    "garden": {
      "roleBindings": [
        {
          "bindingKind": "ClusterRoleBinding",
          "roleRef": {
            "apiGroup": "rbac.authorization.k8s.io",
            "kind": "ClusterRole",
            "name": "test-role",
          },
        },
      ],
    },
  },
}
`;

exports[`gardener-dashboard configmap terminal config garden cluster custom rolebBindings should render the template 1`] = `
{
  "terminal": {
    "garden": {
      "roleBindings": [
        {
          "bindingKind": "ClusterRoleBinding",
          "roleRef": {
            "apiGroup": "rbac.authorization.k8s.foo",
            "kind": "ClusterRole",
            "name": "test-role",
          },
        },
      ],
    },
  },
}
`;

exports[`gardener-dashboard configmap terminal config should render the template 1`] = `
{
  "terminal": {
    "container": {
      "image": "chart-test:0.1.0",
    },
    "garden": {
      "operatorCredentials": {
        "serviceAccountRef": {
          "name": "robot",
          "namespace": "garden",
        },
      },
    },
    "gardenTerminalHost": {
      "seedRef": "my-seed",
    },
    "serviceAccountTokenExpiration": 42,
  },
}
`;

exports[`gardener-dashboard configmap terminal shortcuts should render the template 1`] = `
{
  "frontend": {
    "terminal": {
      "shortcuts": [
        {
          "container": {
            "args": [
              "a",
              "b",
              "c",
            ],
            "command": [
              "command",
            ],
            "image": "repo:tag",
          },
          "description": "description",
          "target": "foo-target",
          "title": "title",
        },
      ],
    },
  },
}
`;

exports[`gardener-dashboard configmap themes should render the template 1`] = `
{
  "frontend": {
    "themes": {
      "dark": {
        "main-navigation-title": "grey.darken3",
        "primary": "#ff0000",
      },
      "light": {
        "main-navigation-title": "grey.darken3",
        "primary": "#ff0000",
      },
    },
  },
}
`;

exports[`gardener-dashboard configmap themes should render the template with light theme values only 1`] = `
{
  "frontend": {
    "themes": {
      "light": {
        "main-navigation-title": "grey.darken3",
        "primary": "#ff0000",
      },
    },
  },
}
`;

exports[`gardener-dashboard configmap tickets github app authentication should render the template 1`] = `
{
  "frontend": {
    "ticket": {
      "avatarSource": "gravatar",
      "gitHubRepoUrl": "https://github.com/gardener/tickets",
      "hideClustersWithLabels": [
        "ignore1",
        "ignore2",
      ],
      "newIssue": {
        "body": "issue description",
        "labels": [
          "default-label",
        ],
      },
    },
  },
  "gitHub": {
    "apiUrl": "https://github.com/api/v3/",
    "org": "gardener",
    "pollIntervalSeconds": 60,
    "repository": "tickets",
    "syncConcurrency": 5,
    "syncThrottleSeconds": 10,
  },
}
`;

exports[`gardener-dashboard configmap tickets github app authentication should render the template 2`] = `
{
  "authentication.appId": "1",
  "authentication.clientId": "clientId",
  "authentication.clientSecret": "clientSecret",
  "authentication.installationId": "123",
  "authentication.privateKey": "privateKey",
  "webhookSecret": "webhookSecret",
}
`;

exports[`gardener-dashboard configmap tickets token authentication should render the template 1`] = `
{
  "frontend": {
    "ticket": {
      "avatarSource": "gravatar",
      "gitHubRepoUrl": "https://github.com/gardener/tickets",
      "hideClustersWithLabels": [
        "ignore1",
        "ignore2",
      ],
      "newIssue": {
        "body": "issue description",
        "labels": [
          "default-label",
        ],
      },
    },
  },
  "gitHub": {
    "apiUrl": "https://github.com/api/v3/",
    "org": "gardener",
    "pollIntervalSeconds": 60,
    "repository": "tickets",
    "syncConcurrency": 5,
    "syncThrottleSeconds": 10,
  },
}
`;

exports[`gardener-dashboard configmap tickets token authentication should render the template 2`] = `
{
  "authentication.token": "token",
  "webhookSecret": "webhookSecret",
}
`;

exports[`gardener-dashboard configmap token request should render the template 1`] = `
{
  "frontend": {
    "serviceAccountDefaultTokenExpiration": 42,
  },
  "tokenRequestAudiences": [
    "foo",
    "bar",
  ],
}
`;

exports[`gardener-dashboard configmap unreachable seeds should render the template 1`] = `
{
  "unreachableSeeds": {
    "matchLabels": {
      "seed": "unreachable",
    },
  },
}
`;

exports[`gardener-dashboard configmap vendorHints should render the template 1`] = `
{
  "frontend": {
    "vendorHints": [
      {
        "matchNames": [
          "foo",
          "bar",
        ],
        "message": "[foo](https://bar.baz)",
        "severity": "warning",
      },
      {
        "matchNames": [
          "fooz",
        ],
        "message": "other message",
      },
    ],
  },
}
`;

exports[`gardener-dashboard configmap vendors should render the template with vendors 1`] = `
{
  "frontend": {
    "vendors": {
      "foo": {
        "icon": "foo_icon.svg",
      },
    },
  },
}
`;<|MERGE_RESOLUTION|>--- conflicted
+++ resolved
@@ -114,17 +114,6 @@
 }
 `;
 
-exports[`gardener-dashboard configmap cloudProviderList should render the template with cloudProviderList 1`] = `
-{
-  "frontend": {
-    "cloudProviderList": [
-      "foo",
-      "bar",
-    ],
-  },
-}
-`;
-
 exports[`gardener-dashboard configmap contentSecurityPolicy should render the template with connectSrc containing additional host sources 1`] = `
 {
   "contentSecurityPolicy": {
@@ -157,58 +146,6 @@
 }
 `;
 
-<<<<<<< HEAD
-exports[`gardener-dashboard configmap customCloudProviders should render the template with customCloudProviders 1`] = `
-{
-  "frontend": {
-    "customCloudProviders": {
-      "fooProvider": {
-        "secret": {
-          "fields": [
-            {
-              "hint": "Enter a valid namespace",
-              "key": "namespace",
-              "label": "Namespace",
-              "type": "text",
-              "validators": {
-                "required": {
-                  "type": "required",
-                },
-              },
-            },
-          ],
-          "help": "#Custom Cloud Provider
-foo",
-        },
-        "shoot": {
-          "createFields": [
-            {
-              "hint": "Select foo value",
-              "key": "selectFoo",
-              "label": "Select Foo",
-              "path": "spec.provider",
-              "type": "select",
-              "validators": {
-                "required": {
-                  "type": "required",
-                },
-              },
-              "values": {
-                "cloudprofilePath": "data.foo",
-                "key": "name",
-              },
-            },
-          ],
-          "specTemplate": {
-            "provider": {
-              "type": "custom",
-            },
-          },
-        },
-        "zoned": false,
-      },
-    },
-=======
 exports[`gardener-dashboard configmap costObjects should render the template with costObjects configuration 1`] = `
 {
   "frontend": {
@@ -221,7 +158,6 @@
         "type": "CO",
       },
     ],
->>>>>>> ac859f00
   },
 }
 `;
@@ -815,16 +751,4 @@
     ],
   },
 }
-`;
-
-exports[`gardener-dashboard configmap vendors should render the template with vendors 1`] = `
-{
-  "frontend": {
-    "vendors": {
-      "foo": {
-        "icon": "foo_icon.svg",
-      },
-    },
-  },
-}
 `;