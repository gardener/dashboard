//
// SPDX-FileCopyrightText: 2021 SAP SE or an SAP affiliate company and Gardener contributors
//
// SPDX-License-Identifier: Apache-2.0
//

'use strict'

const { NotFound } = require('http-errors')
const { createClient, createDashboardClient } = require('../lib')
const { extend } = require('@gardener-dashboard/request')
const { mockLoadResult } = require('@gardener-dashboard/kube-config')

describe('kube-client', () => {
  describe('#createClient', () => {
    const bearer = 'bearer'
    const namespace = 'namespace'
    const name = 'name'
    const server = 'https://kubernetes:6443'

    const certificateAuthorityData = Buffer.from('certificate-authority-data').toString('base64')
    const clientCertificateData = Buffer.from('client-certificate-data').toString('base64')

    let testClient
    let getSecretStub
    let createShootAdminKubeconfigStub

    beforeEach(() => {
      testClient = createClient({ auth: { bearer } })
      getSecretStub = jest.spyOn(testClient.core.secrets, 'get')
      createShootAdminKubeconfigStub = jest.spyOn(testClient['core.gardener.cloud'].shoots, 'createAdminKubeconfigRequest')
    })

    it('should create a client', () => {
      expect(testClient.constructor.name).toBe('Client')
      expect(testClient.cluster.server.hostname).toBe('kubernetes')
    })

    it('should read a kubeconfig from a secret', async () => {
      const testKubeconfig = fixtures.helper.createTestKubeconfig({ token: bearer }, { server })
      getSecretStub.mockReturnValue({
        data: {
          kubeconfig: Buffer.from(testKubeconfig.toYAML()).toString('base64')
        }
      })
      const kubeconfig = await testClient.getKubeconfig({ namespace, name })
      expect(getSecretStub).toHaveBeenCalledWith(namespace, name)
      expect(kubeconfig.currentUser.token).toBe(bearer)
    })

    it('should create a client from a kubeconfig', async () => {
      const testKubeconfig = fixtures.helper.createTestKubeconfig({ token: bearer }, { server })
      getSecretStub.mockReturnValue({
        data: {
          kubeconfig: Buffer.from(testKubeconfig.toYAML()).toString('base64')
        }
      })
      const client = await testClient.createKubeconfigClient({ namespace, name })
      expect(getSecretStub).toHaveBeenCalledWith(namespace, name)
      expect(client.cluster.server.hostname).toBe('kubernetes')
    })

    it('should get shoot adminkubeconfig', async () => {
      const user = {
        'client-certificate-data': certificateAuthorityData,
        'client-key-data': clientCertificateData
      }
      const testKubeconfig = fixtures.helper.createTestKubeconfig(user, { server })
      createShootAdminKubeconfigStub.mockReturnValue({
        status: {
          kubeconfig: Buffer.from(testKubeconfig.toYAML()).toString('base64')
        }
      })
      const kubeconfig = await testClient.createShootAdminKubeconfig({ namespace, name })
      expect(createShootAdminKubeconfigStub).toHaveBeenCalledWith(namespace, name, {
        apiVersion: 'authentication.gardener.cloud/v1alpha1',
        kind: 'AdminKubeconfigRequest',
        spec: { expirationSeconds: 600 }
      })
      expect(kubeconfig.currentUser['client-certificate-data']).toBe(certificateAuthorityData)
      expect(kubeconfig.currentUser['client-key-data']).toBe(clientCertificateData)
      expect(kubeconfig.currentCluster.server).toBe(server)
    })

    it('should not find a "kubeconfig" in the secret', async () => {
      getSecretStub.mockReturnValue({
        data: {}
      })
      await expect(testClient.getKubeconfig({ namespace, name })).rejects.toThrow(NotFound)
    })

    it('should not find a "serviceaccount.json" in the secret', async () => {
      const testKubeconfig = fixtures.helper.createTestKubeconfig({ 'auth-provider': { name: 'gcp' } })
      getSecretStub.mockReturnValue({
        data: {
          kubeconfig: Buffer.from(testKubeconfig.toYAML()).toString('base64')
        }
      })
      await expect(testClient.getKubeconfig({ namespace, name })).rejects.toThrow(NotFound)
    })
  })

  describe('#createDashboardClient', () => {
    const { url, auth } = mockLoadResult
    const server = new URL(url)
    let testClient

    beforeEach(() => {
      jest.clearAllMocks()
      testClient = createDashboardClient({})
    })

    it('should create a dashboard client', () => {
      expect(testClient.constructor.name).toBe('Client')
      expect(testClient.cluster.server).toEqual(server)
<<<<<<< HEAD
      expect(extend).toHaveBeenCalledTimes(25)
      expect(extend).toHaveBeenCalledWith(expect.objectContaining({
        servername,
        headers
      }))
=======
      expect(extend).toHaveBeenCalledTimes(24)
      for (let i = 0; i < extend.mock.calls.length; i++) {
        const call = extend.mock.calls[i]
        expect(call).toHaveLength(1)
        const clientConfig = call[0]
        expect(clientConfig.constructor.name).toBe('ClientConfig')
        expect(clientConfig.url).toBe(url)
        expect(clientConfig.auth).toBe(auth)
        // all endpoints except healthz have json responseType
        const responseType = i !== 22 ? 'json' : undefined
        expect(clientConfig.responseType).toBe(responseType)
      }
    })
  })
  describe('#dashboardClient', () => {
    let kubeConfig
    let kubeClient

    const mockKubeClient = () => {
      jest.isolateModules(() => {
        kubeConfig = require('@gardener-dashboard/kube-config')
        kubeClient = require('../lib')
      })
    }

    it('should abort watching kubeconfig changes', () => {
      mockKubeClient()
      expect(kubeConfig.load).toBeCalledTimes(1)
      const firstCall = kubeConfig.load.mock.calls[0]
      expect(firstCall).toHaveLength(2)
      const { signal } = firstCall[1]
      expect(signal.aborted).toBe(false)
      kubeClient.abortWatcher()
      expect(signal.aborted).toBe(true)
>>>>>>> 46930135
    })
  })
})<|MERGE_RESOLUTION|>--- conflicted
+++ resolved
@@ -113,14 +113,7 @@
     it('should create a dashboard client', () => {
       expect(testClient.constructor.name).toBe('Client')
       expect(testClient.cluster.server).toEqual(server)
-<<<<<<< HEAD
       expect(extend).toHaveBeenCalledTimes(25)
-      expect(extend).toHaveBeenCalledWith(expect.objectContaining({
-        servername,
-        headers
-      }))
-=======
-      expect(extend).toHaveBeenCalledTimes(24)
       for (let i = 0; i < extend.mock.calls.length; i++) {
         const call = extend.mock.calls[i]
         expect(call).toHaveLength(1)
@@ -129,7 +122,7 @@
         expect(clientConfig.url).toBe(url)
         expect(clientConfig.auth).toBe(auth)
         // all endpoints except healthz have json responseType
-        const responseType = i !== 22 ? 'json' : undefined
+        const responseType = i !== 23 ? 'json' : undefined
         expect(clientConfig.responseType).toBe(responseType)
       }
     })
@@ -154,7 +147,6 @@
       expect(signal.aborted).toBe(false)
       kubeClient.abortWatcher()
       expect(signal.aborted).toBe(true)
->>>>>>> 46930135
     })
   })
 })