//
// SPDX-FileCopyrightText: 2021 SAP SE or an SAP affiliate company and Gardener contributors
//
// SPDX-License-Identifier: Apache-2.0
//

'use strict'

const { NotFound } = require('http-errors')
const { createClient, createDashboardClient } = require('../lib')
const { extend } = require('@gardener-dashboard/request')
const { mockLoadResult } = require('@gardener-dashboard/kube-config')

function resourceEndpoints () {
  let endpoints = []
  for (const name of Object.keys(require('../lib/groups'))) {
    endpoints = endpoints.concat(Object.keys(require(`../lib/resources/${name}`)))
  }
  return endpoints
}

function nonResourceEndpoints () {
  return Object.keys(require('../lib/nonResourceEndpoints').endpoints)
}

describe('kube-client', () => {
  describe('#createClient', () => {
    const bearer = 'bearer'
    const namespace = 'namespace'
    const name = 'name'
    const server = 'https://kubernetes:6443'

    const certificateAuthorityData = Buffer.from('certificate-authority-data').toString('base64')
    const clientCertificateData = Buffer.from('client-certificate-data').toString('base64')

    let testClient
    let getSecretStub
    let createShootAdminKubeconfigStub

    beforeEach(() => {
      testClient = createClient({ auth: { bearer } })
      getSecretStub = jest.spyOn(testClient.core.secrets, 'get')
      createShootAdminKubeconfigStub = jest.spyOn(testClient['core.gardener.cloud'].shoots, 'createAdminKubeconfigRequest')
    })

    it('should create a client', () => {
      expect(testClient.constructor.name).toBe('Client')
      expect(testClient.cluster.server.hostname).toBe('kubernetes')
    })

    it('should read a kubeconfig from a secret', async () => {
      const testKubeconfig = fixtures.helper.createTestKubeconfig({ token: bearer }, { server })
      getSecretStub.mockReturnValue({
        data: {
          kubeconfig: Buffer.from(testKubeconfig.toYAML()).toString('base64')
        }
      })
      const kubeconfig = await testClient.getKubeconfig({ namespace, name })
      expect(getSecretStub).toHaveBeenCalledWith(namespace, name)
      expect(kubeconfig.currentUser.token).toBe(bearer)
    })

    it('should create a client from a kubeconfig', async () => {
      const testKubeconfig = fixtures.helper.createTestKubeconfig({ token: bearer }, { server })
      getSecretStub.mockReturnValue({
        data: {
          kubeconfig: Buffer.from(testKubeconfig.toYAML()).toString('base64')
        }
      })
      const client = await testClient.createKubeconfigClient({ namespace, name })
      expect(getSecretStub).toHaveBeenCalledWith(namespace, name)
      expect(client.cluster.server.hostname).toBe('kubernetes')
    })

    it('should get shoot adminkubeconfig', async () => {
      const user = {
        'client-certificate-data': certificateAuthorityData,
        'client-key-data': clientCertificateData
      }
      const testKubeconfig = fixtures.helper.createTestKubeconfig(user, { server })
      createShootAdminKubeconfigStub.mockReturnValue({
        status: {
          kubeconfig: Buffer.from(testKubeconfig.toYAML()).toString('base64')
        }
      })
      const kubeconfig = await testClient.createShootAdminKubeconfig({ namespace, name })
      expect(createShootAdminKubeconfigStub).toHaveBeenCalledWith(namespace, name, {
        apiVersion: 'authentication.gardener.cloud/v1alpha1',
        kind: 'AdminKubeconfigRequest',
        spec: { expirationSeconds: 600 }
      })
      expect(kubeconfig.currentUser['client-certificate-data']).toBe(certificateAuthorityData)
      expect(kubeconfig.currentUser['client-key-data']).toBe(clientCertificateData)
      expect(kubeconfig.currentCluster.server).toBe(server)
    })

    it('should not find a "kubeconfig" in the secret', async () => {
      getSecretStub.mockReturnValue({
        data: {}
      })
      await expect(testClient.getKubeconfig({ namespace, name })).rejects.toThrow(NotFound)
    })

    it('should not find a "serviceaccount.json" in the secret', async () => {
      const testKubeconfig = fixtures.helper.createTestKubeconfig({ 'auth-provider': { name: 'gcp' } })
      getSecretStub.mockReturnValue({
        data: {
          kubeconfig: Buffer.from(testKubeconfig.toYAML()).toString('base64')
        }
      })
      await expect(testClient.getKubeconfig({ namespace, name })).rejects.toThrow(NotFound)
    })
  })

  describe('#createDashboardClient', () => {
    const resourceEndpointNames = resourceEndpoints()
    const nonResourceEndpointNames = nonResourceEndpoints()

    const { url, auth } = mockLoadResult
    const server = new URL(url)
    let testClient

    beforeEach(() => {
      jest.clearAllMocks()
      testClient = createDashboardClient({})
    })

    it('should create a dashboard client', () => {
      expect(testClient.constructor.name).toBe('Client')
      expect(testClient.cluster.server).toEqual(server)
<<<<<<< HEAD
      expect(extend).toHaveBeenCalledTimes(25)
=======
      const expectedNumberOfCalls = resourceEndpointNames.length + nonResourceEndpointNames.length
      expect(extend).toHaveBeenCalledTimes(expectedNumberOfCalls)
>>>>>>> 2482457e
      for (let i = 0; i < extend.mock.calls.length; i++) {
        const call = extend.mock.calls[i]
        expect(call).toHaveLength(1)
        const clientConfig = call[0]
        expect(clientConfig.constructor.name).toBe('ClientConfig')
        expect(clientConfig.url).toBe(url)
        expect(clientConfig.auth).toBe(auth)
        // all endpoints except healthz have json responseType
<<<<<<< HEAD
        const responseType = i !== 23 ? 'json' : undefined
=======
        const healthzEnpointIndex = resourceEndpointNames.length + nonResourceEndpointNames.indexOf('healthz')
        const responseType = i !== healthzEnpointIndex ? 'json' : undefined
>>>>>>> 2482457e
        expect(clientConfig.responseType).toBe(responseType)
      }
    })
  })
  describe('#dashboardClient', () => {
    let kubeConfig
    let kubeClient

    const mockKubeClient = () => {
      jest.isolateModules(() => {
        kubeConfig = require('@gardener-dashboard/kube-config')
        kubeClient = require('../lib')
      })
    }

    it('should abort watching kubeconfig changes', () => {
      mockKubeClient()
      expect(kubeConfig.load).toBeCalledTimes(1)
      const firstCall = kubeConfig.load.mock.calls[0]
      expect(firstCall).toHaveLength(2)
      const { signal } = firstCall[1]
      expect(signal.aborted).toBe(false)
      kubeClient.abortWatcher()
      expect(signal.aborted).toBe(true)
    })
  })
})<|MERGE_RESOLUTION|>--- conflicted
+++ resolved
@@ -128,12 +128,8 @@
     it('should create a dashboard client', () => {
       expect(testClient.constructor.name).toBe('Client')
       expect(testClient.cluster.server).toEqual(server)
-<<<<<<< HEAD
-      expect(extend).toHaveBeenCalledTimes(25)
-=======
       const expectedNumberOfCalls = resourceEndpointNames.length + nonResourceEndpointNames.length
       expect(extend).toHaveBeenCalledTimes(expectedNumberOfCalls)
->>>>>>> 2482457e
       for (let i = 0; i < extend.mock.calls.length; i++) {
         const call = extend.mock.calls[i]
         expect(call).toHaveLength(1)
@@ -142,12 +138,8 @@
         expect(clientConfig.url).toBe(url)
         expect(clientConfig.auth).toBe(auth)
         // all endpoints except healthz have json responseType
-<<<<<<< HEAD
-        const responseType = i !== 23 ? 'json' : undefined
-=======
         const healthzEnpointIndex = resourceEndpointNames.length + nonResourceEndpointNames.indexOf('healthz')
         const responseType = i !== healthzEnpointIndex ? 'json' : undefined
->>>>>>> 2482457e
         expect(clientConfig.responseType).toBe(responseType)
       }
     })
