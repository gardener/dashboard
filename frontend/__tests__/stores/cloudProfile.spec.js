--- conflicted
+++ resolved
@@ -36,6 +36,12 @@
       }])
     }
 
+    function setMachineImages (machineImages) {
+      setData({
+        machineImages,
+      })
+    }
+
     function setKubernetesVersions (kubernetesVersions) {
       setData({
         kubernetes: {
@@ -58,35 +64,19 @@
       authzStore = useAuthzStore()
       authzStore.setNamespace(namespace)
       configStore = useConfigStore()
-<<<<<<< HEAD
       configStore.setConfiguration({
         defaultNodesCIDR: '10.10.0.0/16',
         vendorHints: [{
           type: 'warning',
           message: 'test',
-          matchNames: ['suse-jeos', 'suse-chost'],
+          matchNames: ['gardenlinux'],
         }],
-=======
-      mockGetConfiguration = vi.spyOn(api, 'getConfiguration').mockResolvedValue({
-        data: {
-          defaultNodesCIDR: '10.10.0.0/16',
-          vendorHints: [{
-            type: 'warning',
-            message: 'test',
-            matchNames: ['gardenlinux'],
-          }],
-        },
->>>>>>> b99a6ef5
       })
       cloudProfileStore = useCloudProfileStore()
-      cloudProfileStore.list = []
+      cloudProfileStore.setCloudProfiles([])
     })
 
     describe('machineImages', () => {
-      function setMachineImages (machineImages) {
-        setData({ machineImages })
-      }
-
       let decoratedAndSortedMachineImages
 
       const machineImages = [
