//
// SPDX-FileCopyrightText: 2023 SAP SE or an SAP affiliate company and Gardener contributors
//
// SPDX-License-Identifier: Apache-2.0
//

import { nextTick } from 'vue'
import { mount } from '@vue/test-utils'

const { createVuetifyPlugin } = global.fixtures.helper

describe('components', () => {
  describe('v-application', () => {
    function mountApplication (props = {}) {
      const Component = {
        template: `<v-app>
          <v-main>
            <div class="g-main__wrap">{{ text }}</div>
          </v-main>
        </v-app>`,
        props: {
          text: {
            type: String,
            default: 'test',
          },
        },
      }
      return mount(Component, {
        global: {
          plugins: [
            createVuetifyPlugin(),
          ],
        },
        props,
      })
    }
    it('class `v-application__wrap` should exist', () => {
      const wrapper = mountApplication()
      expect(wrapper.find('.v-application > .v-application__wrap').exists()).toBe(true)
    })

    it('class `g-main__wrap` should exist', async () => {
      const text = 'test'
      const wrapper = mountApplication({ text })
      await nextTick()

      expect(wrapper.find('.v-main > div[class$=\'wrap\']').text()).toBe(text)
    })

    it('should apply theme classes to application', () => {
      const wrapper = mountApplication()
      expect(wrapper.classes()).toContain('v-theme--light')
    })
  })

  describe('v-messages', () => {
    const hint = 'test'
    const selector = '.v-input__details > .v-messages > .v-messages__message'

    function mountComponent (props) {
      const Component = {
        template: `<component
          :is="component"
          :hint="hint"
          persistent-hint
        ></component>`,
        props: {
          component: {
            type: String,
            required: true,
          },
          hint: {
            type: String,
            required: true,
          },
        },
      }
      return mount(Component, {
        global: {
          plugins: [
            createVuetifyPlugin(),
          ],
        },
        props,
      })
    }

    it('should be able to find v-select messages element', () => {
      const wrapper = mountComponent({
        component: 'v-select',
        hint,
      })
      expect(wrapper.find(selector).text()).toBe(hint)
    })

    it('should be able to find v-text-field messages element', () => {
      const wrapper = mountComponent({
        component: 'v-text-field',
        hint,
      })
      expect(wrapper.find(selector).text()).toBe(hint)
    })

    it('should be able to find v-autocomplete messages element', () => {
      const wrapper = mountComponent({
        component: 'v-autocomplete',
        hint,
      })
      expect(wrapper.find(selector).text()).toBe(hint)
    })
  })

<<<<<<< HEAD
  describe('v-textarea', () => {
    it('Ensure .v-input__control exists for v-textarea', () => {
      const Component = {
        template: '<v-textarea />',
=======
  describe('v-breadcrumbs', () => {
    it('should be able to find v-breadcrumbs-item v-breadcrumbs-item--disabled class', () => {
      const Component = {
        template: '<v-breadcrumbs><v-breadcrumbs-item disabled>test</v-breadcrumbs-item></v-breadcrumbs>',
>>>>>>> 9a9975c0
      }
      const wrapper = mount(Component, {
        global: {
          plugins: [
            createVuetifyPlugin(),
          ],
        },
      })
<<<<<<< HEAD
      expect(wrapper.find('.v-input__control').exists()).toBe(true)
=======
      const breadcrumbsItem = wrapper.find('.v-breadcrumbs-item')
      expect(breadcrumbsItem.exists()).toBe(true)
      expect(breadcrumbsItem.classes()).toContain('v-breadcrumbs-item--disabled')
    })
  })

  describe('v-btn', () => {
    it('should be able to find v-btn icon class', () => {
      const Component = {
        template: '<v-btn icon="mdi-foo" />',
      }
      const wrapper = mount(Component, {
        global: {
          plugins: [
            createVuetifyPlugin(),
          ],
        },
      })
      const iconItem = wrapper.find('.v-icon')
      expect(iconItem.exists()).toBe(true)
      expect(iconItem.classes()).toContain('v-icon')
>>>>>>> 9a9975c0
    })
  })
})<|MERGE_RESOLUTION|>--- conflicted
+++ resolved
@@ -110,17 +110,10 @@
     })
   })
 
-<<<<<<< HEAD
   describe('v-textarea', () => {
     it('Ensure .v-input__control exists for v-textarea', () => {
       const Component = {
         template: '<v-textarea />',
-=======
-  describe('v-breadcrumbs', () => {
-    it('should be able to find v-breadcrumbs-item v-breadcrumbs-item--disabled class', () => {
-      const Component = {
-        template: '<v-breadcrumbs><v-breadcrumbs-item disabled>test</v-breadcrumbs-item></v-breadcrumbs>',
->>>>>>> 9a9975c0
       }
       const wrapper = mount(Component, {
         global: {
@@ -129,9 +122,22 @@
           ],
         },
       })
-<<<<<<< HEAD
       expect(wrapper.find('.v-input__control').exists()).toBe(true)
-=======
+    })
+  })
+
+  describe('v-breadcrumbs', () => {
+    it('should be able to find v-breadcrumbs-item v-breadcrumbs-item--disabled class', () => {
+      const Component = {
+        template: '<v-breadcrumbs><v-breadcrumbs-item disabled>test</v-breadcrumbs-item></v-breadcrumbs>',
+      }
+      const wrapper = mount(Component, {
+        global: {
+          plugins: [
+            createVuetifyPlugin(),
+          ],
+        },
+      })
       const breadcrumbsItem = wrapper.find('.v-breadcrumbs-item')
       expect(breadcrumbsItem.exists()).toBe(true)
       expect(breadcrumbsItem.classes()).toContain('v-breadcrumbs-item--disabled')
@@ -153,7 +159,6 @@
       const iconItem = wrapper.find('.v-icon')
       expect(iconItem.exists()).toBe(true)
       expect(iconItem.classes()).toContain('v-icon')
->>>>>>> 9a9975c0
     })
   })
 })