//
// SPDX-FileCopyrightText: 2023 SAP SE or an SAP affiliate company and Gardener contributors
//
// SPDX-License-Identifier: Apache-2.0
//

import zlib from 'node:zlib'
import { createRequire } from 'node:module'
import {
  readFileSync,
  existsSync,
} from 'node:fs'
import {
  fileURLToPath,
  URL,
} from 'node:url'

import { defineConfig } from 'vite'
import vue from '@vitejs/plugin-vue'
import basicSsl from '@vitejs/plugin-basic-ssl'
import vuetify, { transformAssetUrls } from 'vite-plugin-vuetify'
import Unfonts from 'unplugin-fonts/vite'
import compression from 'vite-plugin-compression'
import { visualizer } from 'rollup-plugin-visualizer'

const proxyTarget = 'http://localhost:3030'

const KiB = 1024

const YELLOW = '\u001b[33m'
const WHITE_BLACK = '\u001b[37;40m'
const RESET = '\u001b[0m'

const require = createRequire(import.meta.url)

function resolve (input) {
  return fileURLToPath(new URL(input, import.meta.url))
}

function htmlPlugin (env) {
  return {
    name: 'html-transform',
    transformIndexHtml: html => html.replace(/%(.*?)%/g, (_, key) => env[key]),
  }
}

export default defineConfig(({ command, mode }) => {
  const MODE = mode
  let VITE_APP_VERSION = process.env.VITE_APP_VERSION
  if (!VITE_APP_VERSION) {
    try {
      VITE_APP_VERSION = readFileSync(resolve('../VERSION'))
    } catch (err) {
      VITE_APP_VERSION = require('./package.json').version
    }
  }

  const VITE_BASE_URL = '/'
  const VITE_APP_TITLE = 'Gardener Dashboard'

  Object.assign(process.env, {
    MODE,
    VITE_APP_TITLE,
    VITE_APP_VERSION,
    VITE_BASE_URL,
  })

<<<<<<< HEAD
  const server = {
    port: 8080,
    strictPort: true,
    proxy: {
      '/api': {
        target: proxyTarget,
        changeOrigin: true,
        ws: true,
      },
      '/auth': {
        target: proxyTarget,
      },
    },
  }
  const keyPath = resolve('./ssl/key.pem')
  const certPath = resolve('./ssl/cert.pem')
  if (existsSync(keyPath) && existsSync(certPath)) {
    server.port = 8443
    server.https = {
      key: readFileSync(keyPath),
      cert: readFileSync(certPath),
    }
=======
  const manualChunks = {
    vendor: [
      '@braintree/sanitize-url',
      'lodash',
      'js-yaml',
      'highlight.js',
      'socket.io-client',
      'dayjs',
      'semver',
      'js-base64',
      'downloadjs',
      'md5',
      'uuid',
      'netmask',
      'statuses',
      'jwt-decode',
      'toidentifier',
    ],
    vuetify: [
      'vuetify',
    ],
>>>>>>> 8eb8d883
  }

  const config = {
    build: {
      rollupOptions: {
        output: {
          manualChunks (id) {
            const match = /\/node_modules\/([^@/]+|@[^/]+\/[^/]*)/.exec(id)
            for (const [key, value] of Object.entries(manualChunks)) {
              if (value.includes(match?.[1])) {
                return key
              }
            }
          },
        },
      },
    },
    plugins: [
      htmlPlugin(process.env),
      vue({
        template: {
          transformAssetUrls,
        },
      }),
      vuetify({
        autoImport: true,
        styles: {
          configFile: 'src/sass/settings.scss',
        },
      }),
      Unfonts({
        fontsource: {
          families: [
            {
              name: 'Roboto',
              weights: [100, 300, 400, 500, 700, 900],
              subset: 'latin',
            },
            {
              name: 'Roboto',
              weights: [400],
              styles: ['italic'],
              subset: 'latin',
            },
          ],
        },
      }),
    ],
    base: VITE_BASE_URL,
    define: {
      __TEST__: mode === 'test',
      __VUE_OPTIONS_API__: true,
      __VUE_PROD_DEVTOOLS__: false,
      'process.env': {
        MODE,
        VITE_APP_TITLE,
        VITE_APP_VERSION,
        VITE_BASE_URL,
      },
    },
    resolve: {
      alias: {
        '@': resolve('./src'),
      },
      extensions: [
        '.js',
        '.json',
        '.jsx',
        '.mjs',
        '.ts',
        '.tsx',
        '.vue',
      ],
    },
<<<<<<< HEAD
    server,
=======
  }

  if (command === 'serve') {
    const keyPath = resolve('./ssl/key.pem')
    const certPath = resolve('./ssl/cert.pem')
    const https = existsSync(keyPath) && existsSync(certPath)
      ? {
          key: readFileSync(keyPath),
          cert: readFileSync(certPath),
        }
      : true

    if (https === true && mode === 'development') {
      // eslint-disable-next-line no-console
      console.warn(YELLOW + 'WARNING:' + RESET + ' SSL key and certificate files are missing. We recommend running ' + WHITE_BLACK + 'yarn setup' + RESET + ' to generate certificate files and add the CA to the keychain.')
      config.plugins.push(basicSsl({
        name: 'vite-develpment-server',
        domains: ['localhost', '127.0.0.1'],
      }))
    }

    config.server = {
      port: 8443,
      strictPort: true,
      https,
      proxy: {
        '/api': {
          target: proxyTarget,
          changeOrigin: true,
          ws: true,
        },
        '/auth': {
          target: proxyTarget,
        },
      },
    }

    if (mode === 'test') {
      const coverage = {
        provider: 'v8',
        exclude: ['**/__fixtures__/**'],
        all: false,
        thresholds: {
          statements: 75,
          branches: 80,
          functions: 47,
          lines: 75,
        },
      }

      config.test = {
        include: ['__tests__/**/*.spec.js'],
        globals: true,
        environment: 'jsdom',
        clearMocks: true,
        setupFiles: [
          'vitest.setup.js',
        ],
        server: {
          deps: {
            inline: [
              'vuetify',
            ],
          },
        },
        coverage,
      }
    }
>>>>>>> 8eb8d883
  }

  if (command === 'build') {
    config.plugins.push(
      compression({
        algorithm: 'gzip',
        threshold: 8 * KiB,
      }),
      compression({
        algorithm: 'brotliCompress',
        threshold: 8 * KiB,
        compressionOptions: {
          [zlib.constants.BROTLI_PARAM_QUALITY]: 11,
        },
      }),
      visualizer({
        filename: 'build/stats.treemap.html',
        brotliSize: true,
        gzipSize: true,
        template: 'treemap',
      }),
      visualizer({
        filename: 'build/stats.sunburst.html',
        brotliSize: true,
        gzipSize: true,
        template: 'sunburst',
      }),
      visualizer({
        filename: 'build/stats.network.html',
        brotliSize: true,
        gzipSize: true,
        template: 'network',
      }),
    )
  }

  return config
})<|MERGE_RESOLUTION|>--- conflicted
+++ resolved
@@ -65,30 +65,6 @@
     VITE_BASE_URL,
   })
 
-<<<<<<< HEAD
-  const server = {
-    port: 8080,
-    strictPort: true,
-    proxy: {
-      '/api': {
-        target: proxyTarget,
-        changeOrigin: true,
-        ws: true,
-      },
-      '/auth': {
-        target: proxyTarget,
-      },
-    },
-  }
-  const keyPath = resolve('./ssl/key.pem')
-  const certPath = resolve('./ssl/cert.pem')
-  if (existsSync(keyPath) && existsSync(certPath)) {
-    server.port = 8443
-    server.https = {
-      key: readFileSync(keyPath),
-      cert: readFileSync(certPath),
-    }
-=======
   const manualChunks = {
     vendor: [
       '@braintree/sanitize-url',
@@ -110,7 +86,6 @@
     vuetify: [
       'vuetify',
     ],
->>>>>>> 8eb8d883
   }
 
   const config = {
@@ -185,9 +160,6 @@
         '.vue',
       ],
     },
-<<<<<<< HEAD
-    server,
-=======
   }
 
   if (command === 'serve') {
@@ -256,7 +228,6 @@
         coverage,
       }
     }
->>>>>>> 8eb8d883
   }
 
   if (command === 'build') {
