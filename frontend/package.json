{
  "name": "@gardener-dashboard/frontend",
  "version": "1.27.0",
  "description": "Gardener Dashboard Client",
  "license": "Apache-2.0",
  "repository": {
    "type": "git",
    "url": "git://github.com/gardener/dashboard/tree/master/frontend"
  },
  "author": "Koser, Holger <holger.koser@sap.com>",
  "contributors": [
    "Herz, Andreas <andreas.herz@sap.com>",
    "Sutter, Peter <peter.sutter@sap.com>",
    "Gross, Lukas <lukas.gross@sap.com>"
  ],
  "private": true,
  "scripts": {
    "serve": "vue-cli-service serve",
    "build": "vue-cli-service build",
    "lint": "vue-cli-service lint",
    "test:unit": "vue-cli-service test:unit"
  },
  "dependencies": {
    "@babel/polyfill": "^7.0.0-rc.1",
    "axios": "^0.18.0",
    "clipboard": "^2.0.1",
    "codemirror": "^5.40.2",
    "component-emitter": "^1.2.1",
    "downloadjs": "^1.4.7",
    "get-contrast": "^2.0.0",
    "highlight.js": "^9.12.0",
    "js-yaml": "^3.12.0",
    "jwt-decode": "^2.2.0",
    "lodash": "^4.17.11",
    "marked": "^0.5.1",
    "md5": "^2.2.1",
    "moment-timezone": "^0.5.21",
<<<<<<< HEAD
    "oidc-client": "^1.5.2",
    "ora": "^3.0.0",
=======
    "oidc-client": "^1.5.4",
>>>>>>> 90c541cc
    "semver": "^5.5.1",
    "semver-sort": "0.0.4",
    "socket.io-client": "^2.2.0",
    "vue": "^2.5.22",
    "vue-lazyload": "^1.2.6",
    "vue-popperjs": "^1.5.2",
    "vue-router": "^3.0.1",
    "vue-snotify": "^3.2.1",
    "vuelidate": "^0.7.4",
<<<<<<< HEAD
    "vuetify": "^1.3.12",
    "vuex": "^3.0.1",
    "xterm": "^3.10.1"
=======
    "vuetify": "^1.4.2",
    "vuex": "^3.0.1"
>>>>>>> 90c541cc
  },
  "devDependencies": {
    "@vue/cli-plugin-eslint": "^3.2.1",
    "@vue/cli-plugin-unit-mocha": "^3.2.0",
    "@vue/cli-service": "^3.2.0",
    "@vue/eslint-config-standard": "^4.0.0",
    "@vue/test-utils": "^1.0.0-beta.20",
    "babel-eslint": "^10.0.1",
    "chai": "^4.1.2",
    "eslint": "^5.8.0",
    "eslint-plugin-chai-friendly": "^0.4.1",
    "eslint-plugin-lodash": "^5.0.0",
    "eslint-plugin-vue": "^5.0.0-0",
    "stylus": "^0.54.5",
    "stylus-loader": "^3.0.2",
    "vue-cli-plugin-vuetify": "^0.4.6",
    "vue-template-compiler": "^2.5.22"
  },
  "engines": {
    "node": ">= 10.10.0",
    "npm": ">= 6.4.1"
  }
}<|MERGE_RESOLUTION|>--- conflicted
+++ resolved
@@ -35,12 +35,7 @@
     "marked": "^0.5.1",
     "md5": "^2.2.1",
     "moment-timezone": "^0.5.21",
-<<<<<<< HEAD
-    "oidc-client": "^1.5.2",
-    "ora": "^3.0.0",
-=======
     "oidc-client": "^1.5.4",
->>>>>>> 90c541cc
     "semver": "^5.5.1",
     "semver-sort": "0.0.4",
     "socket.io-client": "^2.2.0",
@@ -50,14 +45,9 @@
     "vue-router": "^3.0.1",
     "vue-snotify": "^3.2.1",
     "vuelidate": "^0.7.4",
-<<<<<<< HEAD
-    "vuetify": "^1.3.12",
+    "vuetify": "^1.4.2",
     "vuex": "^3.0.1",
     "xterm": "^3.10.1"
-=======
-    "vuetify": "^1.4.2",
-    "vuex": "^3.0.1"
->>>>>>> 90c541cc
   },
   "devDependencies": {
     "@vue/cli-plugin-eslint": "^3.2.1",
