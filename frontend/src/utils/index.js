--- conflicted
+++ resolved
@@ -628,7 +628,6 @@
   return uniq(compact(flatMap(lastErrors, 'codes')))
 }
 
-<<<<<<< HEAD
 export const allMemberRoles = [
   {
     name: 'admin',
@@ -639,7 +638,7 @@
     displayName: 'Viewer'
   }
 ]
-=======
+
 function includesNameOrAll (list, name) {
   return includes(list, name) || includes(list, '*')
 }
@@ -674,5 +673,4 @@
     default:
       return undefined
   }
-}
->>>>>>> 9e4badb5
+}