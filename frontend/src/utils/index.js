--- conflicted
+++ resolved
@@ -286,8 +286,7 @@
 }
 
 export function isValidTerminationDate (expirationTimestamp) {
-<<<<<<< HEAD
-  return new Date(expirationTimestamp) > new Date()
+  return expirationTimestamp && new Date(expirationTimestamp) > new Date()
 }
 
 export function isReconciliationDeactivated (metadata) {
@@ -300,7 +299,4 @@
   const confirmation = get(metadata, ['annotations', 'confirmation.garden.sapcloud.io/deletionTimestamp'])
   const deletionTimestamp = get(metadata, 'deletionTimestamp')
   return !!deletionTimestamp && deletionTimestamp === confirmation
-=======
-  return expirationTimestamp && new Date(expirationTimestamp) > new Date()
->>>>>>> 4e56665f
 }