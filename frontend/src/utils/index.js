--- conflicted
+++ resolved
@@ -42,12 +42,8 @@
 import sample from 'lodash/sample'
 import compact from 'lodash/compact'
 import store from '../store'
-<<<<<<< HEAD
 import sortBy from 'lodash/sortBy'
-const uuidv4 = require('uuid/v4')
-=======
 const { v4: uuidv4 } = require('uuid')
->>>>>>> bb626271
 
 export function emailToDisplayName (value) {
   if (value) {
