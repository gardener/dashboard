--- conflicted
+++ resolved
@@ -74,11 +74,8 @@
 import { SnotifyPosition } from 'vue-snotify'
 import get from 'lodash/get'
 import { setDelayedInputFocus } from '@/utils'
-<<<<<<< HEAD
 import { LOCAL_STORE_AUTH_LOGIN_REDIRECTION_PATH } from '@/utils/auth'
-=======
 import GSnotify from '@/components/GSnotify.vue'
->>>>>>> 0b19be8f
 
 export default {
   components: {
