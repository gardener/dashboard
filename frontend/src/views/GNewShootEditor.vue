--- conflicted
+++ resolved
@@ -136,7 +136,6 @@
   if (isShootCreated.value) {
     return next()
   }
-<<<<<<< HEAD
   if (!clean.value || isShootDirty.value) {
     if (!await confirmEditorNavigation()) {
       focusEditor()
@@ -145,11 +144,9 @@
   }
   return next()
 })
+
 onBeforeRouteUpdate(async (to, from, next) => {
   if (!clean.value || isShootDirty.value) {
-=======
-  if (!isShootDirty.value) {
->>>>>>> d87b7f18
     if (!await confirmEditorNavigation()) {
       focusEditor()
       return next(false)
