--- conflicted
+++ resolved
@@ -271,14 +271,10 @@
   },
   computed: {
     ...mapState(useAuthzStore, ['namespace']),
-<<<<<<< HEAD
     ...mapState(useConfigStore, [
       'accessRestriction',
       'defaultNodesCIDR',
       'customCloudProviders']),
-=======
-    ...mapState(useConfigStore, ['accessRestriction']),
->>>>>>> bb68b4ea
     ...mapState(useShootStagingStore, ['controlPlaneFailureToleranceType']),
     ...mapState(useShootStagingStore, [
       'workerless',
@@ -348,12 +344,7 @@
       !shootResource.spec.provider.infrastructureConfig ||
       !shootResource.spec.provider.controlPlaneConfig) {
         // Infrastructure changed
-<<<<<<< HEAD
-        set(shootResource, 'spec', getSpecTemplate(infrastructureKind, this.defaultNodesCIDR, this.customCloudProviders))
-=======
-        // or infrastructure template is empty (e.g. toggled workerless)
-        set(shootResource, 'spec', getSpecTemplate(infrastructureKind, defaultNodesCIDR))
->>>>>>> bb68b4ea
+        set(shootResource, 'spec', getSpecTemplate(infrastructureKind, defaultNodesCIDR, this.customCloudProviders))
       }
       set(shootResource, 'spec.cloudProfileName', cloudProfileName)
       set(shootResource, 'spec.region', region)
@@ -536,7 +527,6 @@
       const enableStaticTokenKubeconfig = get(shootResource, 'spec.kubernetes.enableStaticTokenKubeconfig')
       const purpose = get(shootResource, 'spec.purpose')
       this.purpose = purpose
-      const workers = get(shootResource, 'spec.provider.workers')
       await this.$refs.clusterDetails.setDetailsData({
         name,
         kubernetesVersion,
@@ -547,12 +537,8 @@
         enableStaticTokenKubeconfig,
       })
 
-<<<<<<< HEAD
       const workers = get(shootResource, 'spec.provider.workers')
       const zonedCluster = isZonedCluster({ cloudProviderKind: infrastructureKind, isNewCluster: true, customCloudProviders: this.customCloudProviders })
-=======
-      const zonedCluster = isZonedCluster({ cloudProviderKind: infrastructureKind, isNewCluster: true })
->>>>>>> bb68b4ea
 
       const defaultNodesCIDR = this.getDefaultNodesCIDR({ cloudProfileName })
       const newShootWorkerCIDR = get(shootResource, 'spec.networking.nodes', defaultNodesCIDR)
