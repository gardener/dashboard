<!--
SPDX-FileCopyrightText: 2023 SAP SE or an SAP affiliate company and Gardener contributors

SPDX-License-Identifier: Apache-2.0
-->

<template>
  <v-container fluid>
    <v-row no-gutters>
      <v-col
        cols="12"
        md="6"
      >
        <v-row
          no-gutters
          class="flex-column"
        >
          <v-col class="pa-3">
            <v-card>
              <g-toolbar title="Details" />
              <g-list>
                <g-list-item>
                  <template #prepend>
                    <v-icon :color="color">
                      mdi-information-outline
                    </v-icon>
                  </template>
                  <div class="text-body-2 text-medium-emphasis">
                    Name
                  </div>
                  <div class="text-body-1">
                    {{ projectName }}
                  </div>
                  <template #append>
                    <g-copy-btn
                      color="action-button"
                      :clipboard-text="projectName"
                      tooltip-text="Copy project name to clipboard"
                    />
                  </template>
                </g-list-item>
                <g-list-item>
                  <template #prepend>
                    <v-icon :color="color">
                      mdi-text-subject
                    </v-icon>
                  </template>
                  <div class="text-body-2 text-medium-emphasis">
                    Description
                  </div>
                  <div class="text-body-1 wrap-text">
                    <g-editable-text
                      :read-only="!canPatchProject"
                      color="action-button"
                      :model-value="description"
                      :save="updateDescription"
                    />
                  </div>
                </g-list-item>
                <template v-if="staleSinceTimestamp">
                  <v-divider inset />
                  <g-list-item>
                    <template #prepend>
                      <v-icon
                        v-if="staleAutoDeleteTimestamp"
                        :color="color"
                      >
                        mdi-delete-clock
                      </v-icon>
                      <v-icon
                        v-else
                        :color="color"
                      >
                        mdi-clock-alert-outline
                      </v-icon>
                    </template>
                    <div class="text-body-2 text-medium-emphasis">
                      Stale Project Information
                    </div>
                    <div class="text-body-1 d-flex align-center pt-1">
                      <span v-if="staleAutoDeleteTimestamp">
                        This is a <span class="font-weight-bold">stale</span> project. Gardener will auto delete this project on
                        <v-tooltip location="right">
                          <template #activator="{ props }">
                            <span
                              class="font-weight-bold"
                              v-bind="props"
                            >{{ staleAutoDeleteDate }}</span>
                          </template>
                          <g-time-string
                            :date-time="staleAutoDeleteTimestamp"
                            mode="future"
                            no-tooltip
                          />
                        </v-tooltip>
                      </span>
                      <span v-else>
                        This project is considered <span class="font-weight-bold">stale</span> since
                        <g-time-string
                          :date-time="staleSinceTimestamp"
                          without-prefix-or-suffix
                          content-class="font-weight-bold"
                        />
                      </span>
                    </div>
                  </g-list-item>
                </template>
                <v-divider inset />
                <g-list-item>
                  <template #prepend>
                    <v-icon :color="color">
                      mdi-account-cog-outline
                    </v-icon>
                  </template>
                  <div class="text-body-2 text-medium-emphasis">
                    Owner
                  </div>
                  <div class="text-body-1">
                    <g-editable-account
                      :read-only="!canManageMembers"
                      color="action-button"
                      :model-value="owner"
                      :items="userList"
                      :rules="ownerRules"
                      placeholder="Select the owner"
                      no-data-text="No project member available"
                      :save="updateOwner"
                    />
                  </div>
                </g-list-item>
                <v-divider inset />
                <g-list-item v-if="createdBy">
                  <template #prepend>
                    <v-icon :color="color">
                      mdi-account-clock-outline
                    </v-icon>
                  </template>
                  <div class="text-body-2 text-medium-emphasis">
                    Created By
                  </div>
                  <div class="text-body-1">
                    <g-account-avatar
                      :account-name="createdBy"
                      mail-to
                    />
                  </div>
                </g-list-item>
                <g-list-item>
                  <template #prepend>
                    <v-icon
                      v-if="!createdBy"
                      :color="color"
                    >
                      mdi-clock-outline
                    </v-icon>
                  </template>
                  <div class="text-body-2 text-medium-emphasis">
                    Created At
                  </div>
                  <div class="text-body-1">
                    <g-time-string
                      :date-time="creationTimestamp"
                      :point-in-time="-1"
                    />
                  </div>
                </g-list-item>
                <v-divider inset />
                <g-list-item>
                  <template #prepend>
                    <v-icon :color="color">
                      mdi-label-outline
                    </v-icon>
                  </template>
                  <div class="text-body-2 text-medium-emphasis">
                    Purpose
                  </div>
                  <div class="text-body-1 wrap-text">
                    <g-editable-text
                      :read-only="!canPatchProject"
                      color="action-button"
                      :model-value="purpose"
                      :save="updatePurpose"
                    />
                  </div>
                </g-list-item>
                <template v-if="slaDescriptionHtml">
                  <v-divider inset />
                  <g-list-item>
                    <template #prepend>
                      <v-icon :color="color">
                        mdi-file-document-outline
                      </v-icon>
                    </template>
                    <div class="text-body-2 text-medium-emphasis">
                      {{ slaTitle }}
                    </div>
                    <!-- eslint-disable vue/no-v-html -->
                    <div
                      class="text-body-1 markdown wrap-text"
                      v-html="slaDescriptionHtml"
                    />
                    <!-- eslint-enable vue/no-v-html -->
                  </g-list-item>
                </template>
                <v-divider inset />
                <g-list-item>
                  <template #prepend>
                    <v-icon :color="color">
                      mdi-playlist-star
                    </v-icon>
                  </template>
                  <div class="text-body-2 text-medium-emphasis">
                    Custom Fields for Shoots
                  </div>
                  <div class="text-body-1 d-flex flex-wrap align-center pt-1">
                    <g-shoot-custom-field
                      v-for="{
                        name,
                        path,
                        icon,
                        tooltip,
                        defaultValue,
                        showColumn,
                        weight,
                        columnSelectedByDefault,
                        showDetails,
                        searchable,
                        sortable
                      } in shootCustomFields"
                      :key="name"
                      class="mr-2 mb-2"
                      :color="color"
                      :name="name"
                      :path="path"
                      :icon="icon"
                      :tooltip="tooltip"
                      :default-value="defaultValue"
                      :show-column="showColumn"
                      :weight="weight"
                      :column-selected-by-default="columnSelectedByDefault"
                      :show-details="showDetails"
                      :searchable="searchable"
                      :sortable="sortable"
                    />
                    <span
                      v-if="!shootCustomFields?.length"
                      class="font-weight-light text-disabled"
                    >Not defined</span>
                  </div>
                  <template #append>
                    <g-shoot-custom-fields-configuration />
                  </template>
                </g-list-item>
              </g-list>
            </v-card>
          </v-col>
        </v-row>
      </v-col>
      <v-col
        cols="12"
        md="6"
      >
        <v-row
          no-gutters
          class="flex-column"
        >
          <v-col
            v-if="canDeleteProject"
            class="pa-3"
          >
            <v-card>
              <g-toolbar title="Lifecycle" />
              <g-list>
                <g-list-item>
                  <template #prepend>
                    <v-icon :color="color">
                      mdi-delete-circle-outline
                    </v-icon>
                  </template>
                  <div class="text-body-1">
                    Delete Project
                  </div>
                  <template #append>
                    <v-tooltip
                      v-if="canDeleteProject"
                      location="top"
                    >
                      <template #activator="{ props }">
                        <div v-bind="props">
                          <v-btn
                            color="action-button"
                            :disabled="isDeleteButtonDisabled"
                            icon="mdi-delete"
                            variant="text"
                            size="small"
                            @click.stop="showDialog"
                          />
                        </div>
                      </template>
                      <span v-text="isDeleteButtonDisabled ? 'You can only delete projects that do not contain clusters' : 'Delete Project'" />
                    </v-tooltip>
                  </template>
                </g-list-item>
              </g-list>
            </v-card>
          </v-col>
          <v-col
            v-if="costObjectsSettingEnabled"
            class="pa-3"
          >
            <v-card>
              <g-toolbar title="Billing" />
              <g-list>
                <g-list-item>
                  <template #prepend>
                    <v-icon
                      icon="mdi-credit-card-outline"
                      :color="color"
                    />
                  </template>
                  <div class="text-body-2 text-medium-emphasis">
                    {{ costObjectTitle || "Cost Object" }}
                  </div>
                  <div
                    v-if="costObject"
                    class="text-body-1 wrap-text"
                  >
                    {{ costObject }}
                  </div>
                  <span
                    v-else
                    class="font-weight-light text-disabled"
                  >Not defined</span>
                  <template #append>
                    <g-project-cost-object-configuration />
                  </template>
                </g-list-item>
              </g-list>
            </v-card>
          </v-col>
          <v-col
            v-if="isKubeconfigEnabled"
            class="pa-3"
          >
            <v-card>
              <g-toolbar title="Access" />
              <g-list>
                <g-list-item>
                  <template #prepend>
                    <v-icon :color="color">
                      mdi-file
                    </v-icon>
                  </template>
                  <div class="text-body-1">
                    Command Line Interface Access
                  </div>
                  <div class="text-body-2 text-medium-emphasis">
                    Go to
                    <g-text-router-link
                      :to="{ name: 'Account', query: { namespace } }"
                      text="My Account"
                    />
                    to download the <span class="font-family-monospace">kubeconfig</span> for this project.
                  </div>
                </g-list-item>
              </g-list>
            </v-card>
          </v-col>
          <v-col class="pa-3">
            <v-card>
              <g-toolbar title="Quota">
                <template #append>
                  <g-resource-quota-help />
                </template>
              </g-toolbar>
              <v-skeleton-loader
                v-if="!projectQuotaStatus"
                height="400"
                type="table: table-heading, table-thead, table-tbody"
                :types="{ 'table-thead': 'heading@3', 'table-row': 'table-cell@3' }"
              />
              <v-table v-else-if="projectQuotaStatus.length">
                <template #default>
                  <thead>
                    <tr>
                      <th class="text-left">
                        Resource Name
                      </th>
                      <th class="text-center">
                        Used Quota
                      </th>
                      <th class="text-center">
                        Quantity
                      </th>
                    </tr>
                  </thead>
                  <tbody>
                    <tr
                      v-for="resourceQuota in projectQuotaStatus"
                      :key="resourceQuota.key"
                    >
                      <td class="text-left">
                        <span>
                          {{ resourceQuota.caption }}
                          <v-tooltip
                            activator="parent"
                            location="top"
                          >
                            {{ resourceQuota.resourceName }}
                          </v-tooltip>
                        </span>
                      </td>
                      <td class="text-center">
                        <div>
                          <v-progress-linear
                            :model-value="resourceQuota.percentage"
                            :color="resourceQuota.progressColor"
                            :height="8"
                          />
                          <v-tooltip
                            activator="parent"
                            location="top"
                          >
                            {{ resourceQuota.percentage }}%
                          </v-tooltip>
                        </div>
                      </td>
                      <td class="text-center">
                        {{ resourceQuota.usedValue }} / {{ resourceQuota.limitValue }}
                      </td>
                    </tr>
                  </tbody>
                </template>
              </v-table>
              <g-list v-else>
                <g-list-item>
                  <template #prepend>
                    <v-icon :color="color">
                      mdi-information-outline
                    </v-icon>
                  </template>
                  <div class="text-body-2">
                    No resource quotas defined for this project.
                  </div>
                </g-list-item>
              </g-list>
            </v-card>
          </v-col>
        </v-row>
      </v-col>
    </v-row>

    <g-dialog
      ref="refGDialog"
      v-model:error-message="errorMessage"
      v-model:detailed-error-message="detailedErrorMessage"
      width="600"
    >
      <template #caption>
        Confirm Delete
      </template>
      <template #content>
        <v-card-text>
          Are you sure to delete the project <span class="font-weight-bold">{{ projectName }}</span>?
          <br>
          <span class="text-error font-weight-bold">The operation can not be undone.</span>
        </v-card-text>
      </template>
    </g-dialog>
  </v-container>
</template>

<script setup>
import {
  ref,
  computed,
  watch,
  toRef,
} from 'vue'
import { storeToRefs } from 'pinia'
import {
  useRoute,
  useRouter,
} from 'vue-router'
import {
  required,
  helpers,
} from '@vuelidate/validators'

import { useAppStore } from '@/store/app'
import { useConfigStore } from '@/store/config'
import { useQuotaStore } from '@/store/quota'
import { useProjectStore } from '@/store/project'
import { useShootStore } from '@/store/shoot'
import { useMemberStore } from '@/store/member'
import { useAuthzStore } from '@/store/authz'
import { useKubeconfigStore } from '@/store/kubeconfig'

import GList from '@/components/GList.vue'
import GListItem from '@/components/GListItem.vue'
import GToolbar from '@/components/GToolbar.vue'
import GCopyBtn from '@/components/GCopyBtn.vue'
import GEditableText from '@/components/editable/GEditableText.vue'
import GEditableAccount from '@/components/editable/GEditableAccount.vue'
import GAccountAvatar from '@/components/GAccountAvatar.vue'
import GDialog from '@/components/dialogs/GDialog.vue'
import GTimeString from '@/components/GTimeString.vue'
import GShootCustomField from '@/components/GShootCustomField.vue'
import GProjectCostObjectConfiguration from '@/components/GProjectCostObjectConfiguration.vue'
import GShootCustomFieldsConfiguration from '@/components/GShootCustomFieldsConfiguration.vue'
import GResourceQuotaHelp from '@/components/GResourceQuotaHelp.vue'
import GTextRouterLink from '@/components/GTextRouterLink.vue'

import { useProvideProjectItem } from '@/composables/useProjectItem'
import { useProvideProjectContext } from '@/composables/useProjectContext'
import { useLogger } from '@/composables/useLogger'

import { withMessage } from '@/utils/validators'
import {
  transformHtml,
  isServiceAccountUsername,
  getDateFormatted,
} from '@/utils'
import { errorDetailsFromError } from '@/utils/error'

import {
  get,
  set,
  includes,
} from '@/lodash'

const logger = useLogger()
const appStore = useAppStore()
const configStore = useConfigStore()
const quotaStore = useQuotaStore()
const projectStore = useProjectStore()
const shootStore = useShootStore()
const memberStore = useMemberStore()
const authzStore = useAuthzStore()
const kubeconfigStore = useKubeconfigStore()

const route = useRoute()
const router = useRouter()

useProvideProjectContext()

const color = ref('primary')
const errorMessage = ref(undefined)
const detailedErrorMessage = ref(undefined)
const refGDialog = ref(null)

const {
  project,
  projectsNotMarkedForDeletion,
} = storeToRefs(projectStore)
const {
  projectName,
  shootCustomFields,
  projectOwner: owner,
  projectCreationTimestamp: creationTimestamp,
  projectCreatedBy: createdBy,
  projectDescription: description,
  projectPurpose: purpose,
  projectStaleSinceTimestamp: staleSinceTimestamp,
  projectStaleAutoDeleteTimestamp: staleAutoDeleteTimestamp,
  costObject,
  costObjectsSettingEnabled,
  costObjectTitle,
} = useProvideProjectItem(project)

const {
  namespace,
  canPatchProject,
  canManageMembers,
  canDeleteProject,
} = storeToRefs(authzStore)
const isKubeconfigEnabled = toRef(kubeconfigStore, 'isKubeconfigEnabled')
const projectQuotaStatus = toRef(quotaStore, 'projectQuotaStatus')

const userList = computed(() => {
  const members = new Set()
  for (const { username } of memberStore.memberList) {
    if (!isServiceAccountUsername(username)) {
      members.add(username)
    }
  }
  if (owner.value) {
    members.add(owner.value)
  }
  return Array.from(members)
})

const ownerRules = computed(() => {
  const userListIncludesValidator = helpers.withParams(
    { type: 'userListIncludes' },
    value => includes(userList.value, value),
  )
  return {
    required: withMessage('Owner is required', required),
    userListIncludes: withMessage('Owner must be a project member', userListIncludesValidator),
  }
})

const staleAutoDeleteDate = computed(() => getDateFormatted(staleAutoDeleteTimestamp.value))
const isDeleteButtonDisabled = computed(() => shootStore.shootList.length > 0)
const slaDescriptionHtml = computed(() => transformHtml(configStore.sla.description))
const slaTitle = computed(() => configStore.sla.title)

watch(
  () => route.params,
  async () => {
    try {
      await quotaStore.fetchQuotas(namespace.value)
    } catch (err) {
      appStore.setError(`Failed to fetch project quota: ${err.message}`)
    }
  },
  { immediate: true },
)

function updateOwner (name) {
  const owner = {
    apiGroup: 'rbac.authorization.k8s.io',
    kind: 'User',
    name,
  }
  return updateProperty('owner', owner)
}

function updateDescription (value) {
  if (!value) {
    value = null
  }
  return updateProperty('description', value)
}

function updatePurpose (value) {
  if (!value) {
    value = null
  }
  return updateProperty('purpose', value)
}

async function updateProperty (key, value, options = {}) {
  const { metadata: { name }, spec: { namespace } } = projectStore.project
  try {
    const mergePatchDocument = {
      metadata: { name },
      spec: { namespace },
    }
<<<<<<< HEAD
    if (appStore.accountId && !get(projectStore.project, 'metadata.annotations["openmfp.org/account-id"]')) {
      set(mergePatchDocument, 'metadata.labels["openmfp.org/managed-by"]', 'true')
      set(mergePatchDocument, 'metadata.annotations["openmfp.org/account-id"]', appStore.accountId)
    }
    switch (key) {
      case 'costObject':
        set(mergePatchDocument, ['metadata', 'annotations', 'billing.gardener.cloud/costObject'], value)
        break
      default:
        set(mergePatchDocument, ['spec', key], value)
        break
    }
=======
    set(mergePatchDocument, ['spec', key], value)
>>>>>>> 05594838
    await projectStore.patchProject(mergePatchDocument)
  } catch (err) {
    const { error = `Failed to update project ${key}` } = options
    throw Object.assign(new Error(error), errorDetailsFromError(err))
  }
}

async function showDialog () {
  refGDialog.value.showDialog()

  const confirmed = await refGDialog.value.confirmWithDialog()
  if (confirmed) {
    try {
      await projectStore.deleteProject(projectStore.project)
      if (projectsNotMarkedForDeletion.value.length > 0) {
        const p1 = projectsNotMarkedForDeletion.value[0]
        router.push({ name: 'ShootList', params: { namespace: p1.spec.namespace } })
      } else {
        router.push({ name: 'Home', params: {} })
      }
    } catch (err) {
      const errorDetails = errorDetailsFromError(err)
      errorMessage.value = 'Failed to delete project'
      detailedErrorMessage.value = errorDetails.detailedMessage
      logger.error(errorMessage.value, errorDetails.errorCode, errorDetails.detailedMessage, err)
      showDialog()
    }
  }
}
</script>

<style lang="scss" scoped>
.markdown {
  :deep(> p) {
    margin: 0px;
  }
}
.wrap-text {
  line-height: inherit;
  overflow: auto !important;
  white-space: normal !important;
}
</style><|MERGE_RESOLUTION|>--- conflicted
+++ resolved
@@ -648,22 +648,11 @@
       metadata: { name },
       spec: { namespace },
     }
-<<<<<<< HEAD
-    if (appStore.accountId && !get(projectStore.project, 'metadata.annotations["openmfp.org/account-id"]')) {
-      set(mergePatchDocument, 'metadata.labels["openmfp.org/managed-by"]', 'true')
-      set(mergePatchDocument, 'metadata.annotations["openmfp.org/account-id"]', appStore.accountId)
+    if (appStore.accountId && !get(projectStore.project, ['metadata', 'annotations', 'openmfp.org/account-id'])) {
+      set(mergePatchDocument, ['metadata', 'labels', 'openmfp.org/managed-by'], 'true')
+      set(mergePatchDocument, ['metadata', 'annotations', 'openmfp.org/account-id'], appStore.accountId)
     }
-    switch (key) {
-      case 'costObject':
-        set(mergePatchDocument, ['metadata', 'annotations', 'billing.gardener.cloud/costObject'], value)
-        break
-      default:
-        set(mergePatchDocument, ['spec', key], value)
-        break
-    }
-=======
     set(mergePatchDocument, ['spec', key], value)
->>>>>>> 05594838
     await projectStore.patchProject(mergePatchDocument)
   } catch (err) {
     const { error = `Failed to update project ${key}` } = options
