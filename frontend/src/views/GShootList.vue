--- conflicted
+++ resolved
@@ -188,40 +188,7 @@
             :items-length="sortedAndFilteredItems.length"
           />
         </template>
-<<<<<<< HEAD
       </v-data-table-virtual>
-      <v-dialog
-        v-if="!isShootItemEmpty"
-        v-model="clusterAccessDialog"
-        persistent
-        max-width="850"
-      >
-        <v-card>
-          <g-toolbar>
-            Cluster Access
-            <code class="text-toolbar-title">
-              {{ currentName }}
-            </code>
-            <template #append>
-              <v-btn
-                variant="text"
-                density="comfortable"
-                icon="mdi-close"
-                color="toolbar-title"
-                @click.stop="hideDialog"
-              />
-            </template>
-          </g-toolbar>
-          <g-shoot-access-card
-            ref="clusterAccess"
-            :selected-shoot="shootItem"
-            :hide-terminal-shortcuts="true"
-          />
-        </v-card>
-      </v-dialog>
-=======
-      </v-data-table>
->>>>>>> 2f17c789
     </v-card>
     <g-shoot-list-actions />
   </v-container>
@@ -420,7 +387,6 @@
     defaultSortBy () {
       return [{ key: 'name', order: 'asc' }]
     },
-<<<<<<< HEAD
     clusterAccessDialog: {
       get () {
         return this.dialog === 'access'
@@ -430,10 +396,6 @@
           this.hideDialog()
         }
       },
-=======
-    defaultItemsPerPage () {
-      return 10
->>>>>>> 2f17c789
     },
     focusModeInternal: {
       get () {
