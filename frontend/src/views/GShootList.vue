<!--
SPDX-FileCopyrightText: 2023 SAP SE or an SAP affiliate company and Gardener contributors

SPDX-License-Identifier: Apache-2.0
 -->

<template>
  <v-container fluid>
    <v-card class="ma-3">
      <g-toolbar
        :height="72"
      >
        <template #prepend>
          <g-icon-base
            width="44"
            height="60"
            view-box="0 0 298 403"
            class="ml-2"
            icon-color="toolbar-title"
          >
            <g-certified-kubernetes />
          </g-icon-base>
        </template>
        <div class="text-h5">
          Kubernetes Clusters
        </div>
        <div class="text-caption">
          {{ headlineSubtitle }}
        </div>
        <template #append>
          <v-tooltip location="bottom">
            <template #activator="{ props }">
              <div v-bind="props">
                <v-badge
                  v-if="issueSinceColumnVisible"
                  class="mr-5"
                  bordered
                  color="primary-lighten-3"
                  :content="numberOfNewItemsSinceFreeze"
                  :model-value="numberOfNewItemsSinceFreeze > 0"
                >
                  <v-switch
                    v-model="focusModeInternal"
                    class="mr-3"
                    density="compact"
                    color="primary-lighten-3"
                    hide-details
                  >
                    <template #label>
                      <span class="text-subtitle-1 text-toolbar-title">Focus</span>
                    </template>
                  </v-switch>
                </v-badge>
              </div>
            </template>
            <span class="font-weight-bold">Focus Mode</span>
            <ul class="ml-3">
              <li>Cluster list sorting is freezed</li>
              <li>Items in the list will still be updated</li>
              <li>New clusters will not be added to the list until you disable focus mode</li>
              <li>Removed items will be shown as stale (greyed out)</li>
            </ul>
            <template v-if="numberOfNewItemsSinceFreeze > 0">
              <v-divider color="white" />
              <span class="font-weight-bold">{{ numberOfNewItemsSinceFreeze }}</span>
              new clusters were added to the list since you enabled focus mode.
            </template>
          </v-tooltip>
          <v-tooltip
            v-if="shootSearch || items.length > 3"
            location="top"
          >
            <template #activator="{ props }">
              <v-text-field
                v-bind="props"
                :model-value="shootSearch"
                prepend-inner-icon="mdi-magnify"
                color="primary"
                label="Search"
                single-line
                hide-details
                variant="solo"
                flat
                clearable
                clear-icon="mdi-close"
                density="compact"
                class="g-table-search-field mr-3"
                @update:model-value="onUpdateShootSearch"
                @keyup.esc="resetShootSearch"
              />
            </template>
            Search terms are <span class="font-weight-bold">ANDed</span>.<br>
            <span class="font-weight-bold">Use quotes</span> for exact words or phrases:
            <v-chip
              label
              color="primary"
              variant="flat"
              size="small"
              class="mr-1"
            >
              "my-shoot"
            </v-chip>
            <v-chip
              label
              color="primary"
              variant="flat"
              size="small"
            >
              "John Doe"
            </v-chip>
            <br>
            <span class="font-weight-bold">Use minus sign</span>
            to exclude words that you don't want:
            <v-chip
              label
              color="primary"
              variant="flat"
              size="small"
              class="mr-1"
            >
              -myproject
            </v-chip>
            <v-chip
              label
              color="primary"
              variant="flat"
              size="small"
            >
              -"Jane Doe"
            </v-chip>
            <br>
          </v-tooltip>
          <v-tooltip
            v-if="canCreateShoots && projectScope"
            location="top"
          >
            <template #activator="{ props }">
              <v-btn
                v-bind="props"
                icon="mdi-plus"
                color="toolbar-title"
                :to="{ name: 'NewShoot', params: { namespace } }"
              />
            </template>
            <span>Create Cluster</span>
          </v-tooltip>
          <g-table-column-selection
            :headers="selectableHeaders"
            :filters="selectableFilters"
            :filter-tooltip="filterTooltip"
            @set-selected-header="setSelectedHeader"
            @reset="resetTableSettings"
            @toggle-filter="toggleFilter"
          />
        </template>
      </g-toolbar>
      <v-data-table
        v-model:page="page"
        v-model:sort-by="sortByInternal"
        v-model:items-per-page="shootItemsPerPage"
        :headers="visibleHeaders"
        :items="sortedAndFilteredItems"
        hover
        :loading="loading || !connected"
        :items-per-page-options="itemsPerPageOptions"
        :custom-key-sort="customKeySort"
        must-sort
        class="g-table"
      >
        <template #progress>
          <g-shoot-list-progress />
        </template>
        <template #loading>
          Loading clusters ...
        </template>
        <template #no-data>
          No clusters to show
        </template>
        <template #item="{ item }">
          <g-shoot-list-row
<<<<<<< HEAD
            :key="item.metadata.uid"
            :shoot-item="item"
=======
            :shoot-item="item.raw"
>>>>>>> d51b4b03
            :visible-headers="visibleHeaders"
            @show-dialog="showDialog"
          />
        </template>
        <template #bottom="{ pageCount }">
          <g-data-table-footer
            v-model:page="page"
            v-model:items-per-page="shootItemsPerPage"
            :items-length="sortedAndFilteredItems.length"
            :items-per-page-options="itemsPerPageOptions"
            :page-count="pageCount"
          />
        </template>
      </v-data-table>
      <v-dialog
        v-model="clusterAccessDialog"
        persistent
        max-width="850"
      >
        <v-card>
          <g-toolbar>
            Cluster Access
            <code class="text-toolbar-title">
              {{ currentName }}
            </code>
            <template #append>
              <v-btn
                variant="text"
                density="comfortable"
                icon="mdi-close"
                color="toolbar-title"
                @click.stop="hideDialog"
              />
            </template>
          </g-toolbar>
          <g-shoot-access-card
            ref="clusterAccess"
            :shoot-item="shootItem"
            :hide-terminal-shortcuts="true"
          />
        </v-card>
      </v-dialog>
    </v-card>
  </v-container>
</template>

<script>
import { defineAsyncComponent } from 'vue'
import {
  mapState,
  mapWritableState,
  mapActions,
} from 'pinia'

import { useAuthnStore } from '@/store/authn'
import { useAuthzStore } from '@/store/authz'
import { useShootStore } from '@/store/shoot'
import { useSocketStore } from '@/store/socket'
import { useProjectStore } from '@/store/project'
import { useConfigStore } from '@/store/config'
import { useLocalStorageStore } from '@/store/localStorage'

import GToolbar from '@/components/GToolbar.vue'
import GShootListRow from '@/components/GShootListRow.vue'
import GShootListProgress from '@/components/GShootListProgress.vue'
import GTableColumnSelection from '@/components/GTableColumnSelection.vue'
import GIconBase from '@/components/icons/GIconBase.vue'
import GCertifiedKubernetes from '@/components/icons/GCertifiedKubernetes.vue'
import GDataTableFooter from '@/components/GDataTableFooter.vue'

import { mapTableHeader } from '@/utils'

import {
  debounce,
  filter,
  get,
  isEmpty,
  join,
  map,
  some,
  sortBy,
  startsWith,
  upperCase,
} from '@/lodash'

export default {
  components: {
    GToolbar,
    GShootListRow,
    GShootListProgress,
    GShootAccessCard: defineAsyncComponent(() => import('@/components/ShootDetails/GShootAccessCard.vue')),
    GIconBase,
    GCertifiedKubernetes,
    GTableColumnSelection,
    GDataTableFooter,
  },
  inject: ['logger'],
  beforeRouteEnter (to, from, next) {
    next(vm => {
      vm.updateTableSettings()
    })
  },
  beforeRouteUpdate (to, from, next) {
    this.resetShootSearch()
    this.updateTableSettings()
    this.focusModeInternal = false
    next()
  },
  beforeRouteLeave (to, from, next) {
    this.resetShootSearch()
    this.focusModeInternal = false
    next()
  },
  data () {
    return {
      shootSearch: '',
      debouncedShootSearch: '',
      dialog: null,
      page: 1,
      selectedColumns: undefined,
      itemsPerPageOptions: [
        { value: 5, title: '5' },
        { value: 10, title: '10' },
        { value: 20, title: '20' },
      ],
    }
  },
  computed: {
    ...mapState(useAuthnStore, [
      'isAdmin',
    ]),
    ...mapState(useAuthzStore, [
      'namespace',
      'canPatchShoots',
      'canDeleteShoots',
      'canCreateShoots',
      'canGetSecrets',
    ]),
    ...mapState(useConfigStore, {
      accessRestrictionConfig: 'accessRestriction',
      ticketConfig: 'ticket',
    }),
    ...mapState(useProjectStore, [
      'projectName',
      'shootCustomFieldList',
      'shootCustomFields',
    ]),
    ...mapState(useSocketStore, [
      'connected',
    ]),
    ...mapState(useShootStore, [
      'shootList',
      'shootListFilters',
      'loading',
      'selectedShoot',
      'onlyShootsWithIssues',
      'numberOfNewItemsSinceFreeze',
      'focusMode',
      'sortBy',
    ]),
    ...mapWritableState(useLocalStorageStore, [
      'shootSelectedColumns',
      'shootItemsPerPage',
      'shootSortBy',
      'shootCustomSelectedColumns',
      'shootCustomSortBy',
      'allProjectsShootFilter',
      'operatorFeatures',
    ]),
    defaultSortBy () {
      return [{ key: 'name', order: 'asc' }]
    },
    defaultItemsPerPage () {
      return 10
    },
    clusterAccessDialog: {
      get () {
        return this.dialog === 'access'
      },
      set (value) {
        if (!value) {
          this.hideDialog()
        }
      },
    },
    focusModeInternal: {
      get () {
        return this.focusMode
      },
      set (value) {
        this.setFocusMode(value)
      },
    },
    sortByInternal: {
      get () {
        return this.sortBy
      },
      set (value) {
        this.setSortBy(value)
      },
    },
    currentName () {
      return get(this.selectedShoot, 'metadata.name')
    },
    shootItem () {
      // property `shoot-item` of the mixin is required
      return this.selectedShoot || {}
    },
    currentStandardSelectedColumns () {
      return mapTableHeader(this.standardHeaders, 'selected')
    },
    currentCustomSelectedColumns () {
      return mapTableHeader(this.customHeaders, 'selected')
    },
    defaultStandardSelectedColumns () {
      return mapTableHeader(this.standardHeaders, 'defaultSelected')
    },
    defaultCustomSelectedColumns () {
      return mapTableHeader(this.customHeaders, 'defaultSelected')
    },
    standardHeaders () {
      const isSortable = value => value && !this.focusModeInternal
      const headers = [
        {
          title: 'PROJECT',
          key: 'project',
          sortable: isSortable(true),
          align: 'start',
          defaultSelected: true,
          hidden: !!this.projectScope,
          stalePointerEvents: true,
        },
        {
          title: 'NAME',
          key: 'name',
          sortable: isSortable(true),
          align: 'start',
          defaultSelected: true,
          hidden: false,
          stalePointerEvents: true,
        },
        {
          title: 'INFRASTRUCTURE',
          key: 'infrastructure',
          sortable: isSortable(true),
          align: 'start',
          defaultSelected: true,
          hidden: false,
        },
        {
          title: 'SEED',
          key: 'seed',
          sortable: isSortable(true),
          align: 'start',
          defaultSelected: false,
          hidden: false,
        },
        {
          title: 'TECHNICAL ID',
          key: 'technicalId',
          sortable: isSortable(true),
          align: 'start',
          defaultSelected: false,
          hidden: !this.isAdmin,
        },
        {
          title: 'WORKERS',
          key: 'workers',
          sortable: isSortable(true),
          align: 'start',
          defaultSelected: false,
          hidden: false,
        },
        {
          title: 'CREATED BY',
          key: 'createdBy',
          sortable: isSortable(true),
          align: 'start',
          defaultSelected: false,
          hidden: false,
        },
        {
          title: 'CREATED AT',
          key: 'createdAt',
          sortable: isSortable(true),
          align: 'start',
          defaultSelected: false,
          hidden: false,
        },
        {
          title: 'PURPOSE',
          key: 'purpose',
          sortable: isSortable(true),
          align: 'center',
          defaultSelected: true,
          hidden: false,
        },
        {
          title: 'STATUS',
          key: 'lastOperation',
          sortable: isSortable(true),
          align: 'center',
          cellClass: 'pl-4',
          defaultSelected: true,
          hidden: false,
          stalePointerEvents: true,
        },
        {
          title: 'VERSION',
          key: 'k8sVersion',
          sortable: isSortable(true),
          align: 'center',
          defaultSelected: true,
          hidden: false,
        },
        {
          title: 'READINESS',
          key: 'readiness',
          sortable: isSortable(true),
          align: 'start',
          defaultSelected: true,
          hidden: false,
          stalePointerEvents: true,
        },
        {
          title: 'ISSUE SINCE',
          key: 'issueSince',
          sortable: isSortable(true),
          align: 'start',
          defaultSelected: true,
          hidden: !this.issueSinceColumnVisible,
        },
        {
          title: 'HIGH AVAILABILITY',
          key: 'controlPlaneHighAvailability',
          sortable: true,
          align: 'start',
          defaultSelected: false,
          hidden: false,
        },
        {
          title: 'ACCESS RESTRICTIONS',
          key: 'accessRestrictions',
          sortable: false,
          align: 'start',
          defaultSelected: false,
          hidden: !this.accessRestrictionConfig || !this.isAdmin,
        },
        {
          title: 'TICKET',
          key: 'ticket',
          sortable: isSortable(true),
          align: 'start',
          defaultSelected: false,
          hidden: !this.gitHubRepoUrl || !this.isAdmin,
        },
        {
          title: 'TICKET LABELS',
          key: 'ticketLabels',
          sortable: false,
          align: 'start',
          defaultSelected: true,
          hidden: !this.gitHubRepoUrl || !this.isAdmin,
        },
        {
          title: 'ACTIONS',
          key: 'actions',
          sortable: false,
          align: 'end',
          defaultSelected: true,
          hidden: !(this.canDeleteShoots || this.canGetSecrets),
        },
      ]
      return map(headers, (header, index) => ({
        ...header,
        class: 'nowrap',
        weight: (index + 1) * 100,
        selected: get(this.selectedColumns, header.key, header.defaultSelected),
      }))
    },
    customHeaders () {
      const isSortable = value => value && !this.focusModeInternal
      const customHeaders = filter(this.shootCustomFieldList, ['showColumn', true])

      return map(customHeaders, ({
        align = 'left',
        name,
        key,
        path,
        columnSelectedByDefault: defaultSelected,
        tooltip,
        defaultValue,
        sortable,
        weight,
      }, index) => {
        return {
          customField: true,
          title: upperCase(name),
          class: 'nowrap',
          key,
          sortable: isSortable(sortable),
          align,
          selected: get(this.selectedColumns, key, defaultSelected),
          defaultSelected,
          hidden: false,
          path,
          tooltip,
          defaultValue,
          weight: weight || index,
        }
      })
    },
    allHeaders () {
      return sortBy([
        ...this.standardHeaders,
        ...this.customHeaders,
      ], ['weight', 'text'])
    },
    selectableHeaders () {
      return filter(this.allHeaders, ['hidden', false])
    },
    visibleHeaders () {
      return filter(this.selectableHeaders, ['selected', true])
    },
    sortableHeaders () {
      return filter(this.visibleHeaders, ['sortable', true])
    },
    customKeySort () {
      const noSort = () => 0
      const value = {}
      for (const header of this.sortableHeaders) {
        value[header.key] = noSort
      }
      return value
    },
    allFilters () {
      return [
        {
          text: 'Show only clusters with issues',
          value: 'onlyShootsWithIssues',
          selected: this.onlyShootsWithIssues,
          hidden: this.projectScope,
          disabled: this.changeFiltersDisabled,
        },
        {
          text: 'Hide progressing clusters',
          value: 'progressing',
          selected: this.isFilterActive('progressing'),
          hidden: this.projectScope || !this.isAdmin || this.showAllShoots,
          disabled: this.changeFiltersDisabled,
        },
        {
          text: 'Hide no operator action required issues',
          value: 'noOperatorAction',
          selected: this.isFilterActive('noOperatorAction'),
          hidden: this.projectScope || !this.isAdmin || this.showAllShoots,
          helpTooltip: [
            'Hide clusters that do not require action by an operator',
            '- Clusters with user issues',
            '- Clusters with temporary issues that will be retried automatically',
            '- Clusters with annotation dashboard.gardener.cloud/ignore-issues',
          ],
          disabled: this.changeFiltersDisabled,
        },
        {
          text: 'Hide clusters with deactivated reconciliation',
          value: 'deactivatedReconciliation',
          selected: this.isFilterActive('deactivatedReconciliation'),
          hidden: this.projectScope || !this.isAdmin || this.showAllShoots,
          disabled: this.changeFiltersDisabled,
        },
        {
          text: 'Hide clusters with configured ticket labels',
          value: 'hideTicketsWithLabel',
          selected: this.isFilterActive('hideTicketsWithLabel'),
          hidden: this.projectScope || !this.isAdmin || !this.gitHubRepoUrl || !this.hideClustersWithLabels.length || this.showAllShoots,
          helpTooltip: this.hideTicketsWithLabelTooltip,
          disabled: this.changeFiltersDisabled,
        },
      ]
    },
    selectableFilters () {
      return filter(this.allFilters, ['hidden', false])
    },
    hideTicketsWithLabelTooltip () {
      const labels = map(this.hideClustersWithLabels, label => (`- ${label}`))
      return ['Configured Labels', ...labels]
    },
    projectScope () {
      return this.namespace !== '_all'
    },
    showOnlyShootsWithIssues: {
      get () {
        return this.onlyShootsWithIssues
      },
      set (value) {
        this.toggleFilter('onlyShootsWithIssues')
      },
    },
    items () {
      return this.shootList ?? []
    },
    changeFiltersDisabled () {
      return this.focusModeInternal
    },
    showAllShoots () {
      return !this.showOnlyShootsWithIssues
    },
    filterTooltip () {
      return this.focusModeInternal
        ? 'Filters cannot be changed when focus mode is active'
        : ''
    },
    headlineSubtitle () {
      const subtitle = []
      if (!this.projectScope && this.showOnlyShootsWithIssues) {
        subtitle.push('Hide: Healthy Clusters')
        if (this.isFilterActive('progressing')) {
          subtitle.push('Progressing Clusters')
        }
        if (this.isFilterActive('noOperatorAction')) {
          subtitle.push('User Errors')
        }
        if (this.isFilterActive('deactivatedReconciliation')) {
          subtitle.push('Deactivated Reconciliation')
        }
        if (this.isFilterActive('hideTicketsWithLabel')) {
          subtitle.push('Tickets with Ignore Labels')
        }
      }
      return join(subtitle, ', ')
    },
    gitHubRepoUrl () {
      return get(this.ticketConfig, 'gitHubRepoUrl')
    },
    hideClustersWithLabels () {
      return get(this.ticketConfig, 'hideClustersWithLabels', [])
    },
    filteredItems () {
      const query = this.debouncedShootSearch
      return query
        ? filter(this.items, item => this.searchItems(query, item))
        : [...this.items]
    },
    sortedAndFilteredItems () {
      return this.sortItems(this.filteredItems, this.sortByInternal)
    },
    issueSinceColumnVisible () {
      return this.operatorFeatures || (!this.projectScope && this.isAdmin)
    },
  },
  watch: {
    sortBy (sortBy) {
      if (some(sortBy, value => startsWith(value.key, 'Z_'))) {
        this.shootCustomSortBy = sortBy
      } else {
        this.shootCustomSortBy = null // clear project specific options
        this.shootSortBy = sortBy
      }
    },
  },
  methods: {
    ...mapActions(useShootStore, [
      'setSelection',
      'toogleShootListFilter',
      'subscribeShoots',
      'sortItems',
      'searchItems',
      'setFocusMode',
      'setSortBy',
    ]),
    resetShootSearch () {
      this.shootSearch = null
      this.debouncedShootSearch = null
    },
    async showDialog (args) {
      switch (args.action) {
        case 'access':
          try {
            await this.setSelection(args.shootItem.metadata)
            this.dialog = args.action
          } catch (err) {
            this.logger('Failed to select shoot: %s', err.message)
          }
      }
    },
    hideDialog () {
      this.dialog = null
      this.setSelection(null)
    },
    setSelectedHeader (header) {
      this.selectedColumns[header.key] = !header.selected
      this.saveSelectedColumns()
    },
    saveSelectedColumns () {
      this.shootSelectedColumns = this.currentStandardSelectedColumns
      this.shootCustomSelectedColumns = isEmpty(this.currentCustomSelectedColumns)
        ? null
        : this.currentCustomSelectedColumns
    },
    resetTableSettings () {
      this.selectedColumns = {
        ...this.defaultStandardSelectedColumns,
        ...this.defaultCustomSelectedColumns,
      }
      this.saveSelectedColumns()
      this.shootItemsPerPage = this.defaultItemsPerPage
      this.sortByInternal = this.defaultSortBy
    },
    updateTableSettings () {
      this.selectedColumns = {
        ...this.shootSelectedColumns,
        ...this.shootCustomSelectedColumns,
      }

      if (!isEmpty(this.shootCustomSortBy)) {
        this.sortByInternal = this.shootCustomSortBy
        return
      }

      if (!isEmpty(this.shootSortBy)) {
        this.sortByInternal = this.shootSortBy
        return
      }

      this.sortByInternal = this.defaultSortBy
    },
    toggleFilter ({ value: key }) {
      this.toogleShootListFilter(key)
      if (key === 'onlyShootsWithIssues') {
        this.subscribeShoots()
      }
    },
    isFilterActive (key) {
      const filters = this.shootListFilters
      return get(filters, key, false)
    },
    onUpdateShootSearch (value) {
      this.shootSearch = value

      this.setDebouncedShootSearch()
    },
    setDebouncedShootSearch: debounce(function () {
      this.debouncedShootSearch = this.shootSearch
    }, 500),
  },
}
</script><|MERGE_RESOLUTION|>--- conflicted
+++ resolved
@@ -178,12 +178,7 @@
         </template>
         <template #item="{ item }">
           <g-shoot-list-row
-<<<<<<< HEAD
-            :key="item.metadata.uid"
             :shoot-item="item"
-=======
-            :shoot-item="item.raw"
->>>>>>> d51b4b03
             :visible-headers="visibleHeaders"
             @show-dialog="showDialog"
           />
