<!--
SPDX-FileCopyrightText: 2023 SAP SE or an SAP affiliate company and Gardener contributors

SPDX-License-Identifier: Apache-2.0
 -->

<template>
  <v-container fluid>
    <v-card class="ma-3">
      <g-toolbar
        :height="72"
      >
        <template #prepend>
          <g-icon-base
            width="44"
            height="60"
            view-box="0 0 298 403"
            class="ml-2"
            icon-color="toolbar-title"
          >
            <g-certified-kubernetes />
          </g-icon-base>
        </template>
        <div class="text-h5">
          Kubernetes Clusters
        </div>
        <div class="text-caption">
          {{ headlineSubtitle }}
        </div>
        <template #append>
          <v-tooltip location="bottom">
            <template #activator="{ props }">
              <div v-bind="props">
                <v-badge
                  v-if="issueSinceColumnVisible"
                  class="mr-5"
                  bordered
                  color="primary-lighten-3"
                  :content="numberOfNewItemsSinceFreeze"
                  :model-value="numberOfNewItemsSinceFreeze > 0"
                >
                  <v-switch
                    v-model="focusModeInternal"
                    class="mr-3"
                    density="compact"
                    color="primary-lighten-3"
                    hide-details
                  >
                    <template #label>
                      <span class="text-subtitle-1 text-toolbar-title">Focus</span>
                    </template>
                  </v-switch>
                </v-badge>
              </div>
            </template>
            <span class="font-weight-bold">Focus Mode</span>
            <ul class="ml-3">
              <li>Cluster list sorting is freezed</li>
              <li>Items in the list will still be updated</li>
              <li>New clusters will not be added to the list until you disable focus mode</li>
              <li>Removed items will be shown as stale (greyed out)</li>
            </ul>
            <template v-if="numberOfNewItemsSinceFreeze > 0">
              <v-divider color="white" />
              <span class="font-weight-bold">{{ numberOfNewItemsSinceFreeze }}</span>
              new clusters were added to the list since you enabled focus mode.
            </template>
          </v-tooltip>
          <v-tooltip
            v-if="shootSearch || items.length > 3"
            location="top"
          >
            <template #activator="{ props }">
              <v-text-field
                v-bind="props"
                :model-value="shootSearch"
                prepend-inner-icon="mdi-magnify"
                color="primary"
                label="Search"
                single-line
                hide-details
                variant="solo"
                flat
                clearable
                clear-icon="mdi-close"
                density="compact"
                class="g-table-search-field mr-3"
                @update:model-value="onUpdateShootSearch"
                @keyup.esc="setShootSearch(null)"
              />
            </template>
            Search terms are <span class="font-weight-bold">ANDed</span>.<br>
            <span class="font-weight-bold">Use quotes</span> for exact words or phrases:
            <v-chip
              label
              color="primary"
              variant="flat"
              size="small"
              class="mr-1"
            >
              "my-shoot"
            </v-chip>
            <v-chip
              label
              color="primary"
              variant="flat"
              size="small"
            >
              "John Doe"
            </v-chip>
            <br>
            <span class="font-weight-bold">Use minus sign</span>
            to exclude words that you don't want:
            <v-chip
              label
              color="primary"
              variant="flat"
              size="small"
              class="mr-1"
            >
              -myproject
            </v-chip>
            <v-chip
              label
              color="primary"
              variant="flat"
              size="small"
            >
              -"Jane Doe"
            </v-chip>
            <br>
          </v-tooltip>
          <v-tooltip
            v-if="canCreateShoots && projectScope"
            location="top"
          >
            <template #activator="{ props }">
              <v-btn
                v-bind="props"
                icon="mdi-plus"
                color="toolbar-title"
                :to="{ name: 'NewShoot', params: { namespace } }"
              />
            </template>
            <span>Create Cluster</span>
          </v-tooltip>
          <g-table-column-selection
            :headers="selectableHeaders"
            :filters="selectableFilters"
            :filter-tooltip="filterTooltip"
            @set-selected-header="setSelectedHeader"
            @reset="resetTableSettings"
            @toggle-filter="toggleFilter"
          />
        </template>
      </g-toolbar>
      <component
        :is="tableComponent"
        v-model:page="page"
        v-model:sort-by="sortByInternal"
        v-model:items-per-page="shootItemsPerPage"
        :headers="visibleHeaders"
        :items="sortedAndFilteredItems"
        hover
        :loading="loading || !connected"
        :custom-key-sort="customKeySort"
        must-sort
        class="g-table"
        :height="isVirtualScrollEnabled ? 'calc(100vh - 240px)' : undefined"
        item-height="50px"
      >
        <template #progress>
          <g-shoot-list-progress />
        </template>
        <template #loading>
          Loading clusters ...
        </template>
        <template #no-data>
          No clusters to show
        </template>
        <template #item="{ item }">
          <g-shoot-list-row
            :model-value="item"
            :visible-headers="visibleHeaders"
            @show-dialog="showDialog"
          />
        </template>
        <template #bottom="{ pageCount }">
          <g-data-table-footer
            v-model:page="page"
            v-model:items-per-page="shootItemsPerPage"
            :items-length="sortedAndFilteredItems.length"
            :page-count="pageCount"
          />
        </template>
      </component>
      <v-dialog
        v-if="!isShootItemEmpty"
        v-model="clusterAccessDialog"
        persistent
        max-width="850"
      >
        <v-card>
          <g-toolbar>
            Cluster Access
            <code class="text-toolbar-title">
              {{ currentName }}
            </code>
            <template #append>
              <v-btn
                variant="text"
                density="comfortable"
                icon="mdi-close"
                color="toolbar-title"
                @click.stop="hideDialog"
              />
            </template>
          </g-toolbar>
          <g-shoot-access-card
            ref="clusterAccess"
            :selected-shoot="shootItem"
            :hide-terminal-shortcuts="true"
          />
        </v-card>
      </v-dialog>
    </v-card>
  </v-container>
</template>

<script>
import {
  ref,
  provide,
  toRef,
  watch,
} from 'vue'
import {
  mapState,
  mapWritableState,
  mapActions,
} from 'pinia'
<<<<<<< HEAD
import {
  VDataTableVirtual,
  VDataTable,
} from 'vuetify/components'
=======
import { useUrlSearchParams } from '@vueuse/core'
>>>>>>> f85457c8

import { useAuthnStore } from '@/store/authn'
import { useAuthzStore } from '@/store/authz'
import { useShootStore } from '@/store/shoot'
import { useSocketStore } from '@/store/socket'
import { useProjectStore } from '@/store/project'
import { useConfigStore } from '@/store/config'
import { useLocalStorageStore } from '@/store/localStorage'

import GToolbar from '@/components/GToolbar.vue'
import GShootListRow from '@/components/GShootListRow.vue'
import GShootListProgress from '@/components/GShootListProgress.vue'
import GTableColumnSelection from '@/components/GTableColumnSelection.vue'
import GIconBase from '@/components/icons/GIconBase.vue'
import GCertifiedKubernetes from '@/components/icons/GCertifiedKubernetes.vue'
import GDataTableFooter from '@/components/GDataTableFooter.vue'
import GShootAccessCard from '@/components/ShootDetails/GShootAccessCard.vue'

import { useProjectShootCustomFields } from '@/composables/useProjectShootCustomFields'
import { isCustomField } from '@/composables/useProjectShootCustomFields/helper'

import { mapTableHeader } from '@/utils'

import {
  debounce,
  filter,
  get,
  isEmpty,
  join,
  map,
  some,
  sortBy,
  upperCase,
} from '@/lodash'

export default {
  components: {
    GToolbar,
    GShootListRow,
    GShootListProgress,
    GShootAccessCard,
    GIconBase,
    GCertifiedKubernetes,
    GTableColumnSelection,
    GDataTableFooter,
    VDataTableVirtual,
    VDataTable,
  },
  inject: ['logger'],
  beforeRouteEnter (to, from, next) {
    next(vm => {
      vm.updateTableSettings()
    })
  },
  beforeRouteUpdate (to, from, next) {
    if (to.path !== from.path) {
      this.setShootSearch(null)
    }
    this.updateTableSettings()
    this.focusModeInternal = false
    next()
  },
  beforeRouteLeave (to, from, next) {
    this.setShootSearch(null)
    this.focusModeInternal = false
    next()
  },
  setup () {
    const projectStore = useProjectStore()

    const activePopoverKey = ref('')
    provide('activePopoverKey', activePopoverKey)

    const projectItem = toRef(projectStore, 'project')
    const {
      shootCustomFields,
    } = useProjectShootCustomFields(projectItem)

    const params = useUrlSearchParams('hash-params')
    const shootSearch = ref(params.q)
    const debouncedShootSearch = ref(shootSearch.value)

    function setShootSearch (value) {
      debouncedShootSearch.value = shootSearch.value = value
    }

    const setDebouncedShootSearch = debounce(() => {
      debouncedShootSearch.value = shootSearch.value
    }, 300)

    watch(() => params.q, value => {
      if (shootSearch.value !== value) {
        setShootSearch(value)
      }
    })

    watch(debouncedShootSearch, value => {
      if (!value) {
        params.q = null
      } else if (params.q !== value) {
        params.q = value
      }
    })

    function onUpdateShootSearch (value) {
      shootSearch.value = value

      setDebouncedShootSearch()
    }

    return {
      activePopoverKey,
      shootCustomFields,
      shootSearch,
      debouncedShootSearch,
      setShootSearch,
      onUpdateShootSearch,
    }
  },
  data () {
    return {
      dialog: null,
      page: 1,
      selectedColumns: undefined,
    }
  },
  computed: {
    ...mapState(useAuthnStore, [
      'isAdmin',
    ]),
    ...mapState(useAuthzStore, [
      'namespace',
      'canPatchShoots',
      'canDeleteShoots',
      'canCreateShoots',
      'canGetSecrets',
    ]),
    ...mapState(useConfigStore, {
      accessRestrictionConfig: 'accessRestriction',
      ticketConfig: 'ticket',
    }),
    ...mapState(useProjectStore, [
      'projectName',
    ]),
    ...mapState(useSocketStore, [
      'connected',
    ]),
    ...mapState(useShootStore, [
      'shootList',
      'shootListFilters',
      'loading',
      'selectedShoot',
      'onlyShootsWithIssues',
      'numberOfNewItemsSinceFreeze',
      'focusMode',
      'sortBy',
    ]),
    ...mapWritableState(useLocalStorageStore, [
      'shootSelectedColumns',
      'shootItemsPerPage',
      'shootSortBy',
      'shootCustomSelectedColumns',
      'shootCustomSortBy',
      'allProjectsShootFilter',
      'operatorFeatures',
    ]),
    defaultSortBy () {
      return [{ key: 'name', order: 'asc' }]
    },
    defaultItemsPerPage () {
      return 10
    },
    clusterAccessDialog: {
      get () {
        return this.dialog === 'access'
      },
      set (value) {
        if (!value) {
          this.hideDialog()
        }
      },
    },
    focusModeInternal: {
      get () {
        return this.focusMode
      },
      set (value) {
        this.setFocusMode(value)
      },
    },
    sortByInternal: {
      get () {
        return this.sortBy
      },
      set (value) {
        this.setSortBy(value)
      },
    },
    currentName () {
      return get(this.selectedShoot, 'metadata.name')
    },
    shootItem () {
      // property `shoot-item` of the mixin is required
      return this.selectedShoot || {}
    },
    isShootItemEmpty () {
      return !this.shootItem.metadata?.uid
    },
    currentStandardSelectedColumns () {
      return mapTableHeader(this.standardHeaders, 'selected')
    },
    currentCustomSelectedColumns () {
      return mapTableHeader(this.customHeaders, 'selected')
    },
    defaultStandardSelectedColumns () {
      return mapTableHeader(this.standardHeaders, 'defaultSelected')
    },
    defaultCustomSelectedColumns () {
      return mapTableHeader(this.customHeaders, 'defaultSelected')
    },
    standardHeaders () {
      const isSortable = value => value && !this.focusModeInternal
      const headers = [
        {
          title: 'PROJECT',
          key: 'project',
          sortable: isSortable(true),
          align: 'start',
          defaultSelected: true,
          hidden: !!this.projectScope,
          stalePointerEvents: true,
        },
        {
          title: 'NAME',
          key: 'name',
          sortable: isSortable(true),
          align: 'start',
          defaultSelected: true,
          hidden: false,
          stalePointerEvents: true,
        },
        {
          title: 'INFRASTRUCTURE',
          key: 'infrastructure',
          sortable: isSortable(true),
          align: 'start',
          defaultSelected: true,
          hidden: false,
        },
        {
          title: 'SEED',
          key: 'seed',
          sortable: isSortable(true),
          align: 'start',
          defaultSelected: false,
          hidden: false,
        },
        {
          title: 'TECHNICAL ID',
          key: 'technicalId',
          sortable: isSortable(true),
          align: 'start',
          defaultSelected: false,
          hidden: !this.isAdmin,
        },
        {
          title: 'WORKERS',
          key: 'workers',
          sortable: isSortable(true),
          align: 'start',
          defaultSelected: false,
          hidden: false,
        },
        {
          title: 'CREATED BY',
          key: 'createdBy',
          sortable: isSortable(true),
          align: 'start',
          defaultSelected: false,
          hidden: false,
        },
        {
          title: 'CREATED AT',
          key: 'createdAt',
          sortable: isSortable(true),
          align: 'start',
          defaultSelected: false,
          hidden: false,
        },
        {
          title: 'PURPOSE',
          key: 'purpose',
          sortable: isSortable(true),
          align: 'center',
          defaultSelected: true,
          hidden: false,
        },
        {
          title: 'STATUS',
          key: 'lastOperation',
          sortable: isSortable(true),
          align: 'center',
          cellClass: 'pl-4',
          defaultSelected: true,
          hidden: false,
          stalePointerEvents: true,
        },
        {
          title: 'VERSION',
          key: 'k8sVersion',
          sortable: isSortable(true),
          align: 'center',
          defaultSelected: true,
          hidden: false,
        },
        {
          title: 'READINESS',
          key: 'readiness',
          sortable: isSortable(true),
          align: 'start',
          defaultSelected: true,
          hidden: false,
          stalePointerEvents: true,
        },
        {
          title: 'ISSUE SINCE',
          key: 'issueSince',
          sortable: isSortable(true),
          align: 'start',
          defaultSelected: true,
          hidden: !this.issueSinceColumnVisible,
        },
        {
          title: 'HIGH AVAILABILITY',
          key: 'controlPlaneHighAvailability',
          sortable: true,
          align: 'start',
          defaultSelected: false,
          hidden: false,
        },
        {
          title: 'ACCESS RESTRICTIONS',
          key: 'accessRestrictions',
          sortable: false,
          align: 'start',
          defaultSelected: false,
          hidden: !this.accessRestrictionConfig || !this.isAdmin,
        },
        {
          title: 'TICKET',
          key: 'ticket',
          sortable: isSortable(true),
          align: 'start',
          defaultSelected: false,
          hidden: !this.gitHubRepoUrl || !this.isAdmin,
        },
        {
          title: 'TICKET LABELS',
          key: 'ticketLabels',
          sortable: false,
          align: 'start',
          defaultSelected: true,
          hidden: !this.gitHubRepoUrl || !this.isAdmin,
        },
        {
          title: 'ACTIONS',
          key: 'actions',
          sortable: false,
          align: 'end',
          defaultSelected: true,
          hidden: !(this.canDeleteShoots || this.canGetSecrets),
        },
      ]
      return map(headers, (header, index) => ({
        ...header,
        class: 'nowrap',
        weight: (index + 1) * 100,
        selected: get(this.selectedColumns, header.key, header.defaultSelected),
      }))
    },
    customHeaders () {
      const isSortable = value => value && !this.focusModeInternal
      const customHeaders = filter(this.shootCustomFields, ['showColumn', true])

      return map(customHeaders, ({
        align = 'left',
        name,
        key,
        path,
        columnSelectedByDefault: defaultSelected,
        tooltip,
        defaultValue,
        sortable,
        weight,
      }, index) => {
        return {
          customField: true,
          title: upperCase(name),
          class: 'nowrap',
          key,
          sortable: isSortable(sortable),
          align,
          selected: get(this.selectedColumns, key, defaultSelected),
          defaultSelected,
          hidden: false,
          path,
          tooltip,
          defaultValue,
          weight: weight || index,
        }
      })
    },
    allHeaders () {
      return sortBy([
        ...this.standardHeaders,
        ...this.customHeaders,
      ], ['weight', 'text'])
    },
    selectableHeaders () {
      return filter(this.allHeaders, ['hidden', false])
    },
    visibleHeaders () {
      return filter(this.selectableHeaders, ['selected', true])
    },
    sortableHeaders () {
      return filter(this.visibleHeaders, ['sortable', true])
    },
    customKeySort () {
      const noSort = () => 0
      const value = {}
      for (const header of this.sortableHeaders) {
        value[header.key] = noSort
      }
      return value
    },
    allFilters () {
      return [
        {
          text: 'Show only clusters with issues',
          value: 'onlyShootsWithIssues',
          selected: this.onlyShootsWithIssues,
          hidden: this.projectScope,
          disabled: this.changeFiltersDisabled,
        },
        {
          text: 'Hide progressing clusters',
          value: 'progressing',
          selected: this.isFilterActive('progressing'),
          hidden: this.projectScope || !this.isAdmin || this.showAllShoots,
          disabled: this.changeFiltersDisabled,
        },
        {
          text: 'Hide no operator action required issues',
          value: 'noOperatorAction',
          selected: this.isFilterActive('noOperatorAction'),
          hidden: this.projectScope || !this.isAdmin || this.showAllShoots,
          helpTooltip: [
            'Hide clusters that do not require action by an operator',
            '- Clusters with user issues',
            '- Clusters with temporary issues that will be retried automatically',
            '- Clusters with annotation dashboard.gardener.cloud/ignore-issues',
          ],
          disabled: this.changeFiltersDisabled,
        },
        {
          text: 'Hide clusters with deactivated reconciliation',
          value: 'deactivatedReconciliation',
          selected: this.isFilterActive('deactivatedReconciliation'),
          hidden: this.projectScope || !this.isAdmin || this.showAllShoots,
          disabled: this.changeFiltersDisabled,
        },
        {
          text: 'Hide clusters with configured ticket labels',
          value: 'hideTicketsWithLabel',
          selected: this.isFilterActive('hideTicketsWithLabel'),
          hidden: this.projectScope || !this.isAdmin || !this.gitHubRepoUrl || !this.hideClustersWithLabels.length || this.showAllShoots,
          helpTooltip: this.hideTicketsWithLabelTooltip,
          disabled: this.changeFiltersDisabled,
        },
      ]
    },
    selectableFilters () {
      return filter(this.allFilters, ['hidden', false])
    },
    hideTicketsWithLabelTooltip () {
      const labels = map(this.hideClustersWithLabels, label => (`- ${label}`))
      return ['Configured Labels', ...labels]
    },
    projectScope () {
      return this.namespace !== '_all'
    },
    showOnlyShootsWithIssues: {
      get () {
        return this.onlyShootsWithIssues
      },
      set (value) {
        this.toggleFilter('onlyShootsWithIssues')
      },
    },
    items () {
      return this.shootList ?? []
    },
    changeFiltersDisabled () {
      return this.focusModeInternal
    },
    showAllShoots () {
      return !this.showOnlyShootsWithIssues
    },
    filterTooltip () {
      return this.focusModeInternal
        ? 'Filters cannot be changed when focus mode is active'
        : ''
    },
    headlineSubtitle () {
      const subtitle = []
      if (!this.projectScope && this.showOnlyShootsWithIssues) {
        subtitle.push('Hide: Healthy Clusters')
        if (this.isFilterActive('progressing')) {
          subtitle.push('Progressing Clusters')
        }
        if (this.isFilterActive('noOperatorAction')) {
          subtitle.push('User Errors')
        }
        if (this.isFilterActive('deactivatedReconciliation')) {
          subtitle.push('Deactivated Reconciliation')
        }
        if (this.isFilterActive('hideTicketsWithLabel')) {
          subtitle.push('Tickets with Ignore Labels')
        }
      }
      return join(subtitle, ', ')
    },
    gitHubRepoUrl () {
      return get(this.ticketConfig, 'gitHubRepoUrl')
    },
    hideClustersWithLabels () {
      return get(this.ticketConfig, 'hideClustersWithLabels', [])
    },
    filteredItems () {
      const query = this.debouncedShootSearch
      return query
        ? filter(this.items, item => this.searchItems(query, item))
        : [...this.items]
    },
    sortedAndFilteredItems () {
      return this.sortItems(this.filteredItems, this.sortByInternal)
    },
    issueSinceColumnVisible () {
      return this.operatorFeatures || (!this.projectScope && this.isAdmin)
    },
    isVirtualScrollEnabled () {
      return this.shootItemsPerPage === -1
    },
    tableComponent () {
      return this.isVirtualScrollEnabled
        ? 'VDataTableVirtual'
        : 'VDataTable'
    },
  },
  watch: {
    sortBy (sortBy) {
      if (some(sortBy, value => isCustomField(value.key))) {
        this.shootCustomSortBy = sortBy
      } else {
        this.shootCustomSortBy = null // clear project specific options
        this.shootSortBy = sortBy
      }
    },
  },
  methods: {
    ...mapActions(useShootStore, [
      'setSelection',
      'toogleShootListFilter',
      'subscribeShoots',
      'sortItems',
      'searchItems',
      'setFocusMode',
      'setSortBy',
    ]),
    async showDialog (args) {
      switch (args.action) {
        case 'access':
          try {
            await this.setSelection(args.shootItem.metadata)
            this.dialog = args.action
          } catch (err) {
            this.logger('Failed to select shoot: %s', err.message)
          }
      }
    },
    hideDialog () {
      this.dialog = null
      this.setSelection(null)
    },
    setSelectedHeader (header) {
      this.selectedColumns[header.key] = !header.selected
      this.saveSelectedColumns()
    },
    saveSelectedColumns () {
      this.shootSelectedColumns = this.currentStandardSelectedColumns
      this.shootCustomSelectedColumns = isEmpty(this.currentCustomSelectedColumns)
        ? null
        : this.currentCustomSelectedColumns
    },
    resetTableSettings () {
      this.selectedColumns = {
        ...this.defaultStandardSelectedColumns,
        ...this.defaultCustomSelectedColumns,
      }
      this.saveSelectedColumns()
      this.shootItemsPerPage = this.defaultItemsPerPage
      this.sortByInternal = this.defaultSortBy
    },
    updateTableSettings () {
      this.selectedColumns = {
        ...this.shootSelectedColumns,
        ...this.shootCustomSelectedColumns,
      }

      if (!isEmpty(this.shootCustomSortBy)) {
        this.sortByInternal = this.shootCustomSortBy
        return
      }

      if (!isEmpty(this.shootSortBy)) {
        this.sortByInternal = this.shootSortBy
        return
      }

      this.sortByInternal = this.defaultSortBy
    },
    toggleFilter ({ value: key }) {
      this.toogleShootListFilter(key)
      if (key === 'onlyShootsWithIssues') {
        this.subscribeShoots()
      }
    },
    isFilterActive (key) {
      const filters = this.shootListFilters
      return get(filters, key, false)
    },
  },
}
</script><|MERGE_RESOLUTION|>--- conflicted
+++ resolved
@@ -239,14 +239,11 @@
   mapWritableState,
   mapActions,
 } from 'pinia'
-<<<<<<< HEAD
 import {
   VDataTableVirtual,
   VDataTable,
 } from 'vuetify/components'
-=======
 import { useUrlSearchParams } from '@vueuse/core'
->>>>>>> f85457c8
 
 import { useAuthnStore } from '@/store/authn'
 import { useAuthzStore } from '@/store/authz'
