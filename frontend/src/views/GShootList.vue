--- conflicted
+++ resolved
@@ -236,11 +236,8 @@
 import {
   ref,
   toRef,
-<<<<<<< HEAD
   provide,
-=======
   watch,
->>>>>>> f47613c6
 } from 'vue'
 import {
   mapState,
