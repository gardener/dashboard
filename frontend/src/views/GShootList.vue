--- conflicted
+++ resolved
@@ -58,7 +58,6 @@
           <template #activator="{ props }">
             <v-text-field
               v-bind="props"
-              class="mr-3"
               prepend-inner-icon="mdi-magnify"
               color="primary"
               label="Search"
@@ -71,11 +70,7 @@
               density="compact"
               @update:model-value="onInputSearch"
               @keyup.esc="shootSearch = ''"
-<<<<<<< HEAD
-              class="mr-3"
-              style="min-width: 180px; max-width: 360px;"
-=======
->>>>>>> 8f226f17
+              class="g-search-field mr-3"
             ></v-text-field>
           </template>
           Search terms are <span class="font-weight-bold">ANDed</span>.<br />
@@ -726,4 +721,11 @@
     next()
   },
 }
-</script>+</script>
+
+<style lang="scss" scoped>
+  .g-search-field {
+    min-width: 180px;
+    max-width: 360px;
+  }
+</style>