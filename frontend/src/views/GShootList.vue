<!--
SPDX-FileCopyrightText: 2023 SAP SE or an SAP affiliate company and Gardener contributors

SPDX-License-Identifier: Apache-2.0
 -->

<template>
  <v-container fluid>
    <v-card class="ma-3">
      <g-toolbar
        :height="72"
      >
        <template #prepend>
          <g-icon-base
            width="44"
            height="60"
            view-box="0 0 298 403"
            class="ml-2"
            icon-color="toolbar-title"
          >
            <g-certified-kubernetes />
          </g-icon-base>
        </template>
        <div class="text-h5">
          Kubernetes Clusters
        </div>
        <div class="text-caption">
          {{ headlineSubtitle }}
        </div>
        <template #append>
          <v-tooltip location="bottom">
            <template #activator="{ props }">
              <div v-bind="props">
                <v-badge
                  v-if="issueSinceColumnVisible"
                  class="mr-5"
                  bordered
                  color="primary-lighten-3"
                  :content="numberOfNewItemsSinceFreeze"
                  :model-value="numberOfNewItemsSinceFreeze > 0"
                >
                  <v-switch
                    v-model="focusModeInternal"
                    class="mr-3"
                    density="compact"
                    color="primary-lighten-3"
                    hide-details
                  >
                    <template #label>
                      <span class="text-subtitle-1 text-toolbar-title">Focus</span>
                    </template>
                  </v-switch>
                </v-badge>
              </div>
            </template>
            <span class="font-weight-bold">Focus Mode</span>
            <ul class="ml-3">
              <li>Cluster list sorting is freezed</li>
              <li>Items in the list will still be updated</li>
              <li>New clusters will not be added to the list until you disable focus mode</li>
              <li>Removed items will be shown as stale (greyed out)</li>
            </ul>
            <template v-if="numberOfNewItemsSinceFreeze > 0">
              <v-divider color="white" />
              <span class="font-weight-bold">{{ numberOfNewItemsSinceFreeze }}</span>
              new clusters were added to the list since you enabled focus mode.
            </template>
          </v-tooltip>
          <v-tooltip
            v-if="shootSearch || items.length > 3"
            location="top"
          >
            <template #activator="{ props }">
              <v-text-field
                v-bind="props"
                :model-value="shootSearch"
                prepend-inner-icon="mdi-magnify"
                color="primary"
                label="Search"
                single-line
                hide-details
                variant="solo"
                flat
                clearable
                clear-icon="mdi-close"
                density="compact"
                class="g-table-search-field mr-3"
                @update:model-value="onUpdateShootSearch"
                @keyup.esc="setShootSearch(null)"
              />
            </template>
            Search terms are <span class="font-weight-bold">ANDed</span>.<br>
            <span class="font-weight-bold">Use quotes</span> for exact words or phrases:
            <v-chip
              label
              color="primary"
              variant="flat"
              size="small"
              class="mr-1"
            >
              "my-shoot"
            </v-chip>
            <v-chip
              label
              color="primary"
              variant="flat"
              size="small"
            >
              "John Doe"
            </v-chip>
            <br>
            <span class="font-weight-bold">Use minus sign</span>
            to exclude words that you don't want:
            <v-chip
              label
              color="primary"
              variant="flat"
              size="small"
              class="mr-1"
            >
              -myproject
            </v-chip>
            <v-chip
              label
              color="primary"
              variant="flat"
              size="small"
            >
              -"Jane Doe"
            </v-chip>
            <br>
          </v-tooltip>
          <v-tooltip
            v-if="canCreateShoots && projectScope"
            location="top"
          >
            <template #activator="{ props }">
              <v-btn
                v-bind="props"
                icon="mdi-plus"
                color="toolbar-title"
                :to="{ name: 'NewShoot', params: { namespace } }"
              />
            </template>
            <span>Create Cluster</span>
          </v-tooltip>
          <g-table-column-selection
            :headers="selectableHeaders"
            :filters="selectableFilters"
            :filter-tooltip="filterTooltip"
            @set-selected-header="setSelectedHeader"
            @reset="resetTableSettings"
            @toggle-filter="toggleFilter"
          />
        </template>
      </g-toolbar>
      <v-data-table
        v-model:page="page"
        v-model:sort-by="sortByInternal"
        v-model:items-per-page="shootItemsPerPage"
        :headers="visibleHeaders"
        :items="sortedAndFilteredItems"
        hover
        :loading="loading || !connected"
        :items-per-page-options="itemsPerPageOptions"
        :custom-key-sort="customKeySort"
        must-sort
        class="g-table"
      >
        <template #progress>
          <g-shoot-list-progress />
        </template>
        <template #loading>
          Loading clusters ...
        </template>
        <template #no-data>
          No clusters to show
        </template>
        <template #item="{ item }">
          <g-shoot-list-row
            :model-value="item"
            :visible-headers="visibleHeaders"
            @show-dialog="showDialog"
          />
        </template>
        <template #bottom="{ pageCount }">
          <g-data-table-footer
            v-model:page="page"
            v-model:items-per-page="shootItemsPerPage"
            :items-length="sortedAndFilteredItems.length"
            :items-per-page-options="itemsPerPageOptions"
            :page-count="pageCount"
          />
        </template>
      </v-data-table>
      <v-dialog
        v-if="!isShootItemEmpty"
        v-model="clusterAccessDialog"
        persistent
        max-width="850"
      >
        <v-card>
          <g-toolbar>
            Cluster Access
            <code class="text-toolbar-title">
              {{ currentName }}
            </code>
            <template #append>
              <v-btn
                variant="text"
                density="comfortable"
                icon="mdi-close"
                color="toolbar-title"
                @click.stop="hideDialog"
              />
            </template>
          </g-toolbar>
          <g-shoot-access-card
            ref="clusterAccess"
            :selected-shoot="shootItem"
            :hide-terminal-shortcuts="true"
          />
        </v-card>
      </v-dialog>
    </v-card>
  </v-container>
</template>

<script>
import {
  ref,
  reactive,
  provide,
  toRef,
  watch,
} from 'vue'
import {
  mapState,
  mapWritableState,
  mapActions,
} from 'pinia'
import { useUrlSearchParams } from '@vueuse/core'

import { useAuthnStore } from '@/store/authn'
import { useAuthzStore } from '@/store/authz'
import { useShootStore } from '@/store/shoot'
import { useSocketStore } from '@/store/socket'
import { useProjectStore } from '@/store/project'
import { useConfigStore } from '@/store/config'
import { useLocalStorageStore } from '@/store/localStorage'

import GToolbar from '@/components/GToolbar.vue'
import GShootListRow from '@/components/GShootListRow.vue'
import GShootListProgress from '@/components/GShootListProgress.vue'
import GTableColumnSelection from '@/components/GTableColumnSelection.vue'
import GIconBase from '@/components/icons/GIconBase.vue'
import GCertifiedKubernetes from '@/components/icons/GCertifiedKubernetes.vue'
import GDataTableFooter from '@/components/GDataTableFooter.vue'
import GShootAccessCard from '@/components/ShootDetails/GShootAccessCard.vue'

import { useProjectShootCustomFields } from '@/composables/useProjectShootCustomFields'
import { isCustomField } from '@/composables/useProjectShootCustomFields/helper'

import { mapTableHeader } from '@/utils'

import {
  debounce,
  filter,
  get,
  isEmpty,
  join,
  map,
  some,
  sortBy,
  upperCase,
} from '@/lodash'

export default {
  components: {
    GToolbar,
    GShootListRow,
    GShootListProgress,
    GShootAccessCard,
    GIconBase,
    GCertifiedKubernetes,
    GTableColumnSelection,
    GDataTableFooter,
  },
  inject: ['logger'],
  beforeRouteEnter (to, from, next) {
    next(vm => {
      vm.updateTableSettings()
    })
  },
  beforeRouteUpdate (to, from, next) {
    if (to.path !== from.path) {
      this.setShootSearch(null)
    }
    this.updateTableSettings()
    this.focusModeInternal = false

    // Reset expanded state in case project changes
    this.resetState(this.expandedWorkerGroups, { default: false })
    this.resetState(this.expandedAccessRestrictions, { default: false })

    next()
  },
  beforeRouteLeave (to, from, next) {
    this.setShootSearch(null)
    this.focusModeInternal = false

    next()
  },
  setup () {
    const projectStore = useProjectStore()

    const activePopoverKey = ref('')
    const expandedWorkerGroups = reactive({ default: false })
    const expandedAccessRestrictions = reactive({ default: false })
    provide('activePopoverKey', activePopoverKey)
    provide('expandedWorkerGroups', expandedWorkerGroups)
    provide('expandedAccessRestrictions', expandedAccessRestrictions)

    const projectItem = toRef(projectStore, 'project')
    const {
      shootCustomFields,
    } = useProjectShootCustomFields(projectItem)

    const params = useUrlSearchParams('hash-params')
    const shootSearch = ref(params.q)
    const debouncedShootSearch = ref(shootSearch.value)

    function setShootSearch (value) {
      debouncedShootSearch.value = shootSearch.value = value
    }

    const setDebouncedShootSearch = debounce(() => {
      debouncedShootSearch.value = shootSearch.value
    }, 300)

    watch(() => params.q, value => {
      if (shootSearch.value !== value) {
        setShootSearch(value)
      }
    })

    watch(debouncedShootSearch, value => {
      if (!value) {
        params.q = null
      } else if (params.q !== value) {
        params.q = value
      }
    })

    function onUpdateShootSearch (value) {
      shootSearch.value = value

      setDebouncedShootSearch()
    }

    return {
      activePopoverKey,
      expandedWorkerGroups,
      expandedAccessRestrictions,
      shootCustomFields,
      shootSearch,
      debouncedShootSearch,
      setShootSearch,
      onUpdateShootSearch,
    }
  },
  data () {
    return {
      dialog: null,
      page: 1,
      selectedColumns: undefined,
      itemsPerPageOptions: [
        { value: 5, title: '5' },
        { value: 10, title: '10' },
        { value: 20, title: '20' },
      ],
    }
  },
  computed: {
    ...mapState(useAuthnStore, [
      'isAdmin',
    ]),
    ...mapState(useAuthzStore, [
      'namespace',
      'canPatchShoots',
      'canDeleteShoots',
      'canCreateShoots',
      'canGetSecrets',
    ]),
    ...mapState(useConfigStore, {
      accessRestrictionConfig: 'accessRestriction',
      ticketConfig: 'ticket',
    }),
    ...mapState(useProjectStore, [
      'projectName',
    ]),
    ...mapState(useSocketStore, [
      'connected',
    ]),
    ...mapState(useShootStore, [
      'shootList',
      'shootListFilters',
      'loading',
      'selectedShoot',
      'onlyShootsWithIssues',
      'numberOfNewItemsSinceFreeze',
      'focusMode',
      'sortBy',
    ]),
    ...mapWritableState(useLocalStorageStore, [
      'shootSelectedColumns',
      'shootItemsPerPage',
      'shootSortBy',
      'shootCustomSelectedColumns',
      'shootCustomSortBy',
      'allProjectsShootFilter',
      'operatorFeatures',
    ]),
    defaultSortBy () {
      return [{ key: 'name', order: 'asc' }]
    },
    defaultItemsPerPage () {
      return 10
    },
    clusterAccessDialog: {
      get () {
        return this.dialog === 'access'
      },
      set (value) {
        if (!value) {
          this.hideDialog()
        }
      },
    },
    focusModeInternal: {
      get () {
        return this.focusMode
      },
      set (value) {
        this.setFocusMode(value)
      },
    },
    sortByInternal: {
      get () {
        return this.sortBy
      },
      set (value) {
        this.setSortBy(value)
      },
    },
    currentName () {
      return get(this.selectedShoot, 'metadata.name')
    },
    shootItem () {
      // property `shoot-item` of the mixin is required
      return this.selectedShoot || {}
    },
    isShootItemEmpty () {
      return !this.shootItem.metadata?.uid
    },
    currentStandardSelectedColumns () {
      return mapTableHeader(this.standardHeaders, 'selected')
    },
    currentCustomSelectedColumns () {
      return mapTableHeader(this.customHeaders, 'selected')
    },
    defaultStandardSelectedColumns () {
      return mapTableHeader(this.standardHeaders, 'defaultSelected')
    },
    defaultCustomSelectedColumns () {
      return mapTableHeader(this.customHeaders, 'defaultSelected')
    },
    standardHeaders () {
      const isSortable = value => value && !this.focusModeInternal
      const headers = [
        {
          title: 'PROJECT',
          key: 'project',
          sortable: isSortable(true),
          align: 'start',
          defaultSelected: true,
          hidden: !!this.projectScope,
          stalePointerEvents: true,
        },
        {
          title: 'NAME',
          key: 'name',
          sortable: isSortable(true),
          align: 'start',
          defaultSelected: true,
          hidden: false,
          stalePointerEvents: true,
        },
        {
          title: 'INFRASTRUCTURE',
          key: 'infrastructure',
          sortable: isSortable(true),
          align: 'start',
          defaultSelected: true,
          hidden: false,
        },
        {
          title: 'SEED',
          key: 'seed',
          sortable: isSortable(true),
          align: 'start',
          defaultSelected: false,
          hidden: false,
        },
        {
          title: 'TECHNICAL ID',
          key: 'technicalId',
          sortable: isSortable(true),
          align: 'start',
          defaultSelected: false,
          hidden: !this.isAdmin,
        },
        {
          title: 'WORKERS',
          key: 'workers',
          sortable: isSortable(true),
          align: 'center',
          defaultSelected: false,
          hidden: false,
        },
        {
          title: 'CREATED BY',
          key: 'createdBy',
          sortable: isSortable(true),
          align: 'start',
          defaultSelected: false,
          hidden: false,
        },
        {
          title: 'CREATED AT',
          key: 'createdAt',
          sortable: isSortable(true),
          align: 'start',
          defaultSelected: false,
          hidden: false,
        },
        {
          title: 'PURPOSE',
          key: 'purpose',
          sortable: isSortable(true),
          align: 'center',
          defaultSelected: true,
          hidden: false,
        },
        {
          title: 'STATUS',
          key: 'lastOperation',
          sortable: isSortable(true),
          align: 'center',
          cellClass: 'pl-4',
          defaultSelected: true,
          hidden: false,
          stalePointerEvents: true,
        },
        {
          title: 'VERSION',
          key: 'k8sVersion',
          sortable: isSortable(true),
          align: 'center',
          defaultSelected: true,
          hidden: false,
        },
        {
          title: 'READINESS',
          key: 'readiness',
          sortable: isSortable(true),
          align: 'start',
          defaultSelected: true,
          hidden: false,
          stalePointerEvents: true,
        },
        {
          title: 'ISSUE SINCE',
          key: 'issueSince',
          sortable: isSortable(true),
          align: 'start',
          defaultSelected: true,
          hidden: !this.issueSinceColumnVisible,
        },
        {
          title: 'HIGH AVAILABILITY',
          key: 'controlPlaneHighAvailability',
          sortable: true,
          align: 'start',
          defaultSelected: false,
          hidden: false,
        },
        {
          title: 'ACCESS RESTRICTIONS',
          key: 'accessRestrictions',
          sortable: false,
          align: 'start',
          defaultSelected: false,
          hidden: !this.accessRestrictionConfig || !this.isAdmin,
        },
        {
          title: 'TICKET',
          key: 'ticket',
          sortable: isSortable(true),
          align: 'start',
          defaultSelected: false,
          hidden: !this.gitHubRepoUrl || !this.isAdmin,
        },
        {
          title: 'TICKET LABELS',
          key: 'ticketLabels',
          sortable: false,
          align: 'start',
          defaultSelected: true,
          hidden: !this.gitHubRepoUrl || !this.isAdmin,
        },
        {
          title: 'ACTIONS',
          key: 'actions',
          sortable: false,
          align: 'end',
          defaultSelected: true,
          hidden: !(this.canDeleteShoots || this.canGetSecrets),
        },
      ]
      return map(headers, (header, index) => ({
        ...header,
        class: 'nowrap',
        weight: (index + 1) * 100,
        selected: get(this.selectedColumns, header.key, header.defaultSelected),
      }))
    },
    customHeaders () {
      const isSortable = value => value && !this.focusModeInternal
      const customHeaders = filter(this.shootCustomFields, ['showColumn', true])

      return map(customHeaders, ({
        align = 'left',
        name,
        key,
        path,
        columnSelectedByDefault: defaultSelected,
        tooltip,
        defaultValue,
        sortable,
        weight,
      }, index) => {
        return {
          customField: true,
          title: upperCase(name),
          class: 'nowrap',
          key,
          sortable: isSortable(sortable),
          align,
          selected: get(this.selectedColumns, key, defaultSelected),
          defaultSelected,
          hidden: false,
          path,
          tooltip,
          defaultValue,
          weight: weight || index,
        }
      })
    },
    allHeaders () {
      return sortBy([
        ...this.standardHeaders,
        ...this.customHeaders,
      ], ['weight', 'text'])
    },
    selectableHeaders () {
      return filter(this.allHeaders, ['hidden', false])
    },
    visibleHeaders () {
      return filter(this.selectableHeaders, ['selected', true])
    },
    sortableHeaders () {
      return filter(this.visibleHeaders, ['sortable', true])
    },
    customKeySort () {
      const noSort = () => 0
      const value = {}
      for (const header of this.sortableHeaders) {
        value[header.key] = noSort
      }
      return value
    },
    allFilters () {
      return [
        {
          text: 'Show only clusters with issues',
          value: 'onlyShootsWithIssues',
          selected: this.onlyShootsWithIssues,
          hidden: this.projectScope,
          disabled: this.changeFiltersDisabled,
        },
        {
          text: 'Hide progressing clusters',
          value: 'progressing',
          selected: this.isFilterActive('progressing'),
          hidden: this.projectScope || !this.isAdmin || this.showAllShoots,
          disabled: this.changeFiltersDisabled,
        },
        {
          text: 'Hide no operator action required issues',
          value: 'noOperatorAction',
          selected: this.isFilterActive('noOperatorAction'),
          hidden: this.projectScope || !this.isAdmin || this.showAllShoots,
          helpTooltip: [
            'Hide clusters that do not require action by an operator',
            '- Clusters with user issues',
            '- Clusters with temporary issues that will be retried automatically',
            '- Clusters with annotation dashboard.gardener.cloud/ignore-issues',
          ],
          disabled: this.changeFiltersDisabled,
        },
        {
          text: 'Hide clusters with deactivated reconciliation',
          value: 'deactivatedReconciliation',
          selected: this.isFilterActive('deactivatedReconciliation'),
          hidden: this.projectScope || !this.isAdmin || this.showAllShoots,
          disabled: this.changeFiltersDisabled,
        },
        {
          text: 'Hide clusters with configured ticket labels',
          value: 'hideTicketsWithLabel',
          selected: this.isFilterActive('hideTicketsWithLabel'),
          hidden: this.projectScope || !this.isAdmin || !this.gitHubRepoUrl || !this.hideClustersWithLabels.length || this.showAllShoots,
          helpTooltip: this.hideTicketsWithLabelTooltip,
          disabled: this.changeFiltersDisabled,
        },
      ]
    },
    selectableFilters () {
      return filter(this.allFilters, ['hidden', false])
    },
    hideTicketsWithLabelTooltip () {
      const labels = map(this.hideClustersWithLabels, label => (`- ${label}`))
      return ['Configured Labels', ...labels]
    },
    projectScope () {
      return this.namespace !== '_all'
    },
    showOnlyShootsWithIssues: {
      get () {
        return this.onlyShootsWithIssues
      },
      set (value) {
        this.toggleFilter('onlyShootsWithIssues')
      },
    },
    items () {
      return this.shootList ?? []
    },
    changeFiltersDisabled () {
      return this.focusModeInternal
    },
    showAllShoots () {
      return !this.showOnlyShootsWithIssues
    },
    filterTooltip () {
      return this.focusModeInternal
        ? 'Filters cannot be changed when focus mode is active'
        : ''
    },
    headlineSubtitle () {
      const subtitle = []
      if (!this.projectScope && this.showOnlyShootsWithIssues) {
        subtitle.push('Hide: Healthy Clusters')
        if (this.isFilterActive('progressing')) {
          subtitle.push('Progressing Clusters')
        }
        if (this.isFilterActive('noOperatorAction')) {
          subtitle.push('User Errors')
        }
        if (this.isFilterActive('deactivatedReconciliation')) {
          subtitle.push('Deactivated Reconciliation')
        }
        if (this.isFilterActive('hideTicketsWithLabel')) {
          subtitle.push('Tickets with Ignore Labels')
        }
      }
      return join(subtitle, ', ')
    },
    gitHubRepoUrl () {
      return get(this.ticketConfig, 'gitHubRepoUrl')
    },
    hideClustersWithLabels () {
      return get(this.ticketConfig, 'hideClustersWithLabels', [])
    },
    filteredItems () {
      const query = this.debouncedShootSearch
      return query
        ? filter(this.items, item => this.searchItems(query, item))
        : [...this.items]
    },
    sortedAndFilteredItems () {
      return this.sortItems(this.filteredItems, this.sortByInternal)
    },
    issueSinceColumnVisible () {
      return this.operatorFeatures || (!this.projectScope && this.isAdmin)
    },
  },
  watch: {
    sortBy (sortBy) {
      if (some(sortBy, value => isCustomField(value.key))) {
        this.shootCustomSortBy = sortBy
      } else {
        this.shootCustomSortBy = null // clear project specific options
        this.shootSortBy = sortBy
      }
    },
  },
  methods: {
    ...mapActions(useShootStore, [
      'setSelection',
      'toogleShootListFilter',
      'subscribeShoots',
      'sortItems',
      'searchItems',
      'setFocusMode',
      'setSortBy',
    ]),
    async showDialog (args) {
      switch (args.action) {
        case 'access':
          try {
            await this.setSelection(args.shootItem.metadata)
            this.dialog = args.action
          } catch (err) {
            this.logger('Failed to select shoot: %s', err.message)
          }
      }
    },
    hideDialog () {
      this.dialog = null
      this.setSelection(null)
    },
    setSelectedHeader (header) {
      this.selectedColumns[header.key] = !header.selected
      this.saveSelectedColumns()
    },
    saveSelectedColumns () {
      this.shootSelectedColumns = this.currentStandardSelectedColumns
      this.shootCustomSelectedColumns = isEmpty(this.currentCustomSelectedColumns)
        ? null
        : this.currentCustomSelectedColumns
    },
    resetTableSettings () {
      this.selectedColumns = {
        ...this.defaultStandardSelectedColumns,
        ...this.defaultCustomSelectedColumns,
      }
      this.saveSelectedColumns()
      this.shootItemsPerPage = this.defaultItemsPerPage
      this.sortByInternal = this.defaultSortBy
    },
    updateTableSettings () {
      this.selectedColumns = {
        ...this.shootSelectedColumns,
        ...this.shootCustomSelectedColumns,
      }

      if (!isEmpty(this.shootCustomSortBy)) {
        this.sortByInternal = this.shootCustomSortBy
        return
      }

      if (!isEmpty(this.shootSortBy)) {
        this.sortByInternal = this.shootSortBy
        return
      }

      this.sortByInternal = this.defaultSortBy
    },
    toggleFilter ({ value: key }) {
      this.toogleShootListFilter(key)
      if (key === 'onlyShootsWithIssues') {
        this.subscribeShoots()
      }
    },
    isFilterActive (key) {
      const filters = this.shootListFilters
      return get(filters, key, false)
    },
<<<<<<< HEAD
    onUpdateShootSearch (value) {
      this.shootSearch = value

      this.setDebouncedShootSearch()
    },
    setDebouncedShootSearch: debounce(function () {
      this.debouncedShootSearch = this.shootSearch
    }, 500),
    resetState (reactiveObject, defaultState) {
      for (const key in reactiveObject) {
        delete reactiveObject[key]
      }
      Object.assign(reactiveObject, defaultState)
    },
=======
>>>>>>> f85457c8
  },
}
</script><|MERGE_RESOLUTION|>--- conflicted
+++ resolved
@@ -888,23 +888,12 @@
       const filters = this.shootListFilters
       return get(filters, key, false)
     },
-<<<<<<< HEAD
-    onUpdateShootSearch (value) {
-      this.shootSearch = value
-
-      this.setDebouncedShootSearch()
-    },
-    setDebouncedShootSearch: debounce(function () {
-      this.debouncedShootSearch = this.shootSearch
-    }, 500),
     resetState (reactiveObject, defaultState) {
       for (const key in reactiveObject) {
         delete reactiveObject[key]
       }
       Object.assign(reactiveObject, defaultState)
     },
-=======
->>>>>>> f85457c8
   },
 }
 </script>