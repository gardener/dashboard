<!--
SPDX-FileCopyrightText: 2023 SAP SE or an SAP affiliate company and Gardener contributors

SPDX-License-Identifier: Apache-2.0
 -->

<template>
  <v-container fluid>
    <v-card class="ma-3">
      <g-toolbar
        :height="isInIframe ? 48 : 72"
      >
        <template
          v-if="!isInIframe"
          #prepend
        >
          <g-icon-base
            width="44"
            height="60"
            view-box="0 0 298 403"
            class="ml-2"
            icon-color="toolbar-title"
          >
            <g-certified-kubernetes />
          </g-icon-base>
        </template>
        <div :class="!isInIframe ? 'text-h5' : 'text-body-1'">
          Clusters
        </div>
        <div
          v-if=" !isInIframe"
          class="text-caption"
        >
          {{ headlineSubtitle }}
        </div>
        <template #append>
          <v-tooltip location="bottom">
            <template #activator="{ props }">
              <div v-bind="props">
                <v-badge
                  v-if="issueSinceColumnVisible"
                  class="mr-5"
                  bordered
                  color="primary-lighten-3"
                  :content="numberOfNewItemsSinceFreeze"
                  :model-value="numberOfNewItemsSinceFreeze > 0"
                >
                  <v-switch
                    v-model="focusModeInternal"
                    class="mr-3"
                    density="compact"
                    color="primary-lighten-3"
                    hide-details
                  >
                    <template #label>
                      <span class="text-subtitle-1 text-toolbar-title">Focus</span>
                    </template>
                  </v-switch>
                </v-badge>
              </div>
            </template>
            <span class="font-weight-bold">Focus Mode</span>
            <ul class="ml-3">
              <li>Cluster list sorting is freezed</li>
              <li>Items in the list will still be updated</li>
              <li>New clusters will not be added to the list until you disable focus mode</li>
              <li>Removed items will be shown as stale (greyed out)</li>
            </ul>
            <template v-if="numberOfNewItemsSinceFreeze > 0">
              <v-divider color="white" />
              <span class="font-weight-bold">{{ numberOfNewItemsSinceFreeze }}</span>
              new clusters were added to the list since you enabled focus mode.
            </template>
          </v-tooltip>
          <v-tooltip
            v-if="shootSearch || items.length > 3"
            location="top"
          >
            <template #activator="{ props }">
              <v-text-field
                v-bind="props"
                :model-value="shootSearch"
                prepend-inner-icon="mdi-magnify"
                color="primary"
                label="Search"
                single-line
                hide-details
                variant="solo"
                flat
                clearable
                clear-icon="mdi-close"
                density="compact"
                class="g-table-search-field mr-3"
                @update:model-value="onUpdateShootSearch"
                @keyup.esc="setShootSearch(null)"
              />
            </template>
            Search terms are <span class="font-weight-bold">ANDed</span>.<br>
            <span class="font-weight-bold">Use quotes</span> for exact words or phrases:
            <v-chip
              label
              color="primary"
              variant="flat"
              size="small"
              class="mr-1"
            >
              "my-shoot"
            </v-chip>
            <v-chip
              label
              color="primary"
              variant="flat"
              size="small"
            >
              "John Doe"
            </v-chip>
            <br>
            <span class="font-weight-bold">Use minus sign</span>
            to exclude words that you don't want:
            <v-chip
              label
              color="primary"
              variant="flat"
              size="small"
              class="mr-1"
            >
              -myproject
            </v-chip>
            <v-chip
              label
              color="primary"
              variant="flat"
              size="small"
            >
              -"Jane Doe"
            </v-chip>
            <br>
          </v-tooltip>
          <v-tooltip
            v-if="canCreateShoots && projectScope"
            location="top"
          >
            <template #activator="{ props }">
              <v-btn
                v-bind="props"
                icon="mdi-plus"
                color="toolbar-title"
                :to="{ name: 'NewShoot', params: { namespace } }"
              />
            </template>
            <span>Create Cluster</span>
          </v-tooltip>
          <g-table-column-selection
            :headers="selectableHeaders"
            :filters="selectableFilters"
            :filter-tooltip="filterTooltip"
            @set-selected-header="setSelectedHeader"
            @reset="resetTableSettings"
            @toggle-filter="toggleFilter"
          />
        </template>
      </g-toolbar>
      <v-data-table
        v-model:page="page"
        v-model:sort-by="sortByInternal"
        v-model:items-per-page="shootItemsPerPage"
        :headers="visibleHeaders"
        :items="sortedAndFilteredItems"
        hover
        :loading="loading || !connected"
        :items-per-page-options="itemsPerPageOptions"
        :custom-key-sort="customKeySort"
        must-sort
        class="g-table"
      >
        <template #progress>
          <g-shoot-list-progress />
        </template>
        <template #loading>
          Loading clusters ...
        </template>
        <template #no-data>
          No clusters to show
        </template>
        <template #item="{ item }">
          <g-shoot-list-row
            :model-value="item"
            :visible-headers="visibleHeaders"
          />
        </template>
        <template #bottom="{ pageCount }">
          <g-data-table-footer
            v-model:page="page"
            v-model:items-per-page="shootItemsPerPage"
            :items-length="sortedAndFilteredItems.length"
            :items-per-page-options="itemsPerPageOptions"
            :page-count="pageCount"
          />
        </template>
      </v-data-table>
    </v-card>
    <g-shoot-list-actions />
  </v-container>
</template>

<script>
import {
  ref,
<<<<<<< HEAD
=======
  reactive,
  provide,
>>>>>>> 05594838
  toRef,
  provide,
  watch,
} from 'vue'
import {
  mapState,
  mapWritableState,
  mapActions,
} from 'pinia'
import { useUrlSearchParams } from '@vueuse/core'

import { useAppStore } from '@/store/app'
import { useAuthnStore } from '@/store/authn'
import { useAuthzStore } from '@/store/authz'
import { useShootStore } from '@/store/shoot'
import { useSocketStore } from '@/store/socket'
import { useProjectStore } from '@/store/project'
import { useConfigStore } from '@/store/config'
import { useLocalStorageStore } from '@/store/localStorage'

import GToolbar from '@/components/GToolbar.vue'
import GShootListRow from '@/components/GShootListRow.vue'
import GShootListProgress from '@/components/GShootListProgress.vue'
import GTableColumnSelection from '@/components/GTableColumnSelection.vue'
import GIconBase from '@/components/icons/GIconBase.vue'
import GCertifiedKubernetes from '@/components/icons/GCertifiedKubernetes.vue'
import GDataTableFooter from '@/components/GDataTableFooter.vue'
import GShootListActions from '@/components/GShootListActions.vue'

import { useProjectShootCustomFields } from '@/composables/useProjectShootCustomFields'
import { isCustomField } from '@/composables/useProjectShootCustomFields/helper'
import { useProvideShootAction } from '@/composables/useShootAction'

import { mapTableHeader } from '@/utils'

import {
  debounce,
  filter,
  get,
  unset,
  isEmpty,
  join,
  map,
  some,
  sortBy,
  upperCase,
} from '@/lodash'

export default {
  components: {
    GToolbar,
    GShootListRow,
    GShootListProgress,
    GIconBase,
    GCertifiedKubernetes,
    GTableColumnSelection,
    GDataTableFooter,
    GShootListActions,
  },
  inject: ['logger'],
  beforeRouteEnter (to, from, next) {
    next(vm => {
      vm.updateTableSettings()
    })
  },
  beforeRouteUpdate (to, from, next) {
    if (to.path !== from.path) {
      this.setShootSearch(null)
    }
    this.updateTableSettings()
    this.focusModeInternal = false

    // Reset expanded state in case project changes
    this.resetState(this.expandedWorkerGroups, { default: false })
    this.resetState(this.expandedAccessRestrictions, { default: false })

    next()
  },
  beforeRouteLeave (to, from, next) {
    this.setShootSearch(null)
    this.focusModeInternal = false

    next()
  },
  setup () {
    const projectStore = useProjectStore()
    const shootStore = useShootStore()

    useProvideShootAction({ shootStore })

    const activePopoverKey = ref('')
<<<<<<< HEAD
    const appStore = useAppStore()
    const isInIframe = toRef(appStore, 'isInIframe')
=======
    const expandedWorkerGroups = reactive({ default: false })
    const expandedAccessRestrictions = reactive({ default: false })
>>>>>>> 05594838
    provide('activePopoverKey', activePopoverKey)
    provide('expandedWorkerGroups', expandedWorkerGroups)
    provide('expandedAccessRestrictions', expandedAccessRestrictions)

    const projectItem = toRef(projectStore, 'project')
    const {
      shootCustomFields,
    } = useProjectShootCustomFields(projectItem)

    const params = useUrlSearchParams('hash-params')
    const shootSearch = ref(params.q)
    const debouncedShootSearch = ref(shootSearch.value)

    function setShootSearch (value) {
      debouncedShootSearch.value = shootSearch.value = value
    }

    const setDebouncedShootSearch = debounce(() => {
      debouncedShootSearch.value = shootSearch.value
    }, 300)

    watch(() => params.q, value => {
      if (shootSearch.value !== value) {
        setShootSearch(value)
      }
    })

    watch(debouncedShootSearch, value => {
      if (!value) {
        params.q = null
      } else if (params.q !== value) {
        params.q = value
      }
    })

    function onUpdateShootSearch (value) {
      shootSearch.value = value

      setDebouncedShootSearch()
    }

    return {
      isInIframe,
      activePopoverKey,
      expandedWorkerGroups,
      expandedAccessRestrictions,
      shootCustomFields,
      shootSearch,
      debouncedShootSearch,
      setShootSearch,
      onUpdateShootSearch,
    }
  },
  data () {
    return {
      dialog: null,
      page: 1,
      selectedColumns: undefined,
      itemsPerPageOptions: [
        { value: 5, title: '5' },
        { value: 10, title: '10' },
        { value: 20, title: '20' },
      ],
    }
  },
  computed: {
    ...mapState(useAuthnStore, [
      'isAdmin',
    ]),
    ...mapState(useAuthzStore, [
      'namespace',
      'canPatchShoots',
      'canDeleteShoots',
      'canCreateShoots',
      'canGetSecrets',
    ]),
    ...mapState(useConfigStore, {
      accessRestrictionConfig: 'accessRestriction',
      ticketConfig: 'ticket',
    }),
    ...mapState(useProjectStore, [
      'projectName',
    ]),
    ...mapState(useSocketStore, [
      'connected',
    ]),
    ...mapState(useShootStore, [
      'shootList',
      'shootListFilters',
      'loading',
      'selectedShoot',
      'onlyShootsWithIssues',
      'numberOfNewItemsSinceFreeze',
      'focusMode',
      'sortBy',
    ]),
    ...mapWritableState(useLocalStorageStore, [
      'shootSelectedColumns',
      'shootItemsPerPage',
      'shootSortBy',
      'shootCustomSelectedColumns',
      'shootCustomSortBy',
      'allProjectsShootFilter',
      'operatorFeatures',
    ]),
    defaultSortBy () {
      return [{ key: 'name', order: 'asc' }]
    },
    defaultItemsPerPage () {
      return 10
    },
    focusModeInternal: {
      get () {
        return this.focusMode
      },
      set (value) {
        this.setFocusMode(value)
      },
    },
    sortByInternal: {
      get () {
        return this.sortBy
      },
      set (value) {
        this.setSortBy(value)
      },
    },
    currentName () {
      return get(this.selectedShoot, 'metadata.name')
    },
    shootItem () {
      // property `shoot-item` of the mixin is required
      return this.selectedShoot || {}
    },
    isShootItemEmpty () {
      return !this.shootItem.metadata?.uid
    },
    currentStandardSelectedColumns () {
      return mapTableHeader(this.standardHeaders, 'selected')
    },
    currentCustomSelectedColumns () {
      return mapTableHeader(this.customHeaders, 'selected')
    },
    defaultStandardSelectedColumns () {
      return mapTableHeader(this.standardHeaders, 'defaultSelected')
    },
    defaultCustomSelectedColumns () {
      return mapTableHeader(this.customHeaders, 'defaultSelected')
    },
    standardHeaders () {
      const isSortable = value => value && !this.focusModeInternal
      const headers = [
        {
          title: 'PROJECT',
          key: 'project',
          sortable: isSortable(true),
          align: 'start',
          defaultSelected: true,
          hidden: !!this.projectScope,
          stalePointerEvents: true,
        },
        {
          title: 'NAME',
          key: 'name',
          sortable: isSortable(true),
          align: 'start',
          defaultSelected: true,
          hidden: false,
          stalePointerEvents: true,
        },
        {
          title: 'INFRASTRUCTURE',
          key: 'infrastructure',
          sortable: isSortable(true),
          align: 'start',
          defaultSelected: true,
          hidden: false,
        },
        {
          title: 'SEED',
          key: 'seed',
          sortable: isSortable(true),
          align: 'start',
          defaultSelected: false,
          hidden: false,
        },
        {
          title: 'TECHNICAL ID',
          key: 'technicalId',
          sortable: isSortable(true),
          align: 'start',
          defaultSelected: false,
          hidden: !this.isAdmin,
        },
        {
          title: 'WORKERS',
          key: 'workers',
          sortable: isSortable(true),
          align: 'center',
          defaultSelected: false,
          hidden: false,
        },
        {
          title: 'CREATED BY',
          key: 'createdBy',
          sortable: isSortable(true),
          align: 'start',
          defaultSelected: false,
          hidden: false,
        },
        {
          title: 'CREATED AT',
          key: 'createdAt',
          sortable: isSortable(true),
          align: 'start',
          defaultSelected: false,
          hidden: false,
        },
        {
          title: 'PURPOSE',
          key: 'purpose',
          sortable: isSortable(true),
          align: 'center',
          defaultSelected: true,
          hidden: false,
        },
        {
          title: 'STATUS',
          key: 'lastOperation',
          sortable: isSortable(true),
          align: 'center',
          cellClass: 'pl-4',
          defaultSelected: true,
          hidden: false,
          stalePointerEvents: true,
        },
        {
          title: 'VERSION',
          key: 'k8sVersion',
          sortable: isSortable(true),
          align: 'center',
          defaultSelected: true,
          hidden: false,
        },
        {
          title: 'READINESS',
          key: 'readiness',
          sortable: isSortable(true),
          align: 'start',
          defaultSelected: true,
          hidden: false,
          stalePointerEvents: true,
        },
        {
          title: 'ISSUE SINCE',
          key: 'issueSince',
          sortable: isSortable(true),
          align: 'start',
          defaultSelected: true,
          hidden: !this.issueSinceColumnVisible,
        },
        {
          title: 'HIGH AVAILABILITY',
          key: 'controlPlaneHighAvailability',
          sortable: true,
          align: 'start',
          defaultSelected: false,
          hidden: false,
        },
        {
          title: 'ACCESS RESTRICTIONS',
          key: 'accessRestrictions',
          sortable: false,
          align: 'start',
          defaultSelected: false,
          hidden: !this.accessRestrictionConfig || !this.isAdmin,
        },
        {
          title: 'TICKET',
          key: 'ticket',
          sortable: isSortable(true),
          align: 'start',
          defaultSelected: false,
          hidden: !this.gitHubRepoUrl || !this.isAdmin,
        },
        {
          title: 'TICKET LABELS',
          key: 'ticketLabels',
          sortable: false,
          align: 'start',
          defaultSelected: true,
          hidden: !this.gitHubRepoUrl || !this.isAdmin,
        },
        {
          title: 'ACTIONS',
          key: 'actions',
          sortable: false,
          align: 'end',
          defaultSelected: true,
          hidden: !(this.canDeleteShoots || this.canGetSecrets),
        },
      ]
      return map(headers, (header, index) => ({
        ...header,
        class: 'nowrap',
        weight: (index + 1) * 100,
        selected: get(this.selectedColumns, header.key, header.defaultSelected),
      }))
    },
    customHeaders () {
      const isSortable = value => value && !this.focusModeInternal
      const customHeaders = filter(this.shootCustomFields, ['showColumn', true])

      return map(customHeaders, ({
        align = 'left',
        name,
        key,
        path,
        columnSelectedByDefault: defaultSelected,
        tooltip,
        defaultValue,
        sortable,
        weight,
      }, index) => {
        return {
          customField: true,
          title: upperCase(name),
          class: 'nowrap',
          key,
          sortable: isSortable(sortable),
          align,
          selected: get(this.selectedColumns, key, defaultSelected),
          defaultSelected,
          hidden: false,
          path,
          tooltip,
          defaultValue,
          weight: weight || index,
        }
      })
    },
    allHeaders () {
      return sortBy([
        ...this.standardHeaders,
        ...this.customHeaders,
      ], ['weight', 'text'])
    },
    selectableHeaders () {
      return filter(this.allHeaders, ['hidden', false])
    },
    visibleHeaders () {
      return filter(this.selectableHeaders, ['selected', true])
    },
    sortableHeaders () {
      return filter(this.visibleHeaders, ['sortable', true])
    },
    customKeySort () {
      const noSort = () => 0
      const value = {}
      for (const header of this.sortableHeaders) {
        value[header.key] = noSort
      }
      return value
    },
    allFilters () {
      return [
        {
          text: 'Show only clusters with issues',
          value: 'onlyShootsWithIssues',
          selected: this.onlyShootsWithIssues,
          hidden: this.projectScope,
          disabled: this.changeFiltersDisabled,
        },
        {
          text: 'Hide progressing clusters',
          value: 'progressing',
          selected: this.isFilterActive('progressing'),
          hidden: this.projectScope || !this.isAdmin || this.showAllShoots,
          disabled: this.changeFiltersDisabled,
        },
        {
          text: 'Hide no operator action required issues',
          value: 'noOperatorAction',
          selected: this.isFilterActive('noOperatorAction'),
          hidden: this.projectScope || !this.isAdmin || this.showAllShoots,
          helpTooltip: [
            'Hide clusters that do not require action by an operator',
            '- Clusters with user issues',
            '- Clusters with temporary issues that will be retried automatically',
            '- Clusters with annotation dashboard.gardener.cloud/ignore-issues',
          ],
          disabled: this.changeFiltersDisabled,
        },
        {
          text: 'Hide clusters with deactivated reconciliation',
          value: 'deactivatedReconciliation',
          selected: this.isFilterActive('deactivatedReconciliation'),
          hidden: this.projectScope || !this.isAdmin || this.showAllShoots,
          disabled: this.changeFiltersDisabled,
        },
        {
          text: 'Hide clusters with configured ticket labels',
          value: 'hideTicketsWithLabel',
          selected: this.isFilterActive('hideTicketsWithLabel'),
          hidden: this.projectScope || !this.isAdmin || !this.gitHubRepoUrl || !this.hideClustersWithLabels.length || this.showAllShoots,
          helpTooltip: this.hideTicketsWithLabelTooltip,
          disabled: this.changeFiltersDisabled,
        },
      ]
    },
    selectableFilters () {
      return filter(this.allFilters, ['hidden', false])
    },
    hideTicketsWithLabelTooltip () {
      const labels = map(this.hideClustersWithLabels, label => (`- ${label}`))
      return ['Configured Labels', ...labels]
    },
    projectScope () {
      return this.namespace !== '_all'
    },
    showOnlyShootsWithIssues: {
      get () {
        return this.onlyShootsWithIssues
      },
      set (value) {
        this.toggleFilter('onlyShootsWithIssues')
      },
    },
    items () {
      return this.shootList ?? []
    },
    changeFiltersDisabled () {
      return this.focusModeInternal
    },
    showAllShoots () {
      return !this.showOnlyShootsWithIssues
    },
    filterTooltip () {
      return this.focusModeInternal
        ? 'Filters cannot be changed when focus mode is active'
        : ''
    },
    headlineSubtitle () {
      const subtitle = []
      if (!this.projectScope && this.showOnlyShootsWithIssues) {
        subtitle.push('Hide: Healthy Clusters')
        if (this.isFilterActive('progressing')) {
          subtitle.push('Progressing Clusters')
        }
        if (this.isFilterActive('noOperatorAction')) {
          subtitle.push('User Errors')
        }
        if (this.isFilterActive('deactivatedReconciliation')) {
          subtitle.push('Deactivated Reconciliation')
        }
        if (this.isFilterActive('hideTicketsWithLabel')) {
          subtitle.push('Tickets with Ignore Labels')
        }
      }
      return join(subtitle, ', ')
    },
    gitHubRepoUrl () {
      return get(this.ticketConfig, 'gitHubRepoUrl')
    },
    hideClustersWithLabels () {
      return get(this.ticketConfig, 'hideClustersWithLabels', [])
    },
    filteredItems () {
      const query = this.debouncedShootSearch
      return query
        ? filter(this.items, item => this.searchItems(query, item))
        : [...this.items]
    },
    sortedAndFilteredItems () {
      return this.sortItems(this.filteredItems, this.sortByInternal)
    },
    issueSinceColumnVisible () {
      return this.operatorFeatures || (!this.projectScope && this.isAdmin)
    },
  },
  watch: {
    sortBy (sortBy) {
      if (some(sortBy, value => isCustomField(value.key))) {
        this.shootCustomSortBy = sortBy
      } else {
        this.shootCustomSortBy = null // clear project specific options
        this.shootSortBy = sortBy
      }
    },
  },
  methods: {
    ...mapActions(useShootStore, [
      'toogleShootListFilter',
      'subscribeShoots',
      'sortItems',
      'searchItems',
      'setFocusMode',
      'setSortBy',
    ]),
    setSelectedHeader (header) {
      this.selectedColumns[header.key] = !header.selected
      this.saveSelectedColumns()
    },
    saveSelectedColumns () {
      this.shootSelectedColumns = this.currentStandardSelectedColumns
      this.shootCustomSelectedColumns = isEmpty(this.currentCustomSelectedColumns)
        ? null
        : this.currentCustomSelectedColumns
    },
    resetTableSettings () {
      this.selectedColumns = {
        ...this.defaultStandardSelectedColumns,
        ...this.defaultCustomSelectedColumns,
      }
      this.saveSelectedColumns()
      this.shootItemsPerPage = this.defaultItemsPerPage
      this.sortByInternal = this.defaultSortBy
    },
    updateTableSettings () {
      this.selectedColumns = {
        ...this.shootSelectedColumns,
        ...this.shootCustomSelectedColumns,
      }

      if (!isEmpty(this.shootCustomSortBy)) {
        this.sortByInternal = this.shootCustomSortBy
        return
      }

      if (!isEmpty(this.shootSortBy)) {
        this.sortByInternal = this.shootSortBy
        return
      }

      this.sortByInternal = this.defaultSortBy
    },
    toggleFilter ({ value: key }) {
      this.toogleShootListFilter(key)
      if (key === 'onlyShootsWithIssues') {
        this.subscribeShoots()
      }
    },
    isFilterActive (key) {
      const filters = this.shootListFilters
      return get(filters, [key], false)
    },
    resetState (reactiveObject, defaultState) {
      for (const key in reactiveObject) {
        unset(reactiveObject, [key])
      }
      Object.assign(reactiveObject, defaultState)
    },
  },
}
</script><|MERGE_RESOLUTION|>--- conflicted
+++ resolved
@@ -206,11 +206,7 @@
 <script>
 import {
   ref,
-<<<<<<< HEAD
-=======
   reactive,
-  provide,
->>>>>>> 05594838
   toRef,
   provide,
   watch,
@@ -302,13 +298,10 @@
     useProvideShootAction({ shootStore })
 
     const activePopoverKey = ref('')
-<<<<<<< HEAD
+    const expandedWorkerGroups = reactive({ default: false })
+    const expandedAccessRestrictions = reactive({ default: false })
     const appStore = useAppStore()
     const isInIframe = toRef(appStore, 'isInIframe')
-=======
-    const expandedWorkerGroups = reactive({ default: false })
-    const expandedAccessRestrictions = reactive({ default: false })
->>>>>>> 05594838
     provide('activePopoverKey', activePopoverKey)
     provide('expandedWorkerGroups', expandedWorkerGroups)
     provide('expandedAccessRestrictions', expandedAccessRestrictions)
