--- conflicted
+++ resolved
@@ -390,152 +390,6 @@
       this.selectedSecret = secret
       this.visibleSecretDialog = 'delete'
     },
-<<<<<<< HEAD
-    getSecretDetailsInfra (secret) {
-      const secretData = secret.data || {}
-      switch (secret.metadata.cloudProviderKind) {
-        case 'openstack':
-          return [
-            {
-              label: 'Domain Name',
-              value: secretData.domainName
-            },
-            {
-              label: 'Tenant Name',
-              value: secretData.tenantName
-            }
-          ]
-        case 'vsphere':
-          return [
-            {
-              label: 'vSphere Username',
-              value: secretData.vsphereUsername
-            },
-            {
-              label: 'NSX-T Username',
-              value: secretData.nsxtUsername
-            }
-          ]
-        case 'aws':
-          return [
-            {
-              label: 'Access Key ID',
-              value: secretData.accessKeyID
-            }
-          ]
-        case 'azure':
-          return [
-            {
-              label: 'Subscription ID',
-              value: secretData.subscriptionID
-            }
-          ]
-        case 'gcp':
-          return [
-            {
-              label: 'Project',
-              value: secretData.project
-            }
-          ]
-        case 'alicloud':
-          return [
-            {
-              label: 'Access Key ID',
-              value: secretData.accessKeyID
-            }
-          ]
-        case 'metal':
-          return [
-            {
-              label: 'API URL',
-              value: secretData.metalAPIURL
-            }
-          ]
-        case 'hcloud':
-          return [
-            {
-              label: 'Hetzner Cloud Token',
-              value: secretData.hcloudToken
-            }
-          ]
-        default:
-          return [
-            {
-              label: 'Secret Data',
-              value: JSON.stringify(secretData)
-            }
-          ]
-      }
-    },
-    getSecretDetailsDns (secret) {
-      const secretData = secret.data || {}
-      switch (secret.metadata.dnsProviderName) {
-        case 'openstack-designate':
-          return [
-            {
-              label: 'Domain Name',
-              value: secretData.domainName
-            },
-            {
-              label: 'Tenant Name',
-              value: secretData.tenantName
-            }
-          ]
-        case 'aws-route53':
-          return [
-            {
-              label: 'Access Key ID',
-              value: secretData.accessKeyID
-            }
-          ]
-        case 'azure-dns':
-        case 'azure-private-dns':
-          return [
-            {
-              label: 'Subscription ID',
-              value: secretData.subscriptionID
-            }
-          ]
-        case 'google-clouddns':
-          return [
-            {
-              label: 'Project',
-              value: secretData.project
-            }
-          ]
-        case 'alicloud-dns':
-          return [
-            {
-              label: 'Access Key ID',
-              value: secretData.accessKeyID
-            }
-          ]
-        case 'infoblox-dns':
-          return [
-            {
-              label: 'Infoblox Username',
-              value: secretData.USERNAME
-            }
-          ]
-        case 'cloudflare-dns':
-          return [
-            {
-              label: 'API Key',
-              value: 'hidden'
-            }
-          ]
-        case 'netlify-dns':
-          return [
-            {
-              label: 'API Key',
-              value: 'hidden'
-            }
-          ]
-      }
-      return undefined
-    },
-=======
->>>>>>> bd39b869
     relatedShootCountInfra (secret) {
       const name = secret.metadata.name
       const shootsByInfrastructureSecret = filter(this.shootList, ['spec.secretBindingName', name])
