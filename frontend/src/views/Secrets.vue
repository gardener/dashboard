<!--
SPDX-FileCopyrightText: 2021 SAP SE or an SAP affiliate company and Gardener contributors

SPDX-License-Identifier: Apache-2.0
 -->

<template>
  <v-container fluid>
    <v-card class="ma-3">
      <v-toolbar flat color="toolbar-background toolbar-title--text">
        <v-icon class="pr-2" color="toolbar-title">mdi-key</v-icon>
        <v-toolbar-title class="text-subtitle-1">
          Infrastructure Secrets
        </v-toolbar-title>
        <v-spacer></v-spacer>
        <v-text-field v-if="infrastructureSecretItems.length > 3"
          class="mr-3"
          prepend-inner-icon="mdi-magnify"
          color="primary"
          label="Search"
          hide-details
          flat
          solo
          clearable
          v-model="infraSecretFilter"
          @keyup.esc="infraSecretFilter=''"
        ></v-text-field>
        <v-menu v-if="canCreateSecrets" :nudge-bottom="20" :nudge-right="20" left v-model="createInfraSecretMenu" absolute>
          <template v-slot:activator="{ on: menu }">
            <v-tooltip top>
              <template v-slot:activator="{ on: tooltip }">
                <v-btn v-on="{ ...menu, ...tooltip}" icon>
                  <v-icon color="toolbar-title">mdi-plus</v-icon>
                </v-btn>
              </template>
              Create Infrastructure Secret
            </v-tooltip>
          </template>
          <v-list subheader dense>
            <v-subheader>Create Infrastructure Secret</v-subheader>
            <v-list-item v-for="infrastructure in sortedCloudProviderKindList" :key="infrastructure" @click="openSecretAddDialog(infrastructure)">
              <v-list-item-action>
                 <infra-icon :value="infrastructure" :size="24"></infra-icon>
              </v-list-item-action>
              <v-list-item-content class="primary--text">
                <v-list-item-title>
                    {{infrastructure}}
                </v-list-item-title>
              </v-list-item-content>
            </v-list-item>
          </v-list>
        </v-menu>
        <table-column-selection
          :headers="infraSecretTableHeaders"
          @set-selected-header="setSelectedInfraHeader"
          @reset="resetInfraTableSettings"
        ></table-column-selection>
      </v-toolbar>

      <v-card-text v-if="!infrastructureSecretItems.length">
        <div class="text-h6 grey--text text--darken-1 my-4">Add Infrastructure Secrets to your project</div>
        <p class="text-body-1">
          Before you can provision and access a Kubernetes cluster, you need to add infrastructure account credentials. The Gardener needs the credentials to provision and operate the infrastructure for your Kubernetes cluster.
        </p>
      </v-card-text>
      <v-data-table
        v-else
        :headers="visibleInfraSecretTableHeaders"
        :items="infrastructureSecretItems"
        :footer-props="{ 'items-per-page-options': [5,10,20] }"
        :options.sync="infraSecretTableOptions"
        must-sort
        :search="infraSecretFilter"
      >
        <template v-slot:item="{ item }">
          <secret-row-infra
            :item="item"
            :headers="infraSecretTableHeaders"
            :key="`${item.cloudProfileName}/${item.name}`"
            @delete="onRemoveSecret"
            @update="onUpdateSecret"
          ></secret-row-infra>
        </template>
      </v-data-table>
    </v-card>

    <v-card class="ma-3 mt-6">
      <v-toolbar flat color="toolbar-background toolbar-title--text">
        <v-icon class="pr-2" color="toolbar-title">mdi-key</v-icon>
        <v-toolbar-title class="text-subtitle-1">
          DNS Secrets
        </v-toolbar-title>
        <v-spacer></v-spacer>
        <v-text-field v-if="dnsSecretItems.length > 3"
          class="mr-3"
          prepend-inner-icon="mdi-magnify"
          color="primary"
          label="Search"
          hide-details
          flat
          solo
          clearable
          v-model="dnsSecretFilter"
          @keyup.esc="dnsSecretFilter=''"
        ></v-text-field>
        <v-menu v-if="canCreateSecrets" :nudge-bottom="20" :nudge-right="20" left v-model="createDnsSecretMenu" absolute>
          <template v-slot:activator="{ on: menu }">
            <v-tooltip top>
              <template v-slot:activator="{ on: tooltip }">
                <v-btn v-on="{ ...menu, ...tooltip}" icon>
                  <v-icon color="toolbar-title">mdi-plus</v-icon>
                </v-btn>
              </template>
              Create DNS Secret
            </v-tooltip>
          </template>
          <v-list subheader dense>
            <v-subheader>Create DNS Secret</v-subheader>
            <v-list-item v-for="dnsProvider in dnsProviderTypes" :key="dnsProvider" @click="openSecretAddDialog(dnsProvider)">
              <v-list-item-action>
                 <infra-icon :value="dnsProvider" :size="24"></infra-icon>
              </v-list-item-action>
              <v-list-item-content class="primary--text">
                <v-list-item-title>
                    {{dnsProvider}}
                </v-list-item-title>
              </v-list-item-content>
            </v-list-item>
          </v-list>
        </v-menu>
        <table-column-selection
          :headers="dnsSecretTableHeaders"
          @set-selected-header="setSelectedDnsHeader"
          @reset="resetDnsTableSettings"
        ></table-column-selection>
      </v-toolbar>

      <v-card-text v-if="!dnsSecretItems.length">
        <div class="text-h6 grey--text text--darken-1 my-4">Add DNS Secrets to your project</div>
        <p class="text-body-1">
          Before you can use your DNS Provider account for your cluster, you need to configure the credentials here.
        </p>
      </v-card-text>
      <v-data-table
        v-else
        :headers="visibleDnsSecretTableHeaders"
        :items="dnsSecretItems"
        :footer-props="{ 'items-per-page-options': [5,10,20] }"
        :options.sync="dnsSecretTableOptions"
        must-sort
        :search="dnsSecretFilter"
      >
        <template v-slot:item="{ item }">
          <secret-row-dns
            :item="item"
            :headers="dnsSecretTableHeaders"
            :key="`${item.cloudProfileName}/${item.name}`"
            @delete="onRemoveSecret"
            @update="onUpdateSecret"
          ></secret-row-dns>
        </template>
      </v-data-table>
    </v-card>

    <secret-dialog-wrapper
      :visible-dialog="visibleSecretDialog" :selected-secret="selectedSecret"
      @dialog-closed="onDialogClosed"
    ></secret-dialog-wrapper>
  </v-container>
</template>

<script>
import { mapGetters } from 'vuex'
import { isOwnSecret, mapTableHeader } from '@/utils'
import get from 'lodash/get'
import SecretDialogWrapper from '@/components/dialogs/SecretDialogWrapper'
import TableColumnSelection from '@/components/TableColumnSelection.vue'
import SecretRowInfra from '@/components/SecretRowInfra.vue'
import SecretRowDns from '@/components/SecretRowDns.vue'
import InfraIcon from '@/components/VendorIcon'
import isEmpty from 'lodash/isEmpty'
import map from 'lodash/map'
import filter from 'lodash/filter'
import find from 'lodash/find'
import includes from 'lodash/includes'

export default {
  name: 'secrets',
  components: {
    SecretDialogWrapper,
    TableColumnSelection,
    SecretRowInfra,
    SecretRowDns,
    InfraIcon
  },
  data () {
    return {
      selectedSecret: {},
<<<<<<< HEAD
      defaultInfraSecretTableOptions: {
=======
      dialogState: {
        aws: {
          visible: false,
          help: false
        },
        azure: {
          visible: false,
          help: false
        },
        gcp: {
          visible: false,
          help: false
        },
        openstack: {
          visible: false,
          help: false
        },
        alicloud: {
          visible: false,
          help: false
        },
        metal: {
          visible: false,
          help: false
        },
        vsphere: {
          visible: false,
          help: false
        },
        hcloud: {
          visible: false,
          help: false
        },
        deleteConfirm: false,
        speedDial: false
      },
      initialDialogState: {},
      defaultSecretTableOptions: {
>>>>>>> 706a4fbc
        itemsPerPage: 10,
        sortBy: ['name'],
        sortDesc: [false]
      },
      infraSecretSelectedColumns: {},
      infraSecretTableOptions: undefined,
      infraSecretFilter: '',
      createInfraSecretMenu: false,
      dnsSecretSelectedColumns: {},
      dnsSecretTableOptions: undefined,
      dnsSecretFilter: '',
      createDnsSecretMenu: false,
      visibleSecretDialog: undefined
    }
  },
  computed: {
    ...mapGetters([
      'cloudProfilesByCloudProviderKind',
      'getCloudProviderSecretByName',
      'infrastructureSecretList',
      'dnsSecretList',
      'shootList',
      'canCreateSecrets',
      'sortedCloudProviderKindList',
      'sortedDnsProviderList'
    ]),
    hasCloudProfileForCloudProviderKind () {
      return (kind) => {
        return !isEmpty(this.cloudProfilesByCloudProviderKind(kind))
      }
    },
    infraSecretTableHeaders () {
      const headers = [
        {
          text: 'NAME',
          align: 'start',
          value: 'name',
          sortable: true,
          defaultSelected: true
        },
        {
          text: 'Secret',
          align: 'start',
          value: 'secret',
          sortable: true,
          defaultSelected: true
        },
        {
          text: 'INFRASTRUCTURE',
          align: 'start',
          value: 'infrastructure',
          sortable: true,
          defaultSelected: true
        },
        {
          text: 'DETAILS',
          align: 'start',
          value: 'details',
          sortable: false,
          defaultSelected: true
        },
        {
          text: 'USED BY',
          align: 'start',
          value: 'relatedShootCount',
          defaultSelected: true
        },
        {
          text: 'ACTIONS',
          align: 'end',
          value: 'actions',
          sortable: false,
          defaultSelected: true
        }
      ]
      return map(headers, header => ({
        ...header,
        class: 'nowrap',
        selected: get(this.infraSecretSelectedColumns, header.value, header.defaultSelected)
      }))
    },
    visibleInfraSecretTableHeaders () {
      return filter(this.infraSecretTableHeaders, ['selected', true])
    },
    infrastructureSecretItems () {
      return map(this.infrastructureSecretList, secret => ({
        name: secret.metadata.name,
        isOwnSecret: isOwnSecret(secret),
        secretNamespace: secret.metadata.secretRef.namespace,
        secretName: secret.metadata.secretRef.name,
        infrastructure: `${secret.metadata.cloudProviderKind}--${secret.metadata.cloudProfileName}`,
        infrastructureName: secret.metadata.cloudProviderKind,
        cloudProfileName: secret.metadata.cloudProfileName,
        details: this.getSecretDetailsInfra(secret),
        relatedShootCount: this.relatedShootCountInfra(secret),
        relatedShootCountLabel: this.relatedShootCountLabel(this.relatedShootCountInfra(secret)),
        isSupportedCloudProvider: includes(this.sortedCloudProviderKindList, secret.metadata.cloudProviderKind),
        secret
      }))
    },
    dnsProviderTypes () {
      return map(this.sortedDnsProviderList, 'type')
    },
    dnsSecretTableHeaders () {
      const headers = [
        {
          text: 'NAME',
          align: 'start',
          value: 'name',
          sortable: true,
          defaultSelected: true
        },
        {
          text: 'Secret',
          align: 'start',
          value: 'secret',
          sortable: true,
          defaultSelected: true
        },
        {
          text: 'DNS Provider',
          align: 'start',
          value: 'dnsProvider',
          sortable: true,
          defaultSelected: true
        },
        {
          text: 'DETAILS',
          align: 'start',
          value: 'details',
          sortable: false,
          defaultSelected: true
        },
        {
          text: 'USED BY',
          align: 'start',
          value: 'relatedShootCount',
          defaultSelected: true
        },
        {
          text: 'ACTIONS',
          align: 'end',
          value: 'actions',
          sortable: false,
          defaultSelected: true
        }
      ]
      return map(headers, header => ({
        ...header,
        class: 'nowrap',
        selected: get(this.infraSecretSelectedColumns, header.value, header.defaultSelected)
      }))
    },
    visibleDnsSecretTableHeaders () {
      return filter(this.dnsSecretTableHeaders, ['selected', true])
    },
    dnsSecretItems () {
      return map(this.dnsSecretList, secret => ({
        name: secret.metadata.name,
        isOwnSecret: isOwnSecret(secret),
        secretNamespace: secret.metadata.secretRef.namespace,
        secretName: secret.metadata.secretRef.name,
        dnsProvider: secret.metadata.dnsProviderName,
        details: this.getSecretDetailsDns(secret),
        relatedShootCount: this.relatedShootCountDns(secret),
        relatedShootCountLabel: this.relatedShootCountLabel(this.relatedShootCountDns(secret)),
        isSupportedCloudProvider: includes(this.dnsProviderTypes, secret.metadata.dnsProviderName),
        secret
      }))
    }
  },
  methods: {
    openSecretAddDialog (infrastructureKind) {
      this.selectedSecret = undefined
      this.visibleSecretDialog = infrastructureKind
    },
    onUpdateSecret (secret) {
      const kind = secret.metadata.cloudProviderKind || secret.metadata.dnsProviderName
      this.selectedSecret = secret
      this.visibleSecretDialog = kind
    },
    onRemoveSecret (secret) {
      this.selectedSecret = secret
      this.visibleSecretDialog = 'delete'
    },
    getSecretDetailsInfra (secret) {
      const secretData = secret.data || {}
      switch (secret.metadata.cloudProviderKind) {
        case 'openstack':
          return [
            {
              label: 'Domain Name',
              value: secretData.domainName
            },
            {
              label: 'Tenant Name',
              value: secretData.tenantName
            }
          ]
        case 'vsphere':
          return [
            {
              label: 'vSphere Username',
              value: secretData.vsphereUsername
            },
            {
              label: 'NSX-T Username',
              value: secretData.nsxtUsername
            }
          ]
        case 'aws':
          return [
            {
              label: 'Access Key ID',
              value: secretData.accessKeyID
            }
          ]
        case 'azure':
          return [
            {
              label: 'Subscription ID',
              value: secretData.subscriptionID
            }
          ]
        case 'gcp':
          return [
            {
              label: 'Project',
              value: secretData.project
            }
          ]
        case 'alicloud':
          return [
            {
              label: 'Access Key ID',
              value: secretData.accessKeyID
            }
          ]
<<<<<<< HEAD
        case 'metal':
          return [
            {
              label: 'API URL',
              value: secretData.metalAPIURL
            }
          ]
      }
    },
    getSecretDetailsDns (secret) {
      const secretData = secret.data || {}
      switch (secret.metadata.dnsProviderName) {
        case 'openstack-designate':
          return [
            {
              label: 'Domain Name',
              value: secretData.domainName
            },
            {
              label: 'Tenant Name',
              value: secretData.tenantName
            }
          ]
        case 'aws-route53':
          return [
            {
              label: 'Access Key ID',
              value: secretData.accessKeyID
            }
          ]
        case 'azure-dns':
          return [
            {
              label: 'Subscription ID',
              value: secretData.subscriptionID
            }
          ]
        case 'google-clouddns':
          return [
            {
              label: 'Project',
              value: secretData.project
            }
          ]
        case 'alicloud-dns':
          return [
            {
              label: 'Access Key ID',
              value: secretData.accessKeyID
            }
          ]
        case 'infoblox-dns':
          return [
            {
              label: 'Infoblox Username',
              value: secretData.USERNAME
            }
          ]
        case 'cloudflare-dns':
          return [
            {
              label: 'API Key',
              value: 'hidden'
            }
          ]
        case 'netlify-dns':
          return [
            {
              label: 'API Key',
              value: 'hidden'
=======
        case 'hcloud':
          return [
            {
              label: 'Hetzner Cloud Token',
              value: secretData.hcloudToken
>>>>>>> 706a4fbc
            }
          ]
      }
      return undefined
    },
    relatedShootCountInfra (secret) {
      const name = secret.metadata.name
      const shootsByInfrastructureSecret = filter(this.shootList, ['spec.secretBindingName', name])
      return shootsByInfrastructureSecret.length
    },
    relatedShootCountDns (secret) {
      const shootsByDnsSecret = filter(this.shootList, shoot => {
        return find(shoot.spec.dns.providers, { type: secret.metadata.dnsProviderName, secretName: secret.metadata.name })
      })
      return shootsByDnsSecret.length
    },
    relatedShootCountLabel (count) {
      if (count === 0) {
        return 'currently unused'
      } else {
        return `${count} ${count > 1 ? 'clusters' : 'cluster'}`
      }
    },
    setSelectedInfraHeader (header) {
      this.$set(this.infraSecretSelectedColumns, header.value, !header.selected)
      this.saveSelectedColumns()
    },
    resetInfraTableSettings () {
      this.infraSecretSelectedColumns = mapTableHeader(this.infraSecretTableHeaders, 'defaultSelected')
      this.tableOptions = this.defaultInfraSecretTableOptions
      this.saveSelectedColumns()
    },
    setSelectedDnsHeader (header) {
      this.$set(this.dnsSecretSelectedColumns, header.value, !header.selected)
      this.saveSelectedColumns()
    },
    resetDnsTableSettings () {
      this.dnsSecretSelectedColumns = mapTableHeader(this.dnsSecretTableHeaders, 'defaultSelected')
      this.tableOptions = this.defaultDnsSecretTableOptions
      this.saveSelectedColumns()
    },
    saveSelectedColumns () {
      this.$localStorage.setObject('secrets/secret-list/selected-columns', mapTableHeader(this.infraSecretTableHeaders, 'selected'))
    },
    updateTableSettings () {
      this.infraSecretSelectedColumns = this.$localStorage.getObject('members/secret-list/selected-columns') || {}
      const tableOptions = this.$localStorage.getObject('members/secret-list/options')
      this.infraSecretTableOptions = {
        ...this.defaultInfraSecretTableOptions,
        ...tableOptions
      }
    },
    onDialogClosed () {
      this.visibleSecretDialog = undefined
    }
  },
  watch: {
    infraSecretTableOptions (value) {
      if (!value) {
        return
      }
      const { sortBy, sortDesc, itemsPerPage } = value
      if (!sortBy || !sortBy.length) { // initial table options
        return
      }
      this.$localStorage.setObject('members/secret-list/options', { sortBy, sortDesc, itemsPerPage })
    }
  },
  mounted () {
    if (!get(this.$route.params, 'name')) {
      return
    }
    const secret = this.getCloudProviderSecretByName(this.$route.params)
    if (!secret || !isOwnSecret(secret)) {
      return
    }
    this.onUpdateSecret(secret)
  },
  beforeRouteEnter (to, from, next) {
    next(vm => {
      vm.updateTableSettings()
    })
  },
  beforeRouteUpdate (to, from, next) {
    this.updateTableSettings()
    next()
  }
}
</script><|MERGE_RESOLUTION|>--- conflicted
+++ resolved
@@ -196,48 +196,7 @@
   data () {
     return {
       selectedSecret: {},
-<<<<<<< HEAD
       defaultInfraSecretTableOptions: {
-=======
-      dialogState: {
-        aws: {
-          visible: false,
-          help: false
-        },
-        azure: {
-          visible: false,
-          help: false
-        },
-        gcp: {
-          visible: false,
-          help: false
-        },
-        openstack: {
-          visible: false,
-          help: false
-        },
-        alicloud: {
-          visible: false,
-          help: false
-        },
-        metal: {
-          visible: false,
-          help: false
-        },
-        vsphere: {
-          visible: false,
-          help: false
-        },
-        hcloud: {
-          visible: false,
-          help: false
-        },
-        deleteConfirm: false,
-        speedDial: false
-      },
-      initialDialogState: {},
-      defaultSecretTableOptions: {
->>>>>>> 706a4fbc
         itemsPerPage: 10,
         sortBy: ['name'],
         sortDesc: [false]
@@ -476,12 +435,18 @@
               value: secretData.accessKeyID
             }
           ]
-<<<<<<< HEAD
         case 'metal':
           return [
             {
               label: 'API URL',
               value: secretData.metalAPIURL
+            }
+          ]
+        case 'hcloud':
+          return [
+            {
+              label: 'Hetzner Cloud Token',
+              value: secretData.hcloudToken
             }
           ]
       }
@@ -547,13 +512,6 @@
             {
               label: 'API Key',
               value: 'hidden'
-=======
-        case 'hcloud':
-          return [
-            {
-              label: 'Hetzner Cloud Token',
-              value: secretData.hcloudToken
->>>>>>> 706a4fbc
             }
           ]
       }
