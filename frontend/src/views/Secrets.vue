--- conflicted
+++ resolved
@@ -220,12 +220,8 @@
       'dnsSecretList',
       'shootList',
       'canCreateSecrets',
-<<<<<<< HEAD
       'sortedCloudProviderKindListForSecretEdit',
       'sortedCloudProviderKindListForSecretCreation',
-=======
->>>>>>> 2f64a244
-      'sortedCloudProviderKindList'
     ]),
     ...mapGetters('gardenerExtensions', [
       'sortedDnsProviderList'
