--- conflicted
+++ resolved
@@ -24,15 +24,9 @@
           hide-details
           flat
           solo
-<<<<<<< HEAD
           v-model="shootSearch"
           @keyup.esc="shootSearch=''"
-          class="search_textfield"
-=======
-          v-model="search"
-          @keyup.esc="search=''"
           class="mr-3"
->>>>>>> b5a34fff
         ></v-text-field>
         <v-btn v-if="canCreateShoots && projectScope" icon :to="{ name: 'NewShoot', params: {  namespace } }">
           <v-icon color="toolbar-title">mdi-plus</v-icon>
@@ -102,12 +96,8 @@
 import orderBy from 'lodash/orderBy'
 import toLower from 'lodash/toLower'
 import ShootListRow from '@/components/ShootListRow'
-<<<<<<< HEAD
-import semver from 'semver'
-=======
 import IconBase from '@/components/icons/IconBase'
 import CertifiedKubernetes from '@/components/icons/CertifiedKubernetes'
->>>>>>> b5a34fff
 import TableColumnSelection from '@/components/TableColumnSelection.vue'
 import {
   mapTableHeader,
@@ -117,6 +107,7 @@
   isReconciliationDeactivated
 } from '@/utils'
 import { isUserError, errorCodesFromArray } from '@/utils/errorCodes'
+import semver from 'semver'
 const ShootAccessCard = () => import('@/components/ShootDetails/ShootAccessCard')
 
 export default {
