<!--
SPDX-FileCopyrightText: 2021 SAP SE or an SAP affiliate company and Gardener contributors

SPDX-License-Identifier: Apache-2.0
 -->

<template>
  <v-container fluid>
    <v-card class="ma-3">
      <v-toolbar flat height="72" color="toolbar-background">
        <icon-base width="44" height="60" view-box="0 0 298 403" class="mr-2" icon-color="toolbar-title">
          <certified-kubernetes></certified-kubernetes>
        </icon-base>
        <v-toolbar-title class="white--text">
          <div class="text-h5 toolbar-title--text">Kubernetes Clusters</div>
          <div class="text-subtitle-1 toolbar-title--text">{{headlineSubtitle}}</div>
        </v-toolbar-title>
        <v-spacer></v-spacer>
        <v-tooltip bottom>
          <template v-slot:activator="{ on }">
            <div v-on="on">
              <v-badge
                class="mr-5"
                bordered
                color="primary lighten-3"
                :content="numberOfNewItemsSinceFreeze"
                :value="numberOfNewItemsSinceFreeze > 0"
                overlap
              >
                <v-switch
                  v-model="freezeSorting"
                  v-if="!projectScope && isAdmin"
                  class="mr-3"
                  color="primary lighten-3"
                  hide-details>
                  <template v-slot:label>
                    <span class="text-subtitle-1 toolbar-title--text">Focus</span>
                  </template>
                </v-switch>
              </v-badge>
            </div>
          </template>
          <span class="font-weight-bold">Focus Mode</span>
          <ul>
            <li>Cluster List sorting is freezed</li>
            <li>Items in the list will still be updated</li>
            <li>New clusters will not be added to the list until you disable focus mode</li>
            <li>Removed items will be shown as stale (greyed out)</li>
          </ul>
          <template v-if="numberOfNewItemsSinceFreeze > 0">
            <v-divider color="white"></v-divider>
            <span class="font-weight-bold">{{numberOfNewItemsSinceFreeze}}</span> new clusters were added to the list since you enabled focus mode.
          </template>
        </v-tooltip>
        <v-tooltip top v-if="shootSearch || items.length > 3">
          <template v-slot:activator="{ on }">
            <v-text-field
              v-on="on"
              prepend-inner-icon="mdi-magnify"
              color="primary"
              label="Search"
              clearable
              hide-details
              flat
              solo
              @input="onInputSearch"
              @keyup.esc="shootSearch=''"
              class="mr-3"
            ></v-text-field>
          </template>
          Search terms are <span class="font-weight-bold">ANDed</span>.<br />
          <span class="font-weight-bold">Use quotes</span> for exact words or phrases: <v-chip label color="primary" small>"my-shoot"</v-chip> <v-chip label color="primary" small>"John Doe"</v-chip><br />
          <span class="font-weight-bold">Use minus sign</span> to exclude words that you don't want: <v-chip label color="primary" small>-myproject</v-chip> <v-chip label color="primary" small>-"Jane Doe"</v-chip><br />
        </v-tooltip>
        <v-tooltip top v-if="canCreateShoots && projectScope">
          <template v-slot:activator="{ on }">
             <v-btn v-on="on" icon :to="{ name: 'NewShoot', params: {  namespace } }">
               <v-icon color="toolbar-title">mdi-plus</v-icon>
             </v-btn>
          </template>
          <span>Create Cluster</span>
        </v-tooltip>
        <table-column-selection
          :headers="selectableHeaders"
          :filters="selectableFilters"
          :filterTooltip="filterTooltip"
          @set-selected-header="setSelectedHeader"
          @reset="resetTableSettings"
          @toggle-filter="toggleFilter"
        ></table-column-selection>
      </v-toolbar>
      <v-data-table
        :headers="visibleHeaders"
        :items="items"
        :options.sync="options"
        :loading="loading || !connected"
        :footer-props="{ 'items-per-page-options': [5,10,20] }"
        :search="shootSearch"
        :custom-filter="searchItems"
        must-sort
        :custom-sort="sortItems"
      >
        <template v-slot:progress>
          <shoot-list-progress></shoot-list-progress>
        </template>
        <template v-slot:item="{ item }">
          <shoot-list-row
            :shoot-item="item"
            :visible-headers="visibleHeaders"
            @show-dialog="showDialog"
            :key="item.metadata.uid"
          ></shoot-list-row>
        </template>
      </v-data-table>

      <v-dialog v-model="clusterAccessDialog" max-width="600">
        <v-card>
          <v-card-title class="toolbar-background toolbar-title--text">
            <div class="text-h5">Cluster Access <code class="toolbar-background lighten-1 toolbar-title--text">{{currentName}}</code></div>
            <v-spacer></v-spacer>
            <v-btn icon class="grey--text text--lighten-4" @click.native="hideDialog">
              <v-icon color="toolbar-title">mdi-close</v-icon>
            </v-btn>
          </v-card-title>
          <shoot-access-card ref="clusterAccess" :shoot-item="shootItem" :hide-terminal-shortcuts="true"></shoot-access-card>
        </v-card>
      </v-dialog>
    </v-card>
  </v-container>
</template>

<script>
import { mapGetters, mapActions, mapState } from 'vuex'
import filter from 'lodash/filter'
import get from 'lodash/get'
import isEmpty from 'lodash/isEmpty'
import join from 'lodash/join'
import map from 'lodash/map'
import pick from 'lodash/pick'
import sortBy from 'lodash/sortBy'
import startsWith from 'lodash/startsWith'
import upperCase from 'lodash/upperCase'
import debounce from 'lodash/debounce'
import ShootListRow from '@/components/ShootListRow'
import ShootListProgress from '@/components/ShootListProgress'
import IconBase from '@/components/icons/IconBase'
import CertifiedKubernetes from '@/components/icons/CertifiedKubernetes'
import TableColumnSelection from '@/components/TableColumnSelection.vue'
import { mapTableHeader } from '@/utils'
const ShootAccessCard = () => import('@/components/ShootDetails/ShootAccessCard')

export default {
  name: 'shoot-list',
  components: {
    ShootListRow,
    ShootListProgress,
    ShootAccessCard,
    IconBase,
    CertifiedKubernetes,
    TableColumnSelection
  },
  data () {
    return {
      shootSearch: '',
      dialog: null,
      options: undefined,
      cachedItems: null,
      selectedColumns: undefined
    }
  },
  watch: {
    options (value) {
      if (!value) {
        return
      }
      const { sortBy, sortDesc, itemsPerPage } = value
      if (!sortBy || !sortBy.length) { // initial table options
        return
      }

      if (startsWith(sortBy, 'Z_')) {
        this.$localStorage.setObject(`project/${this.projectName}/shoot-list/options`, { sortBy, sortDesc })

        const currentTableOptions = this.$localStorage.getObject('projects/shoot-list/options')
        const tableOptions = {
          ...this.defaultTableOptions,
          ...currentTableOptions,
          itemsPerPage
        }
        this.$localStorage.setObject('projects/shoot-list/options', tableOptions)
      } else {
        this.$localStorage.removeItem(`project/${this.projectName}/shoot-list/options`) // clear project specific options
        this.$localStorage.setObject('projects/shoot-list/options', { sortBy, sortDesc, itemsPerPage })
      }
    }
  },
  methods: {
    ...mapActions([
      'setSelectedShoot',
      'setShootListFilter'
    ]),
    ...mapActions([
      'subscribeShoots'
    ]),
    ...mapActions({
      setFreezeSorting: 'shoots/setFreezeSorting'
    }),
    async showDialog (args) {
      switch (args.action) {
        case 'access':
          try {
            await this.setSelectedShoot(args.shootItem.metadata)
            this.dialog = args.action
          } catch (error) {
            // Currently not handled
          }
      }
    },
    hideDialog () {
      this.dialog = null
      this.setSelectedShoot(null)
    },
    setSelectedHeader (header) {
      this.$set(this.selectedColumns, header.value, !header.selected)
      this.saveSelectedColumns()
    },
    saveSelectedColumns () {
      this.$localStorage.setObject('projects/shoot-list/selected-columns', this.currentStandardSelectedColumns)
      if (isEmpty(this.currentCustomSelectedColumns)) {
        this.$localStorage.removeItem(`project/${this.projectName}/shoot-list/selected-columns`)
      } else {
        this.$localStorage.setObject(`project/${this.projectName}/shoot-list/selected-columns`, this.currentCustomSelectedColumns)
      }
    },
    resetTableSettings () {
      this.selectedColumns = {
        ...this.defaultStandardSelectedColumns,
        ...this.defaultCustomSelectedColumns
      }
      this.saveSelectedColumns()
      this.options = this.defaultTableOptions
    },
    updateTableSettings () {
      const selectedColumns = this.$localStorage.getObject('projects/shoot-list/selected-columns')
      const projectSpecificSelectedColumns = this.$localStorage.getObject(`project/${this.projectName}/shoot-list/selected-columns`)
      this.selectedColumns = {
        ...selectedColumns,
        ...projectSpecificSelectedColumns
      }
      const projectSpecificTableOptions = this.$localStorage.getObject(`project/${this.projectName}/shoot-list/options`)
      const tableOptions = this.$localStorage.getObject('projects/shoot-list/options')
      this.options = {
        ...this.defaultTableOptions,
        ...tableOptions,
        ...projectSpecificTableOptions
      }
    },
    async toggleFilter ({ value }) {
      const key = value
      await this.setShootListFilter({ filter: key, value: !this.getShootListFilters[key] })

      this.$localStorage.setObject('project/_all/shoot-list/filter', pick(this.getShootListFilters, [
        'onlyShootsWithIssues',
        'progressing',
        'noOperatorAction',
        'deactivatedReconciliation',
        'hideTicketsWithLabel'
      ]))

      if (key === 'onlyShootsWithIssues') {
        await this.subscribeShoots()
      }
    },
    isFilterActive (key) {
      const filters = this.getShootListFilters
      return get(filters, key, false)
    },
    onInputSearch: debounce(function (value) {
      this.shootSearch = value
    }, 500)
  },
  computed: {
    ...mapGetters({
      mappedItems: 'shootList',
<<<<<<< HEAD
      selectedItem: 'selectedShoot',
      isAdmin: 'isAdmin',
      getShootListFilters: 'getShootListFilters',
      canPatchShoots: 'canPatchShoots',
      canDeleteShoots: 'canDeleteShoots',
      canCreateShoots: 'canCreateShoots',
      canGetSecrets: 'canGetSecrets',
      onlyShootsWithIssues: 'onlyShootsWithIssues',
      projectFromProjectList: 'projectFromProjectList',
      projectName: 'projectName',
      shootCustomFieldList: 'shootCustomFieldList',
      shootCustomFields: 'shootCustomFields',
      ticketsLabels: 'ticketsLabels',
      latestUpdatedTicketByNameAndNamespace: 'latestUpdatedTicketByNameAndNamespace',
      sortItems: 'shoots/sortItems',
      searchItems: 'shoots/searchItems',
      getFreezeSorting: 'shoots/getFreezeSorting',
      numberOfNewItemsSinceFreeze: 'shoots/numberOfNewItemsSinceFreeze'
=======
      selectedItem: 'selectedShoot'
>>>>>>> d1ea44f6
    }),
    ...mapGetters([
      'isAdmin',
      'getShootListFilters',
      'canPatchShoots',
      'canDeleteShoots',
      'canCreateShoots',
      'canGetSecrets',
      'onlyShootsWithIssues',
      'projectFromProjectList',
      'projectName',
      'shootCustomFieldList',
      'shootCustomFields'
    ]),
    ...mapGetters('shoots', [
      'loading'
    ]),
    ...mapState('socket', [
      'connected'
    ]),
    ...mapGetters('shoots', [
      'sortItems',
      'searchItems'
    ]),
    ...mapState([
      'cfg',
      'namespace',
      'shoots/freezeSorting'
    ]),
    defaultTableOptions () {
      return {
        sortBy: ['name'],
        sortDesc: [false],
        itemsPerPage: 10
      }
    },
    clusterAccessDialog: {
      get () {
        return this.dialog === 'access'
      },
      set (value) {
        if (!value) {
          this.hideDialog()
        }
      }
    },
    freezeSorting: {
      get () {
        return this.getFreezeSorting
      },
      set (value) {
        this.setFreezeSorting(value)
      }
    },
    currentName () {
      return get(this.selectedItem, 'metadata.name')
    },
    shootItem () {
      // property `shoot-item` of the mixin is required
      return this.selectedItem || {}
    },
    currentStandardSelectedColumns () {
      return mapTableHeader(this.standardHeaders, 'selected')
    },
    currentCustomSelectedColumns () {
      return mapTableHeader(this.customHeaders, 'selected')
    },
    defaultStandardSelectedColumns () {
      return mapTableHeader(this.standardHeaders, 'defaultSelected')
    },
    defaultCustomSelectedColumns () {
      return mapTableHeader(this.customHeaders, 'defaultSelected')
    },
    standardHeaders () {
      const headers = [
        {
          text: 'PROJECT',
          value: 'project',
          align: 'start',
          defaultSelected: true,
          hidden: !!this.projectScope,
          stalePointerEvents: true
        },
        {
          text: 'NAME',
          value: 'name',
          align: 'start',
          defaultSelected: true,
          hidden: false,
          stalePointerEvents: true
        },
        {
          text: 'INFRASTRUCTURE',
          value: 'infrastructure',
          align: 'start',
          defaultSelected: true,
          hidden: false
        },
        {
          text: 'SEED',
          value: 'seed',
          align: 'start',
          defaultSelected: false,
          hidden: false
        },
        {
          text: 'TECHNICAL ID',
          value: 'technicalId',
          align: 'start',
          defaultSelected: false,
          hidden: !this.isAdmin
        },
        {
          text: 'CREATED BY',
          value: 'createdBy',
          align: 'start',
          defaultSelected: false,
          hidden: false
        },
        {
          text: 'CREATED AT',
          value: 'createdAt',
          align: 'start',
          defaultSelected: false,
          hidden: false
        },
        {
          text: 'PURPOSE',
          value: 'purpose',
          align: 'center',
          defaultSelected: true,
          hidden: false
        },
        {
          text: 'STATUS',
          value: 'lastOperation',
          align: 'center',
          cellClass: 'pl-4',
          defaultSelected: true,
          hidden: false
        },
        {
          text: 'VERSION',
          value: 'k8sVersion',
          align: 'center',
          defaultSelected: true,
          hidden: false
        },
        {
          text: 'READINESS',
          value: 'readiness',
          sortable: true,
          align: 'start',
          defaultSelected: true,
          hidden: false
        },
        {
          text: 'ISSUE SINCE',
          value: 'issueSince',
          sortable: true,
          align: 'start',
          defaultSelected: true,
          hidden: this.projectScope || !this.isAdmin
        },
        {
          text: 'ACCESS RESTRICTIONS',
          value: 'accessRestrictions',
          sortable: false,
          align: 'start',
          defaultSelected: false,
          hidden: !this.cfg.accessRestriction || !this.isAdmin
        },
        {
          text: 'TICKET',
          value: 'ticket',
          sortable: true,
          align: 'start',
          defaultSelected: false,
          hidden: !this.gitHubRepoUrl || !this.isAdmin
        },
        {
          text: 'TICKET LABELS',
          value: 'ticketLabels',
          sortable: false,
          align: 'start',
          defaultSelected: true,
          hidden: !this.gitHubRepoUrl || !this.isAdmin
        },
        {
          text: 'ACTIONS',
          value: 'actions',
          sortable: false,
          align: 'end',
          defaultSelected: true,
          hidden: !(this.canDeleteShoots || this.canGetSecrets)
        }
      ]
      return map(headers, (header, index) => ({
        ...header,
        class: 'nowrap',
        weight: (index + 1) * 100,
        selected: get(this.selectedColumns, header.value, header.defaultSelected)
      }))
    },
    customHeaders () {
      const customHeaders = filter(this.shootCustomFieldList, ['showColumn', true])

      return map(customHeaders, ({
        align = 'left',
        name,
        key,
        path,
        columnSelectedByDefault: defaultSelected,
        tooltip,
        defaultValue,
        sortable,
        weight
      }, index) => {
        return {
          customField: true,
          text: upperCase(name),
          class: 'nowrap',
          value: key,
          sortable,
          align,
          selected: get(this.selectedColumns, key, defaultSelected),
          defaultSelected,
          hidden: false,
          path,
          tooltip,
          defaultValue,
          weight: weight || index
        }
      })
    },
    allHeaders () {
      const allHeaders = [...this.standardHeaders, ...this.customHeaders]
      return sortBy(allHeaders, ['weight', 'text'])
    },
    selectableHeaders () {
      return filter(this.allHeaders, ['hidden', false])
    },
    visibleHeaders () {
      return filter(this.selectableHeaders, ['selected', true])
    },
    allFilters () {
      return [
        {
          text: 'Show only clusters with issues',
          value: 'onlyShootsWithIssues',
          selected: this.onlyShootsWithIssues,
          hidden: this.projectScope,
          disabled: this.disableChangeFilters
        },
        {
          text: 'Hide progressing clusters',
          value: 'progressing',
          selected: this.isFilterActive('progressing'),
          hidden: this.projectScope || !this.isAdmin || this.hideFiltersForOnlyShootsWithIssues,
          disabled: this.disableChangeFilters
        },
        {
          text: 'Hide no operator action required issues',
          value: 'noOperatorAction',
          selected: this.isFilterActive('noOperatorAction'),
          hidden: this.projectScope || !this.isAdmin || this.hideFiltersForOnlyShootsWithIssues,
          helpTooltip: [
            'Hide clusters that do not require action by an operator',
            '- Clusters with user issues',
            '- Clusters with temporary issues that will be retried automatically',
            '- Clusters with annotation dashboard.gardener.cloud/ignore-issues'
          ],
          disabled: this.disableChangeFilters
        },
        {
          text: 'Hide clusters with deactivated reconciliation',
          value: 'deactivatedReconciliation',
          selected: this.isFilterActive('deactivatedReconciliation'),
          hidden: this.projectScope || !this.isAdmin || this.hideFiltersForOnlyShootsWithIssues,
          disabled: this.disableChangeFilters
        },
        {
          text: 'Hide clusters with configured ticket labels',
          value: 'hideTicketsWithLabel',
          selected: this.isFilterActive('hideTicketsWithLabel'),
          hidden: this.projectScope || !this.isAdmin || !this.gitHubRepoUrl || !this.hideClustersWithLabels.length || this.hideFiltersForOnlyShootsWithIssues,
          helpTooltip: this.hideTicketsWithLabelTooltip,
          disabled: this.disableChangeFilters
        }
      ]
    },
    selectableFilters () {
      return filter(this.allFilters, ['hidden', false])
    },
    hideTicketsWithLabelTooltip () {
      const labels = map(this.hideClustersWithLabels, label => (`- ${label}`))
      return ['Configured Labels', ...labels]
    },
    projectScope () {
      return this.namespace !== '_all'
    },
    showOnlyShootsWithIssues: {
      get () {
        return this.onlyShootsWithIssues
      },
      set (value) {
        this.toggleFilter('onlyShootsWithIssues')
      }
    },
    items () {
      return this.cachedItems || this.mappedItems
    },
    disableChangeFilters () {
      return this.freezeSorting
    },
    hideFiltersForOnlyShootsWithIssues () {
      return !this.showOnlyShootsWithIssues
    },
    filterTooltip () {
      if (this.freezeSorting) {
        return 'Filters cannot be changed when focus mode is active'
      }
      return undefined
    },
    headlineSubtitle () {
      const subtitle = []
      if (!this.projectScope && this.showOnlyShootsWithIssues) {
        subtitle.push('Hide: Healthy Clusters')
        if (this.isFilterActive('progressing')) {
          subtitle.push('Progressing Clusters')
        }
        if (this.isFilterActive('noOperatorAction')) {
          subtitle.push('User Errors')
        }
        if (this.isFilterActive('deactivatedReconciliation')) {
          subtitle.push('Deactivated Reconciliation')
        }
        if (this.isFilterActive('hideTicketsWithLabel')) {
          subtitle.push('Tickets with Ignore Labels')
        }
      }
      return join(subtitle, ', ')
    },
    gitHubRepoUrl () {
      return get(this.cfg, 'ticket.gitHubRepoUrl')
    },
    hideClustersWithLabels () {
      return get(this.cfg, 'ticket.hideClustersWithLabels', [])
    }
  },
  beforeRouteEnter (to, from, next) {
    next(vm => {
      vm.cachedItems = null
      vm.updateTableSettings()
    })
  },
  beforeRouteUpdate (to, from, next) {
    this.shootSearch = null
    this.updateTableSettings()
    this.freezeSorting = false
    next()
  },
  beforeRouteLeave (to, from, next) {
    this.cachedItems = this.mappedItems.slice(0)
    this.shootSearch = null
    this.freezeSorting = false
    next()
  }
}
</script><|MERGE_RESOLUTION|>--- conflicted
+++ resolved
@@ -282,28 +282,7 @@
   computed: {
     ...mapGetters({
       mappedItems: 'shootList',
-<<<<<<< HEAD
-      selectedItem: 'selectedShoot',
-      isAdmin: 'isAdmin',
-      getShootListFilters: 'getShootListFilters',
-      canPatchShoots: 'canPatchShoots',
-      canDeleteShoots: 'canDeleteShoots',
-      canCreateShoots: 'canCreateShoots',
-      canGetSecrets: 'canGetSecrets',
-      onlyShootsWithIssues: 'onlyShootsWithIssues',
-      projectFromProjectList: 'projectFromProjectList',
-      projectName: 'projectName',
-      shootCustomFieldList: 'shootCustomFieldList',
-      shootCustomFields: 'shootCustomFields',
-      ticketsLabels: 'ticketsLabels',
-      latestUpdatedTicketByNameAndNamespace: 'latestUpdatedTicketByNameAndNamespace',
-      sortItems: 'shoots/sortItems',
-      searchItems: 'shoots/searchItems',
-      getFreezeSorting: 'shoots/getFreezeSorting',
-      numberOfNewItemsSinceFreeze: 'shoots/numberOfNewItemsSinceFreeze'
-=======
       selectedItem: 'selectedShoot'
->>>>>>> d1ea44f6
     }),
     ...mapGetters([
       'isAdmin',
@@ -326,7 +305,9 @@
     ]),
     ...mapGetters('shoots', [
       'sortItems',
-      'searchItems'
+      'searchItems',
+      'getFreezeSorting',
+      'numberOfNewItemsSinceFreeze'
     ]),
     ...mapState([
       'cfg',
