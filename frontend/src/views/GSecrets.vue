--- conflicted
+++ resolved
@@ -339,14 +339,6 @@
       'dnsSecretItemsPerPage',
       'dnsSecretSortBy',
     ]),
-<<<<<<< HEAD
-=======
-    hasCloudProfileForCloudProviderKind () {
-      return kind => {
-        return !isEmpty(this.cloudProfilesByCloudProviderKind(kind))
-      }
-    },
->>>>>>> 73a5bd3b
     infraSecretTableHeaders () {
       const headers = [
         {
