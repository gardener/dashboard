//
// Copyright (c) 2018 by SAP SE or an SAP affiliate company. All rights reserved. This file is licensed under the Apache Software License, v. 2 except as noted otherwise in the LICENSE file
//
// Licensed under the Apache License, Version 2.0 (the "License");
// you may not use this file except in compliance with the License.
// You may obtain a copy of the License at
//
//      http://www.apache.org/licenses/LICENSE-2.0
//
// Unless required by applicable law or agreed to in writing, software
// distributed under the License is distributed on an "AS IS" BASIS,
// WITHOUT WARRANTIES OR CONDITIONS OF ANY KIND, either express or implied.
// See the License for the specific language governing permissions and
// limitations under the License.
//

import Vue from 'vue'
import Router from 'vue-router'

import { signinCallback, signout, isUserLoggedIn } from '@/utils/auth'
import includes from 'lodash/includes'
import head from 'lodash/head'
import concat from 'lodash/concat'

/* Layouts */
const Login = () => import('@/layouts/Login')
const Default = () => import('@/layouts/Default')

/* Pages */
const Home = () => import('@/pages/Home')
const ShootList = () => import('@/pages/ShootList')
const PlaceholderComponent = { template: '<router-view></router-view>' }
const ShootItem = () => import('@/pages/ShootItem')
const Secrets = () => import('@/pages/Secrets')
const Members = () => import('@/pages/Members')
const Account = () => import('@/pages/Account')
const Administration = () => import('@/pages/Administration')

Vue.use(Router)

export default function createRouter ({store, userManager}) {
  /* technical components */
  const Logout = {
    template: '<div/>',
    beforeRouteEnter (to, from, next) {
      signout(userManager)
        .then(() => next('/login'), err => next(err))
    }
  }

  const Callback = {
    template: '<div/>',
    beforeRouteEnter (to, from, next) {
      return signinCallback(userManager)
        .then(user => store.dispatch('setUser', user))
        .then(() => next('/'), err => next(err))
    },
    mounted () {
      // eslint-disable-next-line lodash/prefer-lodash-method
      this.$router.replace('/')
    }
  }

  /* router */
  const mode = 'history'
  const routes = [
    {
      path: '/login',
      name: 'Login',
      component: Login,
      meta: {
        public: true
      }
    },
    {
      path: '/logout',
      name: 'Logout',
      component: Logout,
      meta: {
        public: true
      }
    },
    {
      path: '/callback',
      component: Callback,
      meta: {
        public: true
      }
    },
    {
      path: '/',
      component: Default,
      children: [
        {
          path: '',
          name: 'Home',
          component: Home,
          meta: {
            public: false,
            title: 'Home',
            namespaced: false,
            projectScope: false
          }
        },
        {
          path: 'account',
          name: 'Account',
          component: Account,
          meta: {
            public: false,
            title: 'Account',
            breadcrumb: true,
            namespaced: false,
            projectScope: false
          }
        },
        {
          path: 'namespace/:namespace/shoots',
          component: PlaceholderComponent,
          meta: {
            menu: {
              title: 'Clusters',
              icon: 'mdi-hexagon-multiple'
            },
            namespaced: true,
            projectScope: false,
            title: 'Project Clusters',
            toRouteName: 'ShootList',
            breadcrumb: true
          },
          children: [
            {
              path: '',
              name: 'ShootList',
              component: ShootList,
              meta: {
                public: false,
                namespaced: true,
                projectScope: false,
                title: 'Project Clusters'
              }
            },
            {
              path: ':name',
              name: 'ShootItem',
              component: ShootItem,
              meta: {
                public: false,
                namespaced: true,
                projectScope: false,
                title: 'Cluster Details',
                toRouteName: 'ShootList',
                breadcrumb: true
              }
            }
          ]
        },
        {
          path: 'namespace/:namespace/secrets',
          component: PlaceholderComponent,
          meta: {
            menu: {
              title: 'Secrets',
              icon: 'mdi-key'
            },
            namespaced: true,
            projectScope: true,
            title: 'Secrets',
            toRouteName: 'Secrets',
            breadcrumb: true
          },
          children: [
            {
              path: '',
              name: 'Secrets',
              component: Secrets,
              meta: {
                public: false,
                namespaced: true,
                projectScope: false,
                title: 'Secrets'
              }
            },
            {
              path: ':name',
              name: 'Secret',
              component: Secrets,
              meta: {
                public: false,
                namespaced: true,
                projectScope: false,
                title: 'Secrets',
                toRouteName: 'Secrets'
              }
            }
          ]
        },
        {
          path: 'namespace/:namespace/members',
          name: 'Members',
          component: Members,
          meta: {
            public: false,
            namespaced: true,
            projectScope: true,
            title: 'Members',
            menu: {
              title: 'Members',
              icon: 'mdi-account-multiple-outline'
            },
            breadcrumb: true
          }
        },
        {
          path: 'namespace/:namespace/administration',
          name: 'Administration',
          component: Administration,
          meta: {
            public: false,
            namespaced: true,
            projectScope: true,
            title: 'Administration',
            menu: {
              title: 'Administration',
              icon: 'mdi-settings'
            },
            breadcrumb: true
          }
        }
      ]
    }
  ]
  const zeroPoint = { x: 0, y: 0 }
  const scrollBehavior = (to, from, savedPosition) => savedPosition || zeroPoint
  const routerOptions = {mode, scrollBehavior, routes}

  /* navigation guards */
  function ensureConfigurationLoaded (to, from, next) {
    if (store.state.cfg) {
      return next()
    }
    return store
      .dispatch('fetchConfiguration')
      .then(() => next(), err => next(err))
  }

  function ensureUserAuthenticatedForNonPublicRoutes (to, from, next) {
    const meta = to.meta || {}
    if (meta.public) {
      return next()
    }
    const user = store.state.user
    if (isUserLoggedIn(user)) {
      return next()
    }
    userManager
      .getUser()
      .then(user => {
        store.dispatch('setUser', user).then(() => {
          if (isUserLoggedIn(user)) {
            return next()
          }
          return next({
            name: 'Login'
          })
        })
      })
  }

  function ensureProjectsLoaded () {
    const projectList = store.getters.projectList
    if (projectList && projectList.length) {
      return Promise.resolve()
    }
    return store.dispatch('fetchProjects')
  }

  function ensureCloudProfilesLoaded () {
    const cloudProfileList = store.getters.cloudProfileList
    if (cloudProfileList && cloudProfileList.length) {
      return Promise.resolve()
    }
    return store.dispatch('fetchCloudProfiles')
  }

  function ensureDomainsLoaded () {
    const domainList = store.getters.domainList
    if (domainList && domainList.length) {
      return Promise.resolve()
    }
    return store.dispatch('fetchDomains')
  }

  function ensureDataLoaded (to, from, next) {
    const meta = to.meta || {}
    if (meta.public) {
      return next()
    }
    if (to.name === 'Error') {
      return next()
    }
    Promise
      .all([
        ensureCloudProfilesLoaded(),
        ensureProjectsLoaded(),
        ensureDomainsLoaded(),
        store.dispatch('unsubscribeComments')
      ])
      .then(() => {
        const params = to.params || {}
        const query = to.query || {}
        const namespaces = store.getters.namespaces
        const namespace = params.namespace || query.namespace
        if (namespace !== store.state.namespace && (includes(namespaces, namespace) || namespace === '_all')) {
          return store.dispatch('setNamespace', namespace)
        }
      })
      .then(() => {
        if (!store.state.namespace) {
          const namespaces = store.getters.namespaces
          const namespace = head(namespaces)
          return store.dispatch('setNamespace', namespace)
        }
      })
      .then(() => {
        const params = to.params || {}
        const query = to.query || {}
        const namespace = store.state.namespace
        switch (to.name) {
          case 'Home':
            if (namespace) {
              const name = 'ShootList'
              return {name, params: {namespace}}
            }
            return undefined
          case 'Secrets':
          case 'Secret':
            return Promise
              .all([
                store.dispatch('fetchInfrastructureSecrets'),
                store.dispatch('subscribeShoots')
              ])
              .then(() => undefined)
          case 'ShootList':
            const promises = []
            concat(promises, store.dispatch('subscribeShoots'))
            if (namespace !== '_all') {
              concat(promises, store.dispatch('fetchInfrastructureSecrets'))
            }
            return Promise
              .all(promises)
              .then(() => undefined)
          case 'ShootItem':
            return Promise
              .all([
<<<<<<< HEAD
                store.dispatch('fetchShoot', {name: params.name, namespace}),
                store.dispatch('subscribeComments', {name: params.name, namespace})
=======
                store.dispatch('subscribeShoot', {name: params.name, namespace: itemNamespace}),
                store.dispatch('subscribeComments', {name: params.name, namespace: itemNamespace})
>>>>>>> 2843103d
              ])
              .then(() => undefined)
          case 'Members':
          case 'Administration':
            return Promise
              .all([
                store.dispatch('fetchMembers'),
                store.dispatch('subscribeShoots')
              ])
              .then(() => undefined)
          case 'Account':
            if (query.namespace !== namespace) {
              const name = 'Account'
              return {name, query: { namespace }}
            }
            return undefined
          default:
            return undefined
        }
      })
      .then(redirectTo => {
        if (redirectTo) {
          return next(redirectTo)
        }
        next()
      })
      .catch(err => next(err))
  }

  /* router */
  const router = new Router(routerOptions)

  /* register navigation guards */
  router.beforeEach((to, from, next) => {
    console.log('Router beforeEach')
    store.dispatch('setLoading')
      .then(() => next(), () => next())
  })
  router.beforeEach(ensureConfigurationLoaded)
  router.beforeEach(ensureUserAuthenticatedForNonPublicRoutes)
  router.beforeEach(ensureDataLoaded)
  router.afterEach((to, from) => {
    console.log('Router afterEach')
    store.dispatch('unsetLoading')
  })
  router.onError(err => {
    console.error('Router error:', err.message)
    Promise.all([
      store.dispatch('unsetLoading'),
      store.dispatch('setError', err)
    ])
  })
  return router
}<|MERGE_RESOLUTION|>--- conflicted
+++ resolved
@@ -353,13 +353,8 @@
           case 'ShootItem':
             return Promise
               .all([
-<<<<<<< HEAD
-                store.dispatch('fetchShoot', {name: params.name, namespace}),
+                store.dispatch('subscribeShoot', {name: params.name, namespace}),
                 store.dispatch('subscribeComments', {name: params.name, namespace})
-=======
-                store.dispatch('subscribeShoot', {name: params.name, namespace: itemNamespace}),
-                store.dispatch('subscribeComments', {name: params.name, namespace: itemNamespace})
->>>>>>> 2843103d
               ])
               .then(() => undefined)
           case 'Members':
