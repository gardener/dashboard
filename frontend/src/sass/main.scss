--- conflicted
+++ resolved
@@ -97,15 +97,14 @@
   color: inherit !important;
 }
 
-<<<<<<< HEAD
 .inherit-opacity {
   opacity: inherit !important;
-=======
+}
+
 /*
  This fixes the missing margin for multi-line hints
  TODO Maybe we can remove this whith future vuetify version
 */
 .v-input__details {
   padding-top: 5px !important;
->>>>>>> 2c082945
 }