--- conflicted
+++ resolved
@@ -931,8 +931,9 @@
         return this.selfTerminationDays ? ['evaluation'] : this.purposes
       },
       addonDefinitionList () {
-<<<<<<< HEAD
-        return concat(filter(standardAddonDefinitionList, 'visible'), this.customAddonDefinitionList)
+        const project = find(this.projectList, ['metadata.namespace', this.namespace])
+        const customAddons = /#enableCustomAddons/i.test(project.data.purpose) ? this.customAddonDefinitionList : []
+        return concat(filter(standardAddonDefinitionList, 'visible'), customAddons)
       },
       secretHint () {
         if (this.selfTerminationDays) {
@@ -940,11 +941,6 @@
         } else {
           return undefined
         }
-=======
-        const project = find(this.projectList, ['metadata.namespace', this.namespace])
-        const customAddons = /#enableCustomAddons/i.test(project.data.purpose) ? this.customAddonDefinitionList : []
-        return concat(filter(standardAddonDefinitionList, 'visible'), customAddons)
->>>>>>> e8fa8018
       }
     },
     methods: {
