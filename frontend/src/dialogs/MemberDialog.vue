--- conflicted
+++ resolved
@@ -183,7 +183,6 @@
         }
         return undefined
       },
-<<<<<<< HEAD
       cardClass () {
         if (this.isUserDialog) {
           return 'add_user'
@@ -199,7 +198,7 @@
           return 'blue-grey--text'
         }
         return ''
-=======
+	  },
       serviceAccountNames () {
         const predicate = username => startsWith(username, `system:serviceaccount:${this.namespace}:`)
         return map(filter(this.memberList, predicate), serviceaccountName => this.serviceaccountDisplayName(serviceaccountName))
@@ -207,7 +206,6 @@
       projectMembersNames () {
         const predicate = username => !startsWith(username, 'system:serviceaccount:')
         return filter(this.memberList, predicate)
->>>>>>> ed4fe777
       }
     },
     methods: {
