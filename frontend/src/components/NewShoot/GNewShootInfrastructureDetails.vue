<!--
SPDX-FileCopyrightText: 2023 SAP SE or an SAP affiliate company and Gardener contributors

SPDX-License-Identifier: Apache-2.0
-->

<template>
  <v-container class="px-0 mx-0">
    <v-row>
      <v-col
        v-if="cloudProfiles.length > 1 || !cloudProfileHasSeedNames"
        cols="3"
      >
        <g-cloud-profile
          ref="cloudProfile"
          v-model="cloudProfileName"
          create-mode
          :cloud-profiles="cloudProfiles"
          color="primary"
        />
      </v-col>
      <v-col
        v-if="!workerless"
        cols="3"
      >
        <g-select-secret
          v-model="infrastructureSecret"
          :cloud-profile-name="cloudProfileName"
        />
      </v-col>
      <v-col cols="3">
        <v-select
          v-model="v$.region.$model"
          color="primary"
          item-color="primary"
          label="Region"
          :items="regionItems"
          :hint="regionHint"
          persistent-hint
          :error-messages="getErrorMessages(v$.region)"
          variant="underlined"
          @blur="v$.region.$touch()"
        >
          <template #item="{ item, props }">
            <!-- Divider / header in items not implemented yet in Vuetify 3: https://github.com/vuetifyjs/vuetify/issues/15721 -->
            <v-list-subheader v-if="!!item.raw.header">
              {{ item.raw.header }}
            </v-list-subheader>
            <v-list-item
              v-else
              v-bind="props"
            />
          </template>
        </v-select>
      </v-col>
      <v-col
        v-if="!workerless"
        cols="3"
      >
        <v-select
          v-model="v$.networkingType.$model"
          color="primary"
          item-color="primary"
          label="Networking Type"
          :items="networkingTypes"
          persistent-hint
          :error-messages="getErrorMessages(v$.networkingType)"
          variant="underlined"
          @blur="v$.networkingType.$touch()"
        />
      </v-col>
      <template v-if="providerType === 'openstack'">
        <v-col cols="3">
          <g-wildcard-select
            v-model="floatingPoolName"
            :wildcard-select-items="allFloatingPoolNames"
            wildcard-select-label="Floating Pool"
          />
        </v-col>
        <v-col cols="3">
          <v-select
            v-model="v$.loadBalancerProviderName.$model"
            color="primary"
            item-color="primary"
            label="Load Balancer Provider"
            :items="allLoadBalancerProviderNames"
            :error-messages="getErrorMessages(v$.loadBalancerProviderName)"
            persistent-hint
            variant="underlined"
            @blur="v$.loadBalancerProviderName.$touch()"
          />
        </v-col>
      </template>
      <template v-else-if="providerType === 'metal'">
        <v-col cols="3">
          <v-text-field
            v-model="v$.projectID.$model"
            color="primary"
            item-color="primary"
            label="Project ID"
            :error-messages="getErrorMessages(v$.projectID)"
            hint="Clusters with same Project ID share IP ranges to allow load balancing accross multiple partitions"
            persistent-hint
            variant="underlined"
            @blur="v$.projectID.$touch()"
          />
        </v-col>
        <v-col cols="3">
          <v-select
            v-model="v$.partitionID.$model"
            color="primary"
            item-color="primary"
            label="Partition ID"
            :items="partitionIDs"
            :error-messages="getErrorMessages(v$.partitionID)"
            hint="Partion ID equals zone on other infrastructures"
            persistent-hint
            variant="underlined"
            @blur="v$.partitionID.$touch()"
          />
        </v-col>
        <v-col cols="3">
          <v-select
            v-model="v$.firewallImage.$model"
            color="primary"
            item-color="primary"
            label="Firewall Image"
            :items="firewallImages"
            :error-messages="getErrorMessages(v$.firewallImage)"
            variant="underlined"
            @blur="v$.firewallImage.$touch()"
          />
        </v-col>
        <v-col cols="3">
          <v-select
            v-model="v$.firewallSize.$model"
            color="primary"
            item-color="primary"
            label="Firewall Size"
            :items="firewallSizes"
            :error-messages="getErrorMessages(v$.firewallSize)"
            variant="underlined"
            @blur="v$.firewallImage.$touch()"
          />
        </v-col>
        <v-col cols="3">
          <v-select
            v-model="v$.firewallNetworks.$model"
            color="primary"
            item-color="primary"
            label="Firewall Networks"
            :items="allFirewallNetworks"
            :error-messages="getErrorMessages(v$.firewallNetworks)"
            chips
            closable-chips
            multiple
            variant="underlined"
            @blur="v$.firewallNetworks.$touch()"
          />
        </v-col>
      </template>
      <template v-else-if="providerType === 'vsphere'">
        <v-col cols="3">
          <v-select
            v-model="v$.loadBalancerClassNames.$model"
            color="primary"
            label="Load Balancer Classes"
            :items="allLoadBalancerClasses"
            :error-messages="getErrorMessages(v$.loadBalancerClassNames)"
            attach
            chips
            multiple
            variant="underlined"
            @blur="v$.loadBalancerClassNames.$touch()"
          />
        </v-col>
      </template>
      <g-generic-input-fields
        v-model="customCloudProviderData"
        :fields="customCloudProviderFields"
        wrapper="VCol"
        :wrapper-props="{ cols: '3' }"
        :input-props="{ variant: 'underlined' }"
        :cloud-profile-name="cloudProfileName"
      />
    </v-row>
  </v-container>
</template>

<script>
import {
  required,
  requiredIf,
} from '@vuelidate/validators'
import { useVuelidate } from '@vuelidate/core'

import GCloudProfile from '@/components/GCloudProfile'
import GWildcardSelect from '@/components/GWildcardSelect'
import GSelectSecret from '@/components/Secrets/GSelectSecret'
import GGenericInputFields from '@/components/GGenericInputFields'

import { useShootContext } from '@/composables/useShootContext'

import { getErrorMessages } from '@/utils'
import {
  includesIfAvailable,
  withMessage,
  withFieldName,
} from '@/utils/validators'

import {
  map,
  isEmpty,
  includes,
  forEach,
<<<<<<< HEAD
  intersection,
  find,
  set,
=======
>>>>>>> f85457c8
} from '@/lodash'

export default {
  components: {
    GCloudProfile,
    GWildcardSelect,
    GSelectSecret,
    GGenericInputFields,
  },
  setup () {
    const {
      providerType,
      cloudProfileName,
      infrastructureSecret,
      region,
      networkingType,
      providerControlPlaneConfigLoadBalancerProviderName,
      providerControlPlaneConfigLoadBalancerClassNames,
      providerInfrastructureConfigFloatingPoolName,
      providerInfrastructureConfigPartitionID,
      providerInfrastructureConfigProjectID,
      providerInfrastructureConfigFirewallImage,
      providerInfrastructureConfigFirewallSize,
      providerInfrastructureConfigFirewallNetworks,
      cloudProfiles,
      infrastructureSecrets,
      regionsWithSeed,
      regionsWithoutSeed,
      showAllRegions,
      networkingTypes,
      allLoadBalancerProviderNames,
      allLoadBalancerClassNames,
      partitionIDs,
      firewallImages,
      firewallSizes,
      allFirewallNetworks,
      allFloatingPoolNames,
      workerless,
    } = useShootContext()

    return {
      v$: useVuelidate(),
<<<<<<< HEAD
    }
  },
  data () {
    return {
      infrastructureKind: undefined,
      cloudProfileName: undefined,
      secret: undefined,
      region: undefined,
      networkingType: undefined,
      floatingPoolName: undefined,
      // default validation status of subcomponents is true, as they are not shown in all cases
      fpname: undefined,
      loadBalancerProviderName: undefined,
      loadBalancerClassNames: [],
      partitionID: undefined,
      firewallImage: undefined,
      firewallSize: undefined,
      firewallNetworks: undefined,
      projectID: undefined,
      defaultNodesCIDR: undefined,
      customCloudProviderData: {},
=======
      providerType,
      cloudProfileName,
      infrastructureSecret,
      region,
      networkingType,
      loadBalancerProviderName: providerControlPlaneConfigLoadBalancerProviderName,
      loadBalancerClassNames: providerControlPlaneConfigLoadBalancerClassNames,
      floatingPoolName: providerInfrastructureConfigFloatingPoolName,
      partitionID: providerInfrastructureConfigPartitionID,
      projectID: providerInfrastructureConfigProjectID,
      firewallImage: providerInfrastructureConfigFirewallImage,
      firewallSize: providerInfrastructureConfigFirewallSize,
      firewallNetworks: providerInfrastructureConfigFirewallNetworks,
      cloudProfiles,
      infrastructureSecrets,
      regionsWithSeed,
      regionsWithoutSeed,
      showAllRegions,
      networkingTypes,
      allLoadBalancerProviderNames,
      allLoadBalancerClassNames,
      partitionIDs,
      firewallImages,
      firewallSizes,
      allFirewallNetworks,
      allFloatingPoolNames,
      workerless,
>>>>>>> f85457c8
    }
  },
  validations () {
    const requiresInfrastructure = infrastructureKind => {
      return requiredIf(() => this.providerType === infrastructureKind)
    }
    return {
      region: withFieldName('Region', {
        required,
      }),
      networkingType: withFieldName('Networking Type', {
        required: requiredIf(!this.workerless),
      }),
      loadBalancerProviderName: withFieldName('Cluster Name', {
        required: requiresInfrastructure('openstack'),
      }),
      loadBalancerClassNames: withFieldName('Load Balancer Class Names', {
        required: requiresInfrastructure('vsphere'),
        includesKey: withMessage('Load Balancer Class \'default\' must be selected', includesIfAvailable('default', 'allLoadBalancerClassNames')),
      }),
      partitionID: withFieldName('Partition ID', {
        required: requiresInfrastructure('metal'),
      }),
      firewallImage: withFieldName('Firewall Image', {
        required: requiresInfrastructure('metal'),
      }),
      firewallSize: withFieldName('Firewall Size', {
        required: requiresInfrastructure('metal'),
      }),
      firewallNetworks: withFieldName('Firewall Networks', {
        required: requiresInfrastructure('metal'),
      }),
      projectID: withFieldName('Project ID', {
        required: requiresInfrastructure('metal'),
      }),
    }
  },
  computed: {
<<<<<<< HEAD
    ...mapState(useConfigStore, [
      'seedCandidateDeterminationStrategy',
      'customCloudProviders',
    ]),
    ...mapState(useGardenerExtensionStore, ['networkingTypes']),
    ...mapState(useShootStagingStore, ['workerless']),
    cloudProfiles () {
      return sortBy(this.cloudProfilesByCloudProviderKind(this.infrastructureKind), [item => item.metadata.name])
    },
    infrastructureSecretsByProfileName () {
      return this.infrastructureSecretsByCloudProfileName(this.cloudProfileName)
    },
    regionsWithSeed () {
      return this.regionsWithSeedByCloudProfileName(this.cloudProfileName)
    },
    regionsWithoutSeed () {
      return this.regionsWithoutSeedByCloudProfileName(this.cloudProfileName)
    },
    showAllRegions () {
      return this.seedCandidateDeterminationStrategy !== 'SameRegion'
    },
=======
>>>>>>> f85457c8
    regionItems () {
      const regionItems = []
      if (!isEmpty(this.regionsWithSeed)) {
        regionItems.push({ header: 'Recommended Regions (API servers in same region)' })
      }
      forEach(this.regionsWithSeed, region => {
        regionItems.push(region)
      })
      if (this.showAllRegions && !isEmpty(this.regionsWithoutSeed)) {
        regionItems.push({ header: 'Supported Regions (API servers in another region)' })
        forEach(this.regionsWithoutSeed, region => {
          regionItems.push(region)
        })
      }
      return regionItems
    },
    regionHint () {
      if (includes(this.regionsWithSeed, this.region)) {
        return 'API servers in same region as your workers (optimal if you require a low latency)'
      }
      return 'API servers in another region than your workers (expect a somewhat higher latency; picked by Gardener based on internal considerations such as geographic proximity)'
    },
    allLoadBalancerClasses () {
      return map(this.allLoadBalancerClassNames, name => {
        return {
          title: name,
          value: name,
          props: {
            disabled: name === 'default',
          },
        }
      })
<<<<<<< HEAD
      return loadBalancerClasses
    },
    allFloatingPoolNames () {
      const cloudProfileName = this.cloudProfileName
      const region = this.region
      const secretDomain = get(this.secret, 'data.domainName')
      return this.floatingPoolNamesByCloudProfileNameAndRegionAndDomain({ cloudProfileName, region, secretDomain })
    },
    customCloudProvider () {
      return get(this.customCloudProviders, this.infrastructureKind)
    },
    customCloudProviderFields () {
      return this.customCloudProvider?.shoot?.createFields
    },
    cloudProfileHasSeedNames () {
      const selectedCloudProfile = find(this.cloudProfiles, { metadata: { name: this.cloudProfileName } })
      return selectedCloudProfile?.data.seedNames?.length
    },
    customCloudProviderShootData () {
      const shootData = {}
      forEach(this.customCloudProviderFields, ({ key, path }) => {
        set(shootData, `${path}.${key}`, this.customCloudProviderData[key])
      })
      return shootData
    },
  },
  watch: {
    workerless (value) {
      if (!value && !this.secret && !this.networkingType) {
        // If worker required values missing (navigated to overview tab from yaml), reset to defaults
        this.setDefaultsDependingOnCloudProfile()
        this.networkingType = head(this.networkingTypes)
      }
=======
>>>>>>> f85457c8
    },
  },
  mounted () {
    this.v$.projectID.$touch() // project id is a required field (for metal). We want to show the error immediatley
  },
  methods: {
<<<<<<< HEAD
    ...mapActions(useCloudProfileStore, [
      'cloudProfilesByCloudProviderKind',
      'regionsWithSeedByCloudProfileName',
      'regionsWithoutSeedByCloudProfileName',
      'loadBalancerProviderNamesByCloudProfileNameAndRegion',
      'loadBalancerClassesByCloudProfileName',
      'loadBalancerClassNamesByCloudProfileName',
      'floatingPoolNamesByCloudProfileNameAndRegionAndDomain',
      'partitionIDsByCloudProfileNameAndRegion',
      'firewallImagesByCloudProfileName',
      'firewallNetworksByCloudProfileNameAndPartitionId',
      'firewallSizesByCloudProfileNameAndRegion',
      'getDefaultNodesCIDR',
    ]),
    ...mapActions(useSecretStore, [
      'infrastructureSecretsByCloudProfileName',
    ]),
    ...mapActions(useShootStagingStore, [
      'setCloudProfileName',
    ]),
    setDefaultsDependingOnCloudProfile () {
      this.onUpdateSecret(head(this.infrastructureSecretsByProfileName))
      this.region = head(this.regionsWithSeed)
      if (!this.region && this.showAllRegions) {
        this.region = head(this.regionsWithoutSeed)
      }
      this.onInputRegion()
      this.loadBalancerProviderName = head(this.allLoadBalancerProviderNames)
      this.onInputLoadBalancerProviderName()
      this.floatingPoolName = head(this.allFloatingPoolNames)
      if (!isEmpty(this.allLoadBalancerClassNames)) {
        this.loadBalancerClassNames = [
          includes(this.allLoadBalancerClassNames, 'default')
            ? 'default'
            : head(this.allLoadBalancerClassNames),
        ]
      } else {
        this.loadBalancerClassNames = []
      }
      this.onInputLoadBalancerClassNames()
      this.firewallImage = head(this.firewallImages)
      this.onInputFirewallImage()
      this.projectID = undefined

      const cloudProfileName = this.cloudProfileName
      this.defaultNodesCIDR = this.getDefaultNodesCIDR({ cloudProfileName })
    },
    setDefaultCloudProfile () {
      this.cloudProfileName = get(head(this.cloudProfiles), 'metadata.name')
      this.onUpdateCloudProfileName()
    },
    onUpdateSecret (secret) {
      this.secret = secret
      this.userInterActionBus.emit('updateSecret', this.secret)
    },
    onInputRegion () {
      this.partitionID = head(this.partitionIDs)
      this.onInputPartitionID()
      this.floatingPoolName = head(this.allFloatingPoolNames)
      this.loadBalancerProviderName = head(this.allLoadBalancerProviderNames)
      this.onInputLoadBalancerProviderName()
      this.v$.region.$touch()
      this.userInterActionBus.emit('updateRegion', this.region)
    },
    onInputLoadBalancerProviderName () {
      this.v$.loadBalancerProviderName.$touch()
    },
    onInputLoadBalancerClassNames () {
      // sort loadBalancerClassNames in the same order as they are listed in the cloudProfile
      this.loadBalancerClassNames = intersection(this.allLoadBalancerClassNames, this.loadBalancerClassNames)
      this.v$.loadBalancerClassNames.$touch()
    },
    onInputPartitionID () {
      this.v$.partitionID.$touch()
      this.firewallSize = head(this.firewallSizes)
      const firewallNetwork = find(this.allFirewallNetworks, { key: 'internet' })
      if (firewallNetwork) {
        this.firewallNetworks = [firewallNetwork.value]
      } else {
        this.firewallNetworks = undefined
      }
    },
    onInputProjectID () {
      this.v$.projectID.$touch()
    },
    onInputFirewallImage () {
      this.v$.firewallImage.$touch()
    },
    onInputFirewallSize () {
      this.v$.firewallSize.$touch()
    },
    onInputFirewallNetworks () {
      this.v$.firewallNetworks.$touch()
    },
    onUpdateCloudProfileName () {
      this.setCloudProfileName(this.cloudProfileName)
      this.userInterActionBus.emit('updateCloudProfileName', this.cloudProfileName)
      this.setDefaultsDependingOnCloudProfile()
    },
    getInfrastructureData () {
      return {
        infrastructureKind: this.infrastructureKind,
        cloudProfileName: this.cloudProfileName,
        secret: this.secret,
        region: this.region,
        networkingType: this.networkingType,
        floatingPoolName: this.floatingPoolName,
        loadBalancerProviderName: this.loadBalancerProviderName,
        loadBalancerClasses: map(this.loadBalancerClassNames, name => ({ name })),
        partitionID: this.partitionID,
        projectID: this.projectID,
        firewallImage: this.firewallImage,
        firewallSize: this.firewallSize,
        firewallNetworks: this.firewallNetworks,
        defaultNodesCIDR: this.defaultNodesCIDR,
        customCloudProviderData: this.customCloudProviderShootData,
      }
    },
    setInfrastructureData ({
      infrastructureKind,
      cloudProfileName,
      secret,
      region,
      networkingType,
      floatingPoolName,
      loadBalancerProviderName,
      loadBalancerClasses,
      partitionID,
      projectID,
      firewallImage,
      firewallSize,
      firewallNetworks,
      customCloudProviderData,
    }) {
      this.infrastructureKind = infrastructureKind
      this.cloudProfileName = cloudProfileName
      this.secret = secret
      this.region = region
      this.networkingType = networkingType
      this.floatingPoolName = floatingPoolName
      this.loadBalancerProviderName = loadBalancerProviderName
      this.loadBalancerClassNames = map(loadBalancerClasses, 'name')
      this.partitionID = partitionID
      this.projectID = projectID
      this.firewallImage = firewallImage
      this.firewallSize = firewallSize
      this.firewallNetworks = firewallNetworks
      this.defaultNodesCIDR = this.getDefaultNodesCIDR({ cloudProfileName })
      this.customCloudProviderData = customCloudProviderData

      this.v$.projectID.$touch() // project id is a required field (for metal). We want to show the error immediatley
    },
=======
>>>>>>> f85457c8
    getErrorMessages,
  },
}
</script><|MERGE_RESOLUTION|>--- conflicted
+++ resolved
@@ -188,11 +188,14 @@
 </template>
 
 <script>
+import { mapState } from 'pinia'
 import {
   required,
   requiredIf,
 } from '@vuelidate/validators'
 import { useVuelidate } from '@vuelidate/core'
+
+import { useConfigStore } from '@/store/config'
 
 import GCloudProfile from '@/components/GCloudProfile'
 import GWildcardSelect from '@/components/GWildcardSelect'
@@ -213,12 +216,8 @@
   isEmpty,
   includes,
   forEach,
-<<<<<<< HEAD
-  intersection,
   find,
-  set,
-=======
->>>>>>> f85457c8
+  get,
 } from '@/lodash'
 
 export default {
@@ -257,33 +256,11 @@
       allFirewallNetworks,
       allFloatingPoolNames,
       workerless,
+      customCloudProviderData,
     } = useShootContext()
 
     return {
       v$: useVuelidate(),
-<<<<<<< HEAD
-    }
-  },
-  data () {
-    return {
-      infrastructureKind: undefined,
-      cloudProfileName: undefined,
-      secret: undefined,
-      region: undefined,
-      networkingType: undefined,
-      floatingPoolName: undefined,
-      // default validation status of subcomponents is true, as they are not shown in all cases
-      fpname: undefined,
-      loadBalancerProviderName: undefined,
-      loadBalancerClassNames: [],
-      partitionID: undefined,
-      firewallImage: undefined,
-      firewallSize: undefined,
-      firewallNetworks: undefined,
-      projectID: undefined,
-      defaultNodesCIDR: undefined,
-      customCloudProviderData: {},
-=======
       providerType,
       cloudProfileName,
       infrastructureSecret,
@@ -311,7 +288,7 @@
       allFirewallNetworks,
       allFloatingPoolNames,
       workerless,
->>>>>>> f85457c8
+      customCloudProviderData,
     }
   },
   validations () {
@@ -350,30 +327,9 @@
     }
   },
   computed: {
-<<<<<<< HEAD
     ...mapState(useConfigStore, [
-      'seedCandidateDeterminationStrategy',
       'customCloudProviders',
     ]),
-    ...mapState(useGardenerExtensionStore, ['networkingTypes']),
-    ...mapState(useShootStagingStore, ['workerless']),
-    cloudProfiles () {
-      return sortBy(this.cloudProfilesByCloudProviderKind(this.infrastructureKind), [item => item.metadata.name])
-    },
-    infrastructureSecretsByProfileName () {
-      return this.infrastructureSecretsByCloudProfileName(this.cloudProfileName)
-    },
-    regionsWithSeed () {
-      return this.regionsWithSeedByCloudProfileName(this.cloudProfileName)
-    },
-    regionsWithoutSeed () {
-      return this.regionsWithoutSeedByCloudProfileName(this.cloudProfileName)
-    },
-    showAllRegions () {
-      return this.seedCandidateDeterminationStrategy !== 'SameRegion'
-    },
-=======
->>>>>>> f85457c8
     regionItems () {
       const regionItems = []
       if (!isEmpty(this.regionsWithSeed)) {
@@ -406,17 +362,9 @@
           },
         }
       })
-<<<<<<< HEAD
-      return loadBalancerClasses
-    },
-    allFloatingPoolNames () {
-      const cloudProfileName = this.cloudProfileName
-      const region = this.region
-      const secretDomain = get(this.secret, 'data.domainName')
-      return this.floatingPoolNamesByCloudProfileNameAndRegionAndDomain({ cloudProfileName, region, secretDomain })
     },
     customCloudProvider () {
-      return get(this.customCloudProviders, this.infrastructureKind)
+      return get(this.customCloudProviders, this.providerType)
     },
     customCloudProviderFields () {
       return this.customCloudProvider?.shoot?.createFields
@@ -425,184 +373,11 @@
       const selectedCloudProfile = find(this.cloudProfiles, { metadata: { name: this.cloudProfileName } })
       return selectedCloudProfile?.data.seedNames?.length
     },
-    customCloudProviderShootData () {
-      const shootData = {}
-      forEach(this.customCloudProviderFields, ({ key, path }) => {
-        set(shootData, `${path}.${key}`, this.customCloudProviderData[key])
-      })
-      return shootData
-    },
-  },
-  watch: {
-    workerless (value) {
-      if (!value && !this.secret && !this.networkingType) {
-        // If worker required values missing (navigated to overview tab from yaml), reset to defaults
-        this.setDefaultsDependingOnCloudProfile()
-        this.networkingType = head(this.networkingTypes)
-      }
-=======
->>>>>>> f85457c8
-    },
   },
   mounted () {
     this.v$.projectID.$touch() // project id is a required field (for metal). We want to show the error immediatley
   },
   methods: {
-<<<<<<< HEAD
-    ...mapActions(useCloudProfileStore, [
-      'cloudProfilesByCloudProviderKind',
-      'regionsWithSeedByCloudProfileName',
-      'regionsWithoutSeedByCloudProfileName',
-      'loadBalancerProviderNamesByCloudProfileNameAndRegion',
-      'loadBalancerClassesByCloudProfileName',
-      'loadBalancerClassNamesByCloudProfileName',
-      'floatingPoolNamesByCloudProfileNameAndRegionAndDomain',
-      'partitionIDsByCloudProfileNameAndRegion',
-      'firewallImagesByCloudProfileName',
-      'firewallNetworksByCloudProfileNameAndPartitionId',
-      'firewallSizesByCloudProfileNameAndRegion',
-      'getDefaultNodesCIDR',
-    ]),
-    ...mapActions(useSecretStore, [
-      'infrastructureSecretsByCloudProfileName',
-    ]),
-    ...mapActions(useShootStagingStore, [
-      'setCloudProfileName',
-    ]),
-    setDefaultsDependingOnCloudProfile () {
-      this.onUpdateSecret(head(this.infrastructureSecretsByProfileName))
-      this.region = head(this.regionsWithSeed)
-      if (!this.region && this.showAllRegions) {
-        this.region = head(this.regionsWithoutSeed)
-      }
-      this.onInputRegion()
-      this.loadBalancerProviderName = head(this.allLoadBalancerProviderNames)
-      this.onInputLoadBalancerProviderName()
-      this.floatingPoolName = head(this.allFloatingPoolNames)
-      if (!isEmpty(this.allLoadBalancerClassNames)) {
-        this.loadBalancerClassNames = [
-          includes(this.allLoadBalancerClassNames, 'default')
-            ? 'default'
-            : head(this.allLoadBalancerClassNames),
-        ]
-      } else {
-        this.loadBalancerClassNames = []
-      }
-      this.onInputLoadBalancerClassNames()
-      this.firewallImage = head(this.firewallImages)
-      this.onInputFirewallImage()
-      this.projectID = undefined
-
-      const cloudProfileName = this.cloudProfileName
-      this.defaultNodesCIDR = this.getDefaultNodesCIDR({ cloudProfileName })
-    },
-    setDefaultCloudProfile () {
-      this.cloudProfileName = get(head(this.cloudProfiles), 'metadata.name')
-      this.onUpdateCloudProfileName()
-    },
-    onUpdateSecret (secret) {
-      this.secret = secret
-      this.userInterActionBus.emit('updateSecret', this.secret)
-    },
-    onInputRegion () {
-      this.partitionID = head(this.partitionIDs)
-      this.onInputPartitionID()
-      this.floatingPoolName = head(this.allFloatingPoolNames)
-      this.loadBalancerProviderName = head(this.allLoadBalancerProviderNames)
-      this.onInputLoadBalancerProviderName()
-      this.v$.region.$touch()
-      this.userInterActionBus.emit('updateRegion', this.region)
-    },
-    onInputLoadBalancerProviderName () {
-      this.v$.loadBalancerProviderName.$touch()
-    },
-    onInputLoadBalancerClassNames () {
-      // sort loadBalancerClassNames in the same order as they are listed in the cloudProfile
-      this.loadBalancerClassNames = intersection(this.allLoadBalancerClassNames, this.loadBalancerClassNames)
-      this.v$.loadBalancerClassNames.$touch()
-    },
-    onInputPartitionID () {
-      this.v$.partitionID.$touch()
-      this.firewallSize = head(this.firewallSizes)
-      const firewallNetwork = find(this.allFirewallNetworks, { key: 'internet' })
-      if (firewallNetwork) {
-        this.firewallNetworks = [firewallNetwork.value]
-      } else {
-        this.firewallNetworks = undefined
-      }
-    },
-    onInputProjectID () {
-      this.v$.projectID.$touch()
-    },
-    onInputFirewallImage () {
-      this.v$.firewallImage.$touch()
-    },
-    onInputFirewallSize () {
-      this.v$.firewallSize.$touch()
-    },
-    onInputFirewallNetworks () {
-      this.v$.firewallNetworks.$touch()
-    },
-    onUpdateCloudProfileName () {
-      this.setCloudProfileName(this.cloudProfileName)
-      this.userInterActionBus.emit('updateCloudProfileName', this.cloudProfileName)
-      this.setDefaultsDependingOnCloudProfile()
-    },
-    getInfrastructureData () {
-      return {
-        infrastructureKind: this.infrastructureKind,
-        cloudProfileName: this.cloudProfileName,
-        secret: this.secret,
-        region: this.region,
-        networkingType: this.networkingType,
-        floatingPoolName: this.floatingPoolName,
-        loadBalancerProviderName: this.loadBalancerProviderName,
-        loadBalancerClasses: map(this.loadBalancerClassNames, name => ({ name })),
-        partitionID: this.partitionID,
-        projectID: this.projectID,
-        firewallImage: this.firewallImage,
-        firewallSize: this.firewallSize,
-        firewallNetworks: this.firewallNetworks,
-        defaultNodesCIDR: this.defaultNodesCIDR,
-        customCloudProviderData: this.customCloudProviderShootData,
-      }
-    },
-    setInfrastructureData ({
-      infrastructureKind,
-      cloudProfileName,
-      secret,
-      region,
-      networkingType,
-      floatingPoolName,
-      loadBalancerProviderName,
-      loadBalancerClasses,
-      partitionID,
-      projectID,
-      firewallImage,
-      firewallSize,
-      firewallNetworks,
-      customCloudProviderData,
-    }) {
-      this.infrastructureKind = infrastructureKind
-      this.cloudProfileName = cloudProfileName
-      this.secret = secret
-      this.region = region
-      this.networkingType = networkingType
-      this.floatingPoolName = floatingPoolName
-      this.loadBalancerProviderName = loadBalancerProviderName
-      this.loadBalancerClassNames = map(loadBalancerClasses, 'name')
-      this.partitionID = partitionID
-      this.projectID = projectID
-      this.firewallImage = firewallImage
-      this.firewallSize = firewallSize
-      this.firewallNetworks = firewallNetworks
-      this.defaultNodesCIDR = this.getDefaultNodesCIDR({ cloudProfileName })
-      this.customCloudProviderData = customCloudProviderData
-
-      this.v$.projectID.$touch() // project id is a required field (for metal). We want to show the error immediatley
-    },
-=======
->>>>>>> f85457c8
     getErrorMessages,
   },
 }
