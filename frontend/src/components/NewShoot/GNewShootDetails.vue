<!--
SPDX-FileCopyrightText: 2023 SAP SE or an SAP affiliate company and Gardener contributors

SPDX-License-Identifier: Apache-2.0
-->

<template>
  <v-container class="px-0 mx-0">
    <v-row>
      <v-col cols="3">
        <v-text-field
          ref="name"
          v-model="shootName"
          color="primary"
          label="Cluster Name"
          :counter="maxShootNameLength"
          :error-messages="getErrorMessages(v$.shootName)"
          hint="Maximum name length depends on project name"
          variant="underlined"
          @input="v$.shootName.$touch()"
          @blur="v$.shootName.$touch()"
        />
      </v-col>
      <v-col cols="3">
        <v-select
          v-model="kubernetesVersion"
          color="primary"
          item-color="primary"
          label="Kubernetes Version"
          item-title="version"
          item-value="version"
          :items="sortedKubernetesVersionsList"
          :error-messages="getErrorMessages(v$.kubernetesVersion)"
          :hint="versionHint"
          persistent-hint
          variant="underlined"
          @change="v$.kubernetesVersion.$touch()"
          @blur="v$.kubernetesVersion.$touch()"
        >
          <template #item="{ item, props }">
            <v-list-item
              v-bind="props"
              :subtitle="versionItemDescription(item.raw)"
            />
          </template>
          <template #message="{ message }">
            <g-multi-message :message="message" />
          </template>
        </v-select>
      </v-col>
      <v-col cols="3">
        <g-purpose
          v-model="purpose"
          :purposes="allPurposes"
        />
      </v-col>
    </v-row>
    <v-row>
      <v-col cols="12">
        <g-static-token-kubeconfig-switch v-model="enableStaticTokenKubeconfig" />
      </v-col>
    </v-row>
    <v-row>
      <v-col cols="12">
        <v-checkbox
          v-model="workerless"
          label="Workerless Cluster"
          color="primary"
          density="compact"
          hint="Create nodeless cluster without worker groups"
          persistent-hint
        />
      </v-col>
    </v-row>
    <v-row v-if="slaDescriptionHtml">
      <v-col cols="12">
        <label>{{ slaTitle }}</label>
        <!-- eslint-disable vue/no-v-html -->
        <p
          class="text-subtitle-1"
          v-html="slaDescriptionHtml"
        />
      </v-col>
    </v-row>
  </v-container>
</template>

<script>
import { defineAsyncComponent } from 'vue'
import {
  mapActions,
  mapState,
  mapWritableState,
} from 'pinia'
import { useVuelidate } from '@vuelidate/core'
import {
  required,
  maxLength,
} from '@vuelidate/validators'

import { useAuthzStore } from '@/store/authz'
import { useConfigStore } from '@/store/config'
import { useProjectStore } from '@/store/project'
import { useShootStore } from '@/store/shoot'
import { useShootContextStore } from '@/store/shootContext'

import GStaticTokenKubeconfigSwitch from '@/components/GStaticTokenKubeconfigSwitch'
import GMultiMessage from '@/components/GMultiMessage'

import {
  withFieldName,
  lowerCaseAlphaNumHyphen,
  noStartEndHyphen,
  noConsecutiveHyphen,
  withMessage,
} from '@/utils/validators'
import {
  getErrorMessages,
  transformHtml,
  setDelayedInputFocus,
} from '@/utils'

import {
  find,
  join,
  filter,
} from '@/lodash'

export default {
  components: {
    GPurpose: defineAsyncComponent(() => import('@/components/GPurpose')),
    GStaticTokenKubeconfigSwitch,
    GMultiMessage,
  },
  setup () {
    return {
      v$: useVuelidate(),
    }
  },
  validations () {
    const rules = {}

    const shootNameRules = {
      required,
      maxLength: maxLength(this.maxShootNameLength),
      noConsecutiveHyphen,
      noStartEndHyphen,
      lowerCaseAlphaNumHyphen,
      unique: withMessage('A cluster with this name already exists in this project',
        value => !this.shootByNamespaceAndName({ namespace: this.namespace, name: value }),
      ),
    }
    rules.shootName = withFieldName('Cluster Name', shootNameRules)

    const kubernetesVersionRules = {
      required,
    }
    rules.kubernetesVersion = withFieldName('Kubernetes Version', kubernetesVersionRules)

    return rules
  },
  computed: {
    ...mapWritableState(useShootContextStore, [
      'shootName',
      'kubernetesVersion',
      'cloudProfileName',
      'enableStaticTokenKubeconfig',
      'purpose',
      'workerless',
    ]),
    ...mapState(useShootContextStore, [
      'k8sUpdates',
      'sortedKubernetesVersions',
      'kubernetesVersionIsNotLatestPatch',
      'allPurposes',
    ]),
    ...mapState(useProjectStore, [
      'projectList',
    ]),
    ...mapState(useAuthzStore, [
      'namespace',
    ]),
    ...mapState(useConfigStore, [
      'sla',
    ]),
    sortedKubernetesVersionsList () {
      return filter(this.sortedKubernetesVersions, ({ isExpired }) => !isExpired)
    },
    versionHint () {
      const version = find(this.sortedKubernetesVersionsList, ['version', this.kubernetesVersion])
      if (!version) {
        return undefined
      }
<<<<<<< HEAD
      const hintText = []
      if (version.expirationDate) {
        hintText.push(`Kubernetes version expires on: ${version.expirationDateString}. Kubernetes update will be enforced after that date.`)
      }
      if (this.k8sUpdates && this.kubernetesVersionIsNotLatestPatch) {
        hintText.push('If you select a version which is not the latest patch version (except for preview versions), you should disable automatic Kubernetes updates')
=======
      const hints = []
      if (version.isExpirationWarning) {
        hints.push({
          type: 'text',
          hint: `Kubernetes version expires on: ${version.expirationDateString}. Kubernetes update will be enforced after that date.`,
          severity: 'warning',
        })
>>>>>>> b99a6ef5
      }
      if (version.isPreview) {
        hints.push({
          type: 'text',
          hint: 'Preview versions have not yet undergone thorough testing. There is a higher probability of undiscovered issues and are therefore not recommended for production usage',
          severity: 'warning',
        })
      }
      if (version.isDeprecated) {
        const hint = version.expirationDate
          ? `This Kubernetes version is deprecated. It will expire on ${version.expirationDateString}`
          : 'This Kubernetes version is deprecated'
        hints.push({
          type: 'text',
          hint,
          severity: 'warning',
        })
      }
      if (this.updateK8sMaintenance && this.versionIsNotLatestPatch) {
        hints.push({
          type: 'text',
          hint: 'You selected a version that is eligible for an automatic update. You should disable automatic Kubernetes updates if you want to maintain this specific version',
          severity: 'info',
        })
      }
      return JSON.stringify(hints)
    },
    slaDescriptionHtml () {
      return transformHtml(this.sla.description)
    },
    slaTitle () {
      return this.sla.title
    },
    projectName () {
      const predicate = item => item.metadata.namespace === this.namespace
      const project = find(this.projectList, predicate)
      return project.metadata.name
    },
    maxShootNameLength () {
      return 21 - this.projectName.length
    },
  },
  mounted () {
    setDelayedInputFocus(this, 'name')
  },
  methods: {
    ...mapActions(useShootStore, [
      'shootByNamespaceAndName',
    ]),
    onInputName () {
      this.v$.name.$touch()
    },
    onInputKubernetesVersion () {
      this.v$.kubernetesVersion.$touch()
    },
    versionItemDescription (version) {
      const itemDescription = []
      if (version.classification) {
        itemDescription.push(`Classification: ${version.classification}`)
      }
      if (version.expirationDate) {
        itemDescription.push(`Expiration Date: ${version.expirationDateString}`)
      }
      return join(itemDescription, ' | ')
    },
    getErrorMessages,
  },
}
</script><|MERGE_RESOLUTION|>--- conflicted
+++ resolved
@@ -10,31 +10,29 @@
       <v-col cols="3">
         <v-text-field
           ref="name"
-          v-model="shootName"
+          v-model="v$.shootName.$model"
           color="primary"
           label="Cluster Name"
           :counter="maxShootNameLength"
           :error-messages="getErrorMessages(v$.shootName)"
           hint="Maximum name length depends on project name"
           variant="underlined"
-          @input="v$.shootName.$touch()"
           @blur="v$.shootName.$touch()"
         />
       </v-col>
       <v-col cols="3">
         <v-select
-          v-model="kubernetesVersion"
+          v-model="v$.kubernetesVersion.$model"
           color="primary"
           item-color="primary"
           label="Kubernetes Version"
           item-title="version"
           item-value="version"
-          :items="sortedKubernetesVersionsList"
+          :items="unexpiredKubernetesVersions"
           :error-messages="getErrorMessages(v$.kubernetesVersion)"
           :hint="versionHint"
           persistent-hint
           variant="underlined"
-          @change="v$.kubernetesVersion.$touch()"
           @blur="v$.kubernetesVersion.$touch()"
         >
           <template #item="{ item, props }">
@@ -57,7 +55,9 @@
     </v-row>
     <v-row>
       <v-col cols="12">
-        <g-static-token-kubeconfig-switch v-model="enableStaticTokenKubeconfig" />
+        <g-static-token-kubeconfig-switch
+          v-model="enableStaticTokenKubeconfig"
+        />
       </v-col>
     </v-row>
     <v-row>
@@ -98,9 +98,7 @@
   maxLength,
 } from '@vuelidate/validators'
 
-import { useAuthzStore } from '@/store/authz'
 import { useConfigStore } from '@/store/config'
-import { useProjectStore } from '@/store/project'
 import { useShootStore } from '@/store/shoot'
 import { useShootContextStore } from '@/store/shootContext'
 
@@ -147,7 +145,10 @@
       noStartEndHyphen,
       lowerCaseAlphaNumHyphen,
       unique: withMessage('A cluster with this name already exists in this project',
-        value => !this.shootByNamespaceAndName({ namespace: this.namespace, name: value }),
+        value => !this.shootByNamespaceAndName({
+          namespace: this.shootNamespace,
+          name: value,
+        }),
       ),
     }
     rules.shootName = withFieldName('Cluster Name', shootNameRules)
@@ -169,36 +170,24 @@
       'workerless',
     ]),
     ...mapState(useShootContextStore, [
-      'k8sUpdates',
+      'shootNamespace',
+      'shootProjectName',
+      'maintenanceAutoUpdateKubernetesVersion',
       'sortedKubernetesVersions',
       'kubernetesVersionIsNotLatestPatch',
       'allPurposes',
     ]),
-    ...mapState(useProjectStore, [
-      'projectList',
-    ]),
-    ...mapState(useAuthzStore, [
-      'namespace',
-    ]),
     ...mapState(useConfigStore, [
       'sla',
     ]),
-    sortedKubernetesVersionsList () {
+    unexpiredKubernetesVersions () {
       return filter(this.sortedKubernetesVersions, ({ isExpired }) => !isExpired)
     },
     versionHint () {
-      const version = find(this.sortedKubernetesVersionsList, ['version', this.kubernetesVersion])
+      const version = find(this.unexpiredKubernetesVersions, ['version', this.kubernetesVersion])
       if (!version) {
-        return undefined
-      }
-<<<<<<< HEAD
-      const hintText = []
-      if (version.expirationDate) {
-        hintText.push(`Kubernetes version expires on: ${version.expirationDateString}. Kubernetes update will be enforced after that date.`)
-      }
-      if (this.k8sUpdates && this.kubernetesVersionIsNotLatestPatch) {
-        hintText.push('If you select a version which is not the latest patch version (except for preview versions), you should disable automatic Kubernetes updates')
-=======
+        return
+      }
       const hints = []
       if (version.isExpirationWarning) {
         hints.push({
@@ -206,7 +195,6 @@
           hint: `Kubernetes version expires on: ${version.expirationDateString}. Kubernetes update will be enforced after that date.`,
           severity: 'warning',
         })
->>>>>>> b99a6ef5
       }
       if (version.isPreview) {
         hints.push({
@@ -225,7 +213,7 @@
           severity: 'warning',
         })
       }
-      if (this.updateK8sMaintenance && this.versionIsNotLatestPatch) {
+      if (this.maintenanceAutoUpdateKubernetesVersion && this.kubernetesVersionIsNotLatestPatch) {
         hints.push({
           type: 'text',
           hint: 'You selected a version that is eligible for an automatic update. You should disable automatic Kubernetes updates if you want to maintain this specific version',
@@ -240,13 +228,8 @@
     slaTitle () {
       return this.sla.title
     },
-    projectName () {
-      const predicate = item => item.metadata.namespace === this.namespace
-      const project = find(this.projectList, predicate)
-      return project.metadata.name
-    },
     maxShootNameLength () {
-      return 21 - this.projectName.length
+      return 21 - this.shootProjectName.length
     },
   },
   mounted () {
@@ -256,12 +239,6 @@
     ...mapActions(useShootStore, [
       'shootByNamespaceAndName',
     ]),
-    onInputName () {
-      this.v$.name.$touch()
-    },
-    onInputKubernetesVersion () {
-      this.v$.kubernetesVersion.$touch()
-    },
     versionItemDescription (version) {
       const itemDescription = []
       if (version.classification) {
