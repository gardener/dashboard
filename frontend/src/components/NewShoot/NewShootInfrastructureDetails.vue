--- conflicted
+++ resolved
@@ -373,15 +373,11 @@
       'loadBalancerProviderNamesByCloudProfileNameAndRegion',
       'loadBalancerClassesByCloudProfileName',
       'loadBalancerClassNamesByCloudProfileName',
-<<<<<<< HEAD
-      'floatingPoolNamesByCloudProfileName',
+      'floatingPoolNamesByCloudProfileNameAndRegion',
       'partitionIDsByCloudProfileNameAndRegion',
       'firewallImagesByCloudProfileName',
       'firewallNetworksByCloudProfileNameAndPartitionId',
       'firewallSizesByCloudProfileNameAndRegionAndZones'
-=======
-      'floatingPoolNamesByCloudProfileNameAndRegion'
->>>>>>> 86301e23
     ]),
     cloudProfiles () {
       return sortBy(this.cloudProfilesByCloudProviderKind(this.infrastructureKind), [(item) => item.metadata.name])
@@ -522,13 +518,10 @@
       }
     },
     onInputRegion () {
-<<<<<<< HEAD
       this.$v.secret.$touch()
       this.partitionID = head(this.partitionIDs)
       this.onInputPartitionID()
-=======
       this.$v.region.$touch()
->>>>>>> 86301e23
       this.userInterActionBus.emit('updateRegion', this.region)
       this.validateInput()
     },
