<!--
Copyright (c) 2019 by SAP SE or an SAP affiliate company. All rights reserved. This file is licensed under the Apache Software License, v. 2 except as noted otherwise in the LICENSE file

Licensed under the Apache License, Version 2.0 (the "License");
you may not use this file except in compliance with the License.
You may obtain a copy of the License at

     http://www.apache.org/licenses/LICENSE-2.0

Unless required by applicable law or agreed to in writing, software
distributed under the License is distributed on an "AS IS" BASIS,
WITHOUT WARRANTIES OR CONDITIONS OF ANY KIND, either express or implied.
See the License for the specific language governing permissions and
limitations under the License.
-->

<template>
  <v-container grid-list-xl class="pa-0 ma-0">
    <v-layout row wrap>
      <v-flex v-show="cloudProfiles.length > 1" class="regularInput">
        <cloud-profile
          ref="cloudProfile"
          v-model="cloudProfileName"
          :isCreateMode="true"
          :cloudProfiles="cloudProfiles"
          @valid="onCloudProfileNameValid"
          @input="onUpdateCloudProfileName"
          color="cyan darken-2">
        </cloud-profile>
      </v-flex>
      <v-flex class="regularInput">
        <v-select
          color="cyan darken-2"
          label="Secret"
          :items="secretItems"
          v-model="secret"
          :error-messages="getErrorMessages('secret')"
          @input="onInputSecret"
          @blur="$v.secret.$touch()"
          persistent-hint
          :hint="secretHint"
          >
          <template slot="item" slot-scope="data">
            <template v-if="isAddNewSecret(data.item)">
              <v-icon>mdi-plus</v-icon>
              <span class="pl-2">{{get(data.item, 'title')}}</span>
            </template>
            <template v-else>
              {{get(data.item, 'metadata.name')}}
              <v-icon v-if="!isOwnSecretBinding(data.item)">mdi-share</v-icon>
            </template>
          </template>
          <template slot="selection" slot-scope="data">
            <span class="black--text">
              {{get(data.item, 'metadata.name')}}
            </span>
            <v-icon v-if="!isOwnSecretBinding(data.item)">mdi-share</v-icon>
          </template>
        </v-select>
      </v-flex>
      <v-flex class="regularInput">
        <v-select
          color="cyan darken-2"
          label="Region"
          :items="regionItems"
          :hint="regionHint"
          persistent-hint
          v-model="region"
          :error-messages="getErrorMessages('region')"
          @input="onInputRegion"
          @blur="$v.region.$touch()"
          ></v-select>
      </v-flex>
      <template v-if="infrastructureKind === 'openstack'">
        <v-flex class="regularInput">
          <v-select
          color="cyan darken-2"
          label="Floating Pools"
          :items="allFloatingPoolNames"
          v-model="floatingPoolName"
          :error-messages="getErrorMessages('floatingPoolName')"
          @input="onInputFloatingPoolName"
          @blur="$v.floatingPoolName.$touch()"
          ></v-select>
        </v-flex>
        <v-flex class="regularInput">
          <v-select
          color="cyan darken-2"
          label="Load Balancer Providers"
          :items="allLoadBalancerProviderNames"
          v-model="loadBalancerProviderName"
          :error-messages="getErrorMessages('loadBalancerProviderName')"
          @input="onInputLoadBalancerProviderName"
          @blur="$v.loadBalancerProviderName.$touch()"
          persistent-hint
          ></v-select>
        </v-flex>
      </template>
      <template v-else-if="infrastructureKind === 'metal'">
        <v-flex class="regularInput">
          <v-text-field
            color="cyan darken-2"
            label="Project ID"
            v-model="projectID"
            :error-messages="getErrorMessages('projectID')"
            @input="onInputProjectID"
            @blur="$v.projectID.$touch()"
            hint="Clusters with same Project ID share IP ranges to allow load balancing accross multiple partitions"
            persistent-hint
            ></v-text-field>
        </v-flex>
        <v-flex class="regularInput">
          <v-select
            color="cyan darken-2"
            label="Partition ID"
            :items="partitionIDs"
            v-model="partitionID"
            :error-messages="getErrorMessages('partitionID')"
            @input="onInputPartitionID"
            @blur="$v.partitionID.$touch()"
            hint="Partion ID equals zone on other infrastructures"
            persistent-hint
          ></v-select>
        </v-flex>
        <v-flex class="regularInput">
          <v-select
            color="cyan darken-2"
            label="Firewall Image"
            :items="firewallImages"
            v-model="firewallImage"
            :error-messages="getErrorMessages('firewallImage')"
            @input="onInputFirewallImage"
            @blur="$v.firewallImage.$touch()"
          ></v-select>
        </v-flex>
        <v-flex class="regularInput">
          <v-select
            color="cyan darken-2"
            label="Firewall Size"
            :items="firewallSizes"
            v-model="firewallSize"
            :error-messages="getErrorMessages('firewallSize')"
            @input="onInputFirewallSize"
            @blur="$v.firewallImage.$touch()"
          ></v-select>
        </v-flex>
        <v-flex class="regularInput">
          <v-select
            color="cyan darken-2"
            label="Firewall Networks"
            :items="allFirewallNetworks"
            v-model="firewallNetworks"
            :error-messages="getErrorMessages('firewallNetworks')"
            @input="onInputFirewallNetworks"
            @blur="$v.firewallNetworks.$touch()"
            chips
            small-chips
            deletable-chips
            multiple
          ></v-select>
        </v-flex>
      </template>
      <template v-else-if="infrastructureKind === 'vsphere'">
        <v-flex class="regularInput">
          <v-select
            color="cyan darken-2"
            label="Load Balancer Classes"
            :items="allLoadBalancerClasses"
            v-model="loadBalancerClassNames"
            :error-messages="getErrorMessages('loadBalancerClassNames')"
            @input="onInputLoadBalancerClassNames"
            @blur="$v.loadBalancerClassNames.$touch()"
            attach
            chips
            small-chips
            deletable-chips
            multiple
          >
            <template v-slot:item="{ item, tile }">
                <v-list-tile-action >
                  <v-icon :color="item.disabled ? 'grey' : ''">{{ isLoadBalancerClassSelected(item) ? 'check_box' : 'check_box_outline_blank'}}</v-icon>
                </v-list-tile-action>
                <v-list-tile-content :class="{ 'grey--text': item.disabled }">
                  <v-list-tile-title>{{ item.text }}</v-list-tile-title>
                </v-list-tile-content>
            </template>
          </v-select>
        </v-flex>
      </template>
    </v-layout>
    <secret-dialog-wrapper :dialogState="addSecretDialogState" @dialogClosed="onSecretDialogClosed"></secret-dialog-wrapper>
  </v-container>
</template>

<script>
import CloudProfile from '@/components/CloudProfile'
import SecretDialogWrapper from '@/dialogs/SecretDialogWrapper'
import { required, requiredIf } from 'vuelidate/lib/validators'
import { getValidationErrors, isOwnSecretBinding, selfTerminationDaysForSecret } from '@/utils'
import { includesIfAvailable } from '@/utils/validators'
import sortBy from 'lodash/sortBy'
import head from 'lodash/head'
import get from 'lodash/get'
import map from 'lodash/map'
import isEmpty from 'lodash/isEmpty'
import concat from 'lodash/concat'
import includes from 'lodash/includes'
import forEach from 'lodash/forEach'
import cloneDeep from 'lodash/cloneDeep'
import differenceWith from 'lodash/differenceWith'
import intersection from 'lodash/intersection'
import isEqual from 'lodash/isEqual'
import find from 'lodash/find'
import { mapGetters, mapState } from 'vuex'

const validationErrors = {
  secret: {
    required: 'Secret is required'
  },
  region: {
    required: 'Region is required'
  },
  floatingPoolName: {
    required: 'Floating Pools required'
  },
  loadBalancerProviderName: {
    required: 'Load Balancer Providers required'
  },
  loadBalancerClassNames: {
    required: 'Load Balancer Classes required',
    includesKey: ({ key }) => `Load Balancer Class "${key}" must be selected`
  },
  partitionID: {
    required: 'Partition ID is required'
  },
  projectID: {
    required: 'Project ID is required'
  },
  firewallImage: {
    required: 'Firewall Image is required'
  },
  firewallSize: {
    required: 'Firewall Size is required'
  },
  firewallNetworks: {
    required: 'Firewall Networks required'
  }
}

const validations = {
  secret: {
    required
  },
  region: {
    required
  },
  floatingPoolName: {
    required: requiredIf(function () {
      return this.infrastructureKind === 'openstack'
    })
  },
  loadBalancerProviderName: {
    required: requiredIf(function () {
      return this.infrastructureKind === 'openstack'
    })
  },
  loadBalancerClassNames: {
    required: requiredIf(function () {
      return this.infrastructureKind === 'vsphere'
    }),
    includesKey: includesIfAvailable('default', 'allLoadBalancerClassNames')
  },
  partitionID: {
    required: requiredIf(function () {
      return this.infrastructureKind === 'metal'
    })
  },
  firewallImage: {
    required: requiredIf(function () {
      return this.infrastructureKind === 'metal'
    })
  },
  firewallSize: {
    required: requiredIf(function () {
      return this.infrastructureKind === 'metal'
    })
  },
  firewallNetworks: {
    required: requiredIf(function () {
      return this.infrastructureKind === 'metal'
    })
  },
  projectID: {
    required: requiredIf(function () {
      return this.infrastructureKind === 'metal'
    })
  }
}

export default {
  name: 'new-shoot-infrastructure',
  components: {
    CloudProfile,
    SecretDialogWrapper
  },
  props: {
    userInterActionBus: {
      type: Object,
      required: true
    }
  },
  data () {
    return {
      validationErrors,
      infrastructureKind: undefined,
      cloudProfileName: undefined,
      secret: undefined,
      region: undefined,
      floatingPoolName: undefined,
      loadBalancerProviderName: undefined,
      loadBalancerClassNames: [],
      partitionID: undefined,
      firewallImage: undefined,
      firewallSize: undefined,
      firewallNetworks: undefined,
      projectID: undefined,
      valid: false,
      cloudProfileValid: true, // selection not shown in all cases, default to true
      addSecretDialogState: {
        aws: {
          visible: false,
          help: false
        },
        azure: {
          visible: false,
          help: false
        },
        gcp: {
          visible: false,
          help: false
        },
        openstack: {
          visible: false,
          help: false
        },
        alicloud: {
          visible: false,
          help: false
        },
        metal: {
          visible: false,
          help: false
        },
        vsphere: {
          visible: false,
          help: false
        }
      },
      secretItemsBeforeAdd: undefined
    }
  },
  validations,
  computed: {
    ...mapState([
      'cfg'
    ]),
    ...mapGetters([
      'cloudProfilesByCloudProviderKind',
      'infrastructureSecretsByCloudProfileName',
      'regionsWithSeedByCloudProfileName',
      'regionsWithoutSeedByCloudProfileName',
      'loadBalancerProviderNamesByCloudProfileName',
      'loadBalancerClassesByCloudProfileName',
      'loadBalancerClassNamesByCloudProfileName',
      'floatingPoolNamesByCloudProfileName',
      'zonesByCloudProfileNameAndRegion',
      'firewallImagesByCloudProfileName',
      'firewallNetworksByCloudProfileNameAndPartitionId',
      'machineTypesByCloudProfileNameAndRegionAndZones'
    ]),
    cloudProfiles () {
      return sortBy(this.cloudProfilesByCloudProviderKind(this.infrastructureKind), [(item) => item.metadata.name])
    },
    infrastructureSecretsByProfileName () {
      return this.infrastructureSecretsByCloudProfileName(this.cloudProfileName)
    },
    secretItems () {
      if (!isEmpty(this.infrastructureKind)) {
        return concat(this.infrastructureSecretsByProfileName, {
          value: 'ADD_NEW_SECRET',
          title: 'Add new Secret'
        })
      } else {
        return this.infrastructureSecretsByProfileName
      }
    },
    secretHint () {
      if (this.selfTerminationDays) {
        return `The selected secret has an associated quota that will cause the cluster to self terminate after ${this.selfTerminationDays} days`
      } else {
        return undefined
      }
    },
    regionsWithSeed () {
      return this.regionsWithSeedByCloudProfileName(this.cloudProfileName)
    },
    regionsWithoutSeed () {
      return this.regionsWithoutSeedByCloudProfileName(this.cloudProfileName)
    },
    regionItems () {
      const showAllRegions = !isEmpty(this.cfg.seedCandidateDeterminationStrategy) && this.cfg.seedCandidateDeterminationStrategy !== 'SameRegion'
      const regionItems = []
      if (!isEmpty(this.regionsWithSeed)) {
        regionItems.push({ header: 'Recommended Regions (API servers in same region)' })
      }
      forEach(this.regionsWithSeed, region => {
        regionItems.push({ text: region })
      })
      if (showAllRegions && !isEmpty(this.regionsWithoutSeed)) {
        regionItems.push({ header: 'Supported Regions (API servers in another region)' })
        forEach(this.regionsWithoutSeed, region => {
          regionItems.push({ text: region })
        })
      }
      return regionItems
    },
    regionHint () {
      if (includes(this.regionsWithSeed, this.region)) {
        return 'API servers in same region as your workers (optimal if you require a low latency)'
      }
      return 'API servers in another region than your workers (expect a somewhat higher latency; picked by Gardener based on internal considerations such as geographic proximity)'
    },
    isOwnSecretBinding () {
      return (secret) => {
        return isOwnSecretBinding(secret)
      }
    },
    allLoadBalancerProviderNames () {
      return this.loadBalancerProviderNamesByCloudProfileName(this.cloudProfileName)
    },
    allLoadBalancerClassNames () {
      return this.loadBalancerClassNamesByCloudProfileName(this.cloudProfileName)
    },
    partitionIDs () {
      // Partion IDs equal zones for metal infrastructure
      return this.zonesByCloudProfileNameAndRegion({ cloudProfileName: this.cloudProfileName, region: this.region })
    },
    firewallImages () {
      return this.firewallImagesByCloudProfileName(this.cloudProfileName)
    },
    firewallSizes () {
      // Firewall Sizes equals to list of image types for this zone
      return map(this.machineTypesByCloudProfileNameAndRegionAndZones({ cloudProfileName: this.cloudProfileName, region: this.region, zones: [ this.partitionID ] }), 'name')
    },
    allFirewallNetworks () {
      return this.firewallNetworksByCloudProfileNameAndPartitionId({ cloudProfileName: this.cloudProfileName, partitionID: this.partitionID })
    },
    allLoadBalancerClasses () {
      const loadBalancerClasses = map(this.loadBalancerClassesByCloudProfileName(this.cloudProfileName), ({ name, ipPoolName }) => {
        return {
          text: name,
          value: name,
          disabled: name === 'default'
        }
      })
      return loadBalancerClasses
    },
    allFloatingPoolNames () {
      return this.floatingPoolNamesByCloudProfileName(this.cloudProfileName)
    },
    selfTerminationDays () {
      return selfTerminationDaysForSecret(this.secret)
    }
  },
  methods: {
    get (object, path, defaultValue) {
      return get(object, path, defaultValue)
    },
    getErrorMessages (field) {
      return getValidationErrors(this, field)
    },
    setDefaultsDependingOnCloudProfile () {
      this.secret = head(this.infrastructureSecretsByProfileName)
      this.onInputSecret()
      this.region = head(this.regionsWithSeed)
      this.onInputRegion()
      this.loadBalancerProviderName = head(this.allLoadBalancerProviderNames)
      this.onInputLoadBalancerProviderName()
      this.floatingPoolName = head(this.allFloatingPoolNames)
      this.onInputFloatingPoolName()
      if (!isEmpty(this.allLoadBalancerClassNames)) {
        this.loadBalancerClassNames = [
          includes(this.allLoadBalancerClassNames, 'default')
            ? 'default'
            : head(this.allLoadBalancerClassNames)
        ]
      } else {
        this.loadBalancerClassNames = []
      }
      this.onInputLoadBalancerClassNames()
      this.firewallImage = head(this.firewallImages)
      this.onInputFirewallImage()
    },
    setDefaultCloudProfile () {
      this.cloudProfileName = get(head(this.cloudProfiles), 'metadata.name')
      this.onUpdateCloudProfileName()
    },
    isLoadBalancerClassSelected ({ value }) {
      return includes(this.loadBalancerClassNames, value)
    },
    onInputSecret () {
      if (this.isAddNewSecret(this.secret)) {
        this.onAddSecret()
        this.secret = head(this.infrastructureSecretsByProfileName)
      } else {
        this.$v.secret.$touch()
        this.userInterActionBus.emit('updateSecret', this.secret)
        this.validateInput()
      }
    },
    onInputRegion () {
      this.$v.secret.$touch()
      this.partitionID = head(this.partitionIDs)
      this.onInputPartitionID()
      this.userInterActionBus.emit('updateRegion', this.region)
      this.validateInput()
    },
    onInputFloatingPoolName () {
      this.$v.floatingPoolName.$touch()
      this.validateInput()
    },
    onInputLoadBalancerProviderName () {
      this.$v.loadBalancerProviderName.$touch()
      this.validateInput()
    },
    onInputLoadBalancerClassNames () {
      // sort loadBalancerClassNames in the same order as they are listed in the cloudProfile
      this.loadBalancerClassNames = intersection(this.allLoadBalancerClassNames, this.loadBalancerClassNames)
      this.$v.loadBalancerClassNames.$touch()
      this.validateInput()
    },
    onInputPartitionID () {
      this.$v.partitionID.$touch()
      this.firewallSize = head(this.firewallSizes)
      const firewallNetwork = find(this.allFirewallNetworks, { key: 'internet' })
      if (firewallNetwork) {
        this.firewallNetworks = [firewallNetwork.value]
      }
      this.validateInput()
    },
    onInputProjectID () {
      this.$v.projectID.$touch()
      this.validateInput()
    },
    onInputFirewallImage () {
      this.$v.firewallImage.$touch()
      this.validateInput()
    },
    onInputFirewallSize () {
      this.$v.firewallSize.$touch()
      this.validateInput()
    },
    onInputFirewallNetworks () {
      this.$v.firewallNetworks.$touch()
      this.validateInput()
    },
    onUpdateCloudProfileName () {
      this.userInterActionBus.emit('updateCloudProfileName', this.cloudProfileName)
      this.setDefaultsDependingOnCloudProfile()
      this.validateInput()
    },
    onCloudProfileNameValid (valid) {
      if (this.cloudProfileValid !== valid) {
        this.cloudProfileValid = valid
        this.validateInput()
      }
    },
    validateInput () {
      const valid = !this.$v.$invalid && this.cloudProfileValid
      if (this.valid !== valid) {
        this.valid = valid
        this.$emit('valid', valid)
      }
    },
    getInfrastructureData () {
      return {
        infrastructureKind: this.infrastructureKind,
        cloudProfileName: this.cloudProfileName,
        secret: this.secret,
        region: this.region,
        floatingPoolName: this.floatingPoolName,
        loadBalancerProviderName: this.loadBalancerProviderName,
<<<<<<< HEAD
        loadBalancerClassNames: this.loadBalancerClassNames,
        partitionID: this.partitionID,
        projectID: this.projectID,
        firewallImage: this.firewallImage,
        firewallSize: this.firewallSize,
        firewallNetworks: this.firewallNetworks
      }
    },
    setInfrastructureData ({
      infrastructureKind,
      cloudProfileName,
      secret,
      region,
      floatingPoolName,
      loadBalancerProviderName,
      loadBalancerClassNames,
      partitionID,
      projectID,
      firewallImage,
      firewallSize,
      firewallNetworks }) {
=======
        loadBalancerClasses: map(this.loadBalancerClassNames, name => ({ name }))
      }
    },
    setInfrastructureData ({ infrastructureKind, cloudProfileName, secret, region, floatingPoolName, loadBalancerProviderName, loadBalancerClasses }) {
>>>>>>> afb24a54
      this.infrastructureKind = infrastructureKind
      this.cloudProfileName = cloudProfileName
      this.secret = secret
      this.region = region
      this.floatingPoolName = floatingPoolName
      this.loadBalancerProviderName = loadBalancerProviderName
<<<<<<< HEAD
      this.loadBalancerClassNames = loadBalancerClassNames
      this.partitionID = partitionID
      this.projectID = projectID
      this.firewallImage = firewallImage
      this.firewallSize = firewallSize
      this.firewallNetworks = firewallNetworks
=======
      this.loadBalancerClassNames = map(loadBalancerClasses, 'name')

>>>>>>> afb24a54
      this.validateInput()
    },
    isAddNewSecret (item) {
      return (item && item.value === 'ADD_NEW_SECRET') || item === 'ADD_NEW_SECRET'
    },
    onAddSecret () {
      this.secretItemsBeforeAdd = cloneDeep(this.secretItems)
      this.addSecretDialogState[this.infrastructureKind].visible = true
    },
    onSecretDialogClosed (infrastructureKind) {
      const newSecret = head(differenceWith(this.secretItems, this.secretItemsBeforeAdd, isEqual))
      if (newSecret) {
        this.secret = newSecret
      }
    }
  },
  mounted () {
    this.userInterActionBus.on('updateInfrastructure', infrastructureKind => {
      this.infrastructureKind = infrastructureKind
      this.setDefaultCloudProfile()
    })
  }
}
</script>

<style lang="styl" scoped>
  .regularInput {
    max-width: 300px;
  }
</style><|MERGE_RESOLUTION|>--- conflicted
+++ resolved
@@ -590,8 +590,7 @@
         region: this.region,
         floatingPoolName: this.floatingPoolName,
         loadBalancerProviderName: this.loadBalancerProviderName,
-<<<<<<< HEAD
-        loadBalancerClassNames: this.loadBalancerClassNames,
+        loadBalancerClasses: map(this.loadBalancerClassNames, name => ({ name })),
         partitionID: this.partitionID,
         projectID: this.projectID,
         firewallImage: this.firewallImage,
@@ -606,35 +605,24 @@
       region,
       floatingPoolName,
       loadBalancerProviderName,
-      loadBalancerClassNames,
+      loadBalancerClasses,
       partitionID,
       projectID,
       firewallImage,
       firewallSize,
       firewallNetworks }) {
-=======
-        loadBalancerClasses: map(this.loadBalancerClassNames, name => ({ name }))
-      }
-    },
-    setInfrastructureData ({ infrastructureKind, cloudProfileName, secret, region, floatingPoolName, loadBalancerProviderName, loadBalancerClasses }) {
->>>>>>> afb24a54
       this.infrastructureKind = infrastructureKind
       this.cloudProfileName = cloudProfileName
       this.secret = secret
       this.region = region
       this.floatingPoolName = floatingPoolName
       this.loadBalancerProviderName = loadBalancerProviderName
-<<<<<<< HEAD
-      this.loadBalancerClassNames = loadBalancerClassNames
+      this.loadBalancerClassNames = map(loadBalancerClasses, 'name')
       this.partitionID = partitionID
       this.projectID = projectID
       this.firewallImage = firewallImage
       this.firewallSize = firewallSize
       this.firewallNetworks = firewallNetworks
-=======
-      this.loadBalancerClassNames = map(loadBalancerClasses, 'name')
-
->>>>>>> afb24a54
       this.validateInput()
     },
     isAddNewSecret (item) {
