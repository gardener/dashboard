--- conflicted
+++ resolved
@@ -5,34 +5,6 @@
 -->
 
 <template>
-<<<<<<< HEAD
-  <div class="d-flex">
-    <v-card
-      v-for="infrastructureKind in sortedInfrastructureKindList"
-      :key="infrastructureKind"
-      class="select_infra_card cursor-pointer"
-      :class="{
-        'select_infra_card_active elevation-8' : infrastructureKind === selectedInfrastructure,
-        'elevation-3': infrastructureKind !== selectedInfrastructure,
-      }"
-      hover
-      @click.stop="selectInfrastructure(infrastructureKind)"
-    >
-      <div class="d-flex flex-column justify-center align-center">
-        <div>
-          <g-vendor-icon
-            :icon="infrastructureKind"
-            :size="60"
-            no-background
-          />
-        </div>
-        <div class="mt-2">
-          <span class="text-subtitle-1">{{ infrastructureKind }}</span>
-        </div>
-      </div>
-    </v-card>
-  </div>
-=======
   <v-row class="my-0">
     <g-new-shoot-infrastructure-card
       v-for="infrastructureKind in sortedInfrastructureKindList"
@@ -42,7 +14,6 @@
       @update:model-value="selectInfrastructure(infrastructureKind)"
     />
   </v-row>
->>>>>>> 956a902c
 </template>
 
 <script>
