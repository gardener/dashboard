--- conflicted
+++ resolved
@@ -56,26 +56,12 @@
         </select-hint-colorizer>
       </v-flex>
       <v-flex class="regularInput">
-<<<<<<< HEAD
         <purpose
           ref="purpose"
           :secret="secret"
           @updatePurpose="onUpdatePurpose"
           @valid="onPurposeValid">
         </purpose>
-=======
-        <v-select
-          color="cyan darken-2"
-          label="Purpose"
-          :items="purposes"
-          v-model="purpose"
-          :error-messages="getErrorMessages('purpose')"
-          hint="Indicate the importance of the cluster"
-          persistent-hint
-          @input="onInputPurpose"
-          @blur="$v.purpose.$touch()"
-          ></v-select>
->>>>>>> ff1a91ab
       </v-flex>
     </v-layout>
     <v-layout row wrap v-if="slaDescriptionCompiledMarkdown">
@@ -92,11 +78,7 @@
 import SelectHintColorizer from '@/components/SelectHintColorizer'
 import Purpose from '@/components/Purpose'
 import { mapGetters, mapState } from 'vuex'
-<<<<<<< HEAD
-import { getValidationErrors } from '@/utils'
-=======
-import { getValidationErrors, purposesForSecret, compileMarkdown } from '@/utils'
->>>>>>> ff1a91ab
+import { getValidationErrors, compileMarkdown } from '@/utils'
 import { required, maxLength } from 'vuelidate/lib/validators'
 import { resourceName, noStartEndHyphen, noConsecutiveHyphen } from '@/utils/validators'
 import head from 'lodash/head'
