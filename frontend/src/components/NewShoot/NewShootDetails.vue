<!--
Copyright (c) 2019 by SAP SE or an SAP affiliate company. All rights reserved. This file is licensed under the Apache Software License, v. 2 except as noted otherwise in the LICENSE file

Licensed under the Apache License, Version 2.0 (the "License");
you may not use this file except in compliance with the License.
You may obtain a copy of the License at

     http://www.apache.org/licenses/LICENSE-2.0

Unless required by applicable law or agreed to in writing, software
distributed under the License is distributed on an "AS IS" BASIS,
WITHOUT WARRANTIES OR CONDITIONS OF ANY KIND, either express or implied.
See the License for the specific language governing permissions and
limitations under the License.
-->

<template>
  <v-container grid-list-xl class="pa-0 ma-0">
    <v-layout row wrap>
      <v-flex class="regularInput">
        <v-text-field
          ref="name"
          color="cyan darken-2"
          label="Cluster Name"
          counter="10"
          v-model="name"
          :error-messages="getErrorMessages('name')"
          @input="onInputName"
          @blur="$v.name.$touch()"
          ></v-text-field>
      </v-flex>
      <v-flex class="regularInput">
        <select-hint-colorizer hintColor="orange">
          <v-select
            color="cyan darken-2"
            label="Kubernetes Version"
            item-text="version"
            item-value="version"
            :items="sortedKubernetesVersionsList"
            v-model="kubernetesVersion"
            :error-messages="getErrorMessages('kubernetesVersion')"
            @input="onInputKubernetesVersion"
            @blur="$v.kubernetesVersion.$touch()"
            :hint="versionHint"
            persistent-hint
            >
            <template v-slot:item="{ item }">
              <v-list-tile-content>
                <v-list-tile-title>{{item.version}}</v-list-tile-title>
                <v-list-tile-sub-title v-if="item.expirationDateString">
                  <span>Expires: {{item.expirationDateString}}</span>
                </v-list-tile-sub-title>
              </v-list-tile-content>
            </template>
          </v-select>
        </select-hint-colorizer>
      </v-flex>
      <v-flex class="regularInput">
        <v-select
          color="cyan darken-2"
          label="Purpose"
          :items="purposes"
          v-model="purpose"
          hint="Indicate the importance of the cluster"
          persistent-hint
          @input="onInputPurpose"
          @blur="$v.purpose.$touch()"
          ></v-select>
      </v-flex>
    </v-layout>
</v-container>
</template>

<script>

import SelectHintColorizer from '@/components/SelectHintColorizer'
import { mapGetters, mapState } from 'vuex'
import { getValidationErrors, purposesForSecret } from '@/utils'
import { required, maxLength } from 'vuelidate/lib/validators'
import { resourceName, noStartEndHyphen, noConsecutiveHyphen } from '@/utils/validators'
import head from 'lodash/head'
import get from 'lodash/get'
<<<<<<< HEAD
import forEach from 'lodash/forEach'
=======
import find from 'lodash/find'
>>>>>>> 65a161b4
import semver from 'semver'

const validationErrors = {
  name: {
    required: 'Name is required',
    maxLength: 'Name ist too long',
    resourceName: 'Name must only be lowercase letters, numbers and hyphens',
    unique: 'Cluster name must be unique',
    noConsecutiveHyphen: 'Cluster name must not contain consecutive hyphens',
    noStartEndHyphen: 'Cluster name must not start or end with a hyphen'
  },
  kubernetesVersion: {
    required: 'Kubernetes version is required'
  },
  purpose: {
    required: ' Purpose is required'
  }
}

const validations = {
  name: {
    required,
    maxLength: maxLength(10),
    noConsecutiveHyphen,
    noStartEndHyphen, // Order is important for UI hints
    resourceName,
    unique (value) {
      return this.shootByNamespaceAndName({ namespace: this.namespace, name: value }) === undefined
    }
  },
  kubernetesVersion: {
    required
  },
  purpose: {
    required
  }
}

export default {
  name: 'new-shoot-details',
  components: {
    SelectHintColorizer
  },
  props: {
    userInterActionBus: {
      type: Object,
      required: true
    }
  },
  data () {
    return {
      validationErrors,
      name: undefined,
      kubernetesVersion: undefined,
      purpose: undefined,
      valid: false,
      cloudProfileName: undefined,
      secret: undefined,
      updateK8sMaintenance: undefined
    }
  },
  validations,
  computed: {
    ...mapState([
      'namespace'
    ]),
    ...mapGetters([
      'sortedKubernetesVersions',
      'shootByNamespaceAndName'
    ]),
    purposes () {
      return purposesForSecret(this.secret)
    },
    sortedKubernetesVersionsList () {
      return this.sortedKubernetesVersions(this.cloudProfileName)
    },
    versionHint () {
<<<<<<< HEAD
      if (this.updateK8sMaintenance && this.versionIsNotLatestPatch(this.kubernetesVersion)) {
        return 'If you select a version which is not the latest patch version, you should disable automatic Kubernetes updates'
      }
      return undefined
=======
      if (this.updateK8sMaintenance && this.versionIsNotLatestPatch) {
        return 'If you select a version which is not the latest patch version, you may want to disable automatic Kubernetes updates'
      }
      return undefined
    },
    versionIsNotLatestPatch () {
      return !!find(this.sortedKubernetesVersionsList, ({ version }) => {
        return semver.diff(version, this.kubernetesVersion) === 'patch' && semver.gt(version, this.kubernetesVersion)
      })
>>>>>>> 65a161b4
    }
  },
  methods: {
    getErrorMessages (field) {
      return getValidationErrors(this, field)
    },
    onInputName () {
      this.$v.name.$touch()
      this.validateInput()
    },
    onInputKubernetesVersion () {
      this.$v.kubernetesVersion.$touch()
      this.validateInput()
    },
    onInputPurpose () {
      this.$v.name.$touch()
      this.userInterActionBus.emit('updatePurpose', this.purpose)
      this.validateInput()
    },
    validateInput () {
      const valid = !this.$v.$invalid
      if (this.valid !== valid) {
        this.valid = valid
        this.$emit('valid', valid)
      }
    },
    setDefaultPurpose () {
      this.purpose = head(this.purposes)
      this.onInputPurpose()
    },
    setDefaultKubernetesVersion () {
      this.kubernetesVersion = get(head(this.sortedKubernetesVersionsList), 'version')
      this.onInputKubernetesVersion()
    },
    getDetailsData () {
      return {
        name: this.name,
        kubernetesVersion: this.kubernetesVersion,
        purpose: this.purpose
      }
    },
    setDetailsData ({ name, kubernetesVersion, purpose, cloudProfileName, secret, updateK8sMaintenance }) {
      this.name = name
      this.cloudProfileName = cloudProfileName
      this.secret = secret
      this.kubernetesVersion = kubernetesVersion
      this.purpose = purpose
      this.updateK8sMaintenance = updateK8sMaintenance

      this.validateInput()
    },
    versionIsNotLatestPatch (currentVersion) {
      if (currentVersion) {
        let notLatestPatch = false
        forEach(this.sortedKubernetesVersionsList, ({ version }) => {
          if (semver.diff(version, currentVersion) === 'patch' && semver.gt(version, currentVersion)) {
            notLatestPatch = true
            return false // break
          }
        })
        return notLatestPatch
      }
      return false
    }
  },
  mounted () {
    this.userInterActionBus.on('updateSecret', secret => {
      this.secret = secret
      this.setDefaultPurpose()
    })
    this.userInterActionBus.on('updateCloudProfileName', cloudProfileName => {
      this.cloudProfileName = cloudProfileName
      this.setDefaultKubernetesVersion()
    })
    this.userInterActionBus.on('updateK8sMaintenance', updateK8sMaintenance => {
      this.updateK8sMaintenance = updateK8sMaintenance
    })
  }
}
</script>

<style lang="styl" scoped>
  .regularInput {
    max-width: 300px;
  }
</style><|MERGE_RESOLUTION|>--- conflicted
+++ resolved
@@ -80,11 +80,7 @@
 import { resourceName, noStartEndHyphen, noConsecutiveHyphen } from '@/utils/validators'
 import head from 'lodash/head'
 import get from 'lodash/get'
-<<<<<<< HEAD
 import forEach from 'lodash/forEach'
-=======
-import find from 'lodash/find'
->>>>>>> 65a161b4
 import semver from 'semver'
 
 const validationErrors = {
@@ -162,22 +158,10 @@
       return this.sortedKubernetesVersions(this.cloudProfileName)
     },
     versionHint () {
-<<<<<<< HEAD
-      if (this.updateK8sMaintenance && this.versionIsNotLatestPatch(this.kubernetesVersion)) {
-        return 'If you select a version which is not the latest patch version, you should disable automatic Kubernetes updates'
-      }
-      return undefined
-=======
       if (this.updateK8sMaintenance && this.versionIsNotLatestPatch) {
         return 'If you select a version which is not the latest patch version, you may want to disable automatic Kubernetes updates'
       }
       return undefined
-    },
-    versionIsNotLatestPatch () {
-      return !!find(this.sortedKubernetesVersionsList, ({ version }) => {
-        return semver.diff(version, this.kubernetesVersion) === 'patch' && semver.gt(version, this.kubernetesVersion)
-      })
->>>>>>> 65a161b4
     }
   },
   methods: {
