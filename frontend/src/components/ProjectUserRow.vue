<!--
Copyright (c) 2019 by SAP SE or an SAP affiliate company. All rights reserved. This file is licensed under the Apache Software License, v. 2 except as noted otherwise in the LICENSE file

Licensed under the Apache License, Version 2.0 (the "License");
you may not use this file except in compliance with the License.
You may obtain a copy of the License at

     http://www.apache.org/licenses/LICENSE-2.0

Unless required by applicable law or agreed to in writing, software
distributed under the License is distributed on an "AS IS" BASIS,
WITHOUT WARRANTIES OR CONDITIONS OF ANY KIND, either express or implied.
See the License for the specific language governing permissions and
limitations under the License.
 -->

<template>
  <div>
    <v-list-tile
      avatar
      :key="username"
    >
      <v-list-tile-avatar>
        <img :src="avatarUrl" />
      </v-list-tile-avatar>
      <v-list-tile-content>
        <v-list-tile-title>
          {{displayName}}
        </v-list-tile-title>
        <v-list-tile-sub-title>
          <a v-if="isEmail" :href="`mailto:${username}`" class="green--text text--darken-2">{{username}}</a>
          <span v-else class="pl-2">{{username}}</span>
        </v-list-tile-sub-title>
      </v-list-tile-content>
<<<<<<< HEAD
      <v-list-tile-action>
        <v-layout row align-center>
          <v-chip v-for="(roleName, index) in roleNames" :key="index" small color="green darken-2" text-color="white">
            {{roleName}}
          </v-chip>
        </v-layout>
      </v-list-tile-action>
      <v-list-tile-action>
        <v-tooltip top>
          <v-btn slot="activator" icon class="green--text text--darken-2" @click.native.stop="onEdit">
            <v-icon>mdi-pencil</v-icon>
          </v-btn>
          <span>Update User</span>
        </v-tooltip>
      </v-list-tile-action>
      <v-list-tile-action>
=======
      <v-list-tile-action v-if="canPatchProject">
>>>>>>> 9e4badb5
        <v-tooltip top>
          <v-btn :disabled="isTechnicalContact" slot="activator" icon class="red--text" @click.native.stop="onDelete">
            <v-icon>mdi-delete</v-icon>
          </v-btn>
          <span v-if="isTechnicalContact">This user is set as technical contact</span>
          <span v-else>Delete User</span>
        </v-tooltip>
      </v-list-tile-action>
    </v-list-tile>
  </div>
</template>

<script>
import { mapGetters } from 'vuex'

export default {
  name: 'project-user-row',
  props: {
    username: {
      type: String,
      required: true
    },
    avatarUrl: {
      type: String,
      required: true
    },
    displayName: {
      type: String,
      required: true
    },
    isEmail: {
      type: Boolean,
      required: true
    },
    isTechnicalContact: {
      type: Boolean,
      required: true
    },
    roles: {
      type: Array,
      required: true
    },
    roleNames: {
      type: Array,
      required: true
    }
  },
  computed: {
    ...mapGetters([
      'canPatchProject'
    ])
  },
  methods: {
    onDelete (username) {
      this.$emit('delete', this.username)
    },
    onEdit (username) {
      this.$emit('edit', this.username, this.roles)
    }
  }
}
</script>

<style lang="styl" scoped>
  .cursor-pointer {
    cursor: pointer;
  }
</style><|MERGE_RESOLUTION|>--- conflicted
+++ resolved
@@ -32,7 +32,6 @@
           <span v-else class="pl-2">{{username}}</span>
         </v-list-tile-sub-title>
       </v-list-tile-content>
-<<<<<<< HEAD
       <v-list-tile-action>
         <v-layout row align-center>
           <v-chip v-for="(roleName, index) in roleNames" :key="index" small color="green darken-2" text-color="white">
@@ -40,7 +39,7 @@
           </v-chip>
         </v-layout>
       </v-list-tile-action>
-      <v-list-tile-action>
+      <v-list-tile-action v-if="canPatchProject">
         <v-tooltip top>
           <v-btn slot="activator" icon class="green--text text--darken-2" @click.native.stop="onEdit">
             <v-icon>mdi-pencil</v-icon>
@@ -48,10 +47,7 @@
           <span>Update User</span>
         </v-tooltip>
       </v-list-tile-action>
-      <v-list-tile-action>
-=======
       <v-list-tile-action v-if="canPatchProject">
->>>>>>> 9e4badb5
         <v-tooltip top>
           <v-btn :disabled="isTechnicalContact" slot="activator" icon class="red--text" @click.native.stop="onDelete">
             <v-icon>mdi-delete</v-icon>
