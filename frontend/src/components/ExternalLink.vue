--- conflicted
+++ resolved
@@ -5,13 +5,8 @@
 -->
 
 <template>
-<<<<<<< HEAD
-  <a :href="url" target="_blank">
+  <a :href="sanitizeUrl(url)" target="_blank" rel="noopener">
     <slot>{{url}}</slot> <v-icon :size="12">mdi-open-in-new</v-icon>
-=======
-  <a :href="sanitizeUrl(url)" target="_blank" rel="noopener">
-    <span :style="{ fontSize: size + 'px' }"><slot></slot></span><v-icon :size="size" >mdi-open-in-new</v-icon>
->>>>>>> 1d78cd75
   </a>
 </template>
 
