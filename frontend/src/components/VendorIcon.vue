<!--
SPDX-FileCopyrightText: 2021 SAP SE or an SAP affiliate company and Gardener contributors

SPDX-License-Identifier: Apache-2.0
-->

<template>
<<<<<<< HEAD
  <v-avatar :class="{ 'icon-background' : !noBackground }" small :size="size" :max-height="size" :max-width="size" class="rounded-lg" tile>
    <img v-if="iconSrc" :src="iconSrc" :style="iconStyle" class="rounded-0">
=======
  <v-avatar :class="{ 'icon-background' : !noBackground }" small :size="size" class="rounded-lg" tile>
    <img v-if="iconSrc" :src="iconSrc" :style="iconStyle" :alt="`${value} logo`" class="rounded-0">
>>>>>>> 1d78cd75
    <v-icon v-else-if="isMdiIcon" class="primary--text" style="font-size:1.5em">{{value}}</v-icon>
    <v-icon v-else class="primary--text" style="font-size:1.5em">mdi-blur-radial</v-icon>
  </v-avatar>
</template>

<script>
import startsWith from 'lodash/startsWith'

export default {
  props: {
    value: {
      type: String
    },
    size: {
      type: Number,
      default: 24
    },
    noBackground: {
      type: Boolean,
      default: false
    }
  },
  computed: {
    iconSrc () {
      switch (this.value) {
        // infrastructures
        case 'azure':
          return require('@/assets/azure.svg')
        case 'aws':
          return require('@/assets/aws.svg')
        case 'gcp':
          return require('@/assets/gcp.svg')
        case 'openstack':
          return require('@/assets/openstack.svg')
        case 'alicloud':
          return require('@/assets/alicloud.svg')
        case 'vsphere':
          return require('@/assets/vsphere.svg')
        case 'metal':
          return require('@/assets/metal.svg')

        // dns
        case 'aws-route53':
          return require('@/assets/aws-route53.svg')
        case 'azure-dns':
          return require('@/assets/azure-dns.svg')
        case 'google-clouddns':
          return require('@/assets/google-clouddns.svg')
        case 'openstack-designate':
          return require('@/assets/openstack.svg')
        case 'alicloud-dns':
          return require('@/assets/alicloud-dns.png')
        case 'cloudflare-dns':
          return require('@/assets/cloudflare-dns.svg')
        case 'infoblox-dns':
          return require('@/assets/infoblox-dns.svg')
        case 'netlify-dns':
          return require('@/assets/netlify-dns.svg')

        // os
        case 'coreos':
          return require('@/assets/coreos.svg')
        case 'suse-jeos':
          return require('@/assets/suse.svg')
        case 'suse-chost':
          return require('@/assets/suse.svg')
        case 'ubuntu':
          return require('@/assets/ubuntu.svg')
        case 'gardenlinux':
          return require('@/assets/gardenlinux.svg')
        case 'flatcar':
          return require('@/assets/flatcar.svg')
        case 'memoryone':
          return require('@/assets/vsmp-memoryone.svg')
        case 'hcloud':
          return require('@/assets/hcloud.svg')
      }
      return undefined
    },
    isMdiIcon () {
      return startsWith(this.value, 'mdi-')
    },
    iconStyle () {
      const maxIconSize = this.size - 4
      return {
        maxHeight: `${maxIconSize}px`,
        maxWidth: `${maxIconSize}px`
      }
    }
  }
}
</script>

<style lang="scss" scoped>
  @import '~vuetify/src/styles/styles.sass';

  $grey-darken-2: map-get($grey, 'darken-2');

  .theme--dark .icon-background {
    background-color: $grey-darken-2
  }
</style><|MERGE_RESOLUTION|>--- conflicted
+++ resolved
@@ -5,13 +5,8 @@
 -->
 
 <template>
-<<<<<<< HEAD
   <v-avatar :class="{ 'icon-background' : !noBackground }" small :size="size" :max-height="size" :max-width="size" class="rounded-lg" tile>
-    <img v-if="iconSrc" :src="iconSrc" :style="iconStyle" class="rounded-0">
-=======
-  <v-avatar :class="{ 'icon-background' : !noBackground }" small :size="size" class="rounded-lg" tile>
     <img v-if="iconSrc" :src="iconSrc" :style="iconStyle" :alt="`${value} logo`" class="rounded-0">
->>>>>>> 1d78cd75
     <v-icon v-else-if="isMdiIcon" class="primary--text" style="font-size:1.5em">{{value}}</v-icon>
     <v-icon v-else class="primary--text" style="font-size:1.5em">mdi-blur-radial</v-icon>
   </v-avatar>
