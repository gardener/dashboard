--- conflicted
+++ resolved
@@ -21,9 +21,9 @@
     </v-flex>
     <v-flex xs12>
       <v-list two-line>
-        <v-list-tile class="list-complete-item" v-if="selectable || osVersion">
+        <v-list-tile class="list-complete-item" v-if="selectable || osUpdates">
           <v-list-tile-action>
-            <v-checkbox v-if="selectable" color="cyan darken-2" v-model="osVersion"></v-checkbox>
+            <v-checkbox v-if="selectable" color="cyan darken-2" v-model="osUpdates"></v-checkbox>
             <v-icon v-else>mdi-arrow-up-bold-circle-outline</v-icon>
           </v-list-tile-action>
           <v-list-tile-content>
@@ -34,9 +34,9 @@
             </v-list-tile-sub-title>
           </v-list-tile-content>
         </v-list-tile>
-        <v-list-tile class="list-complete-item" v-if="selectable || kubernetesVersion">
+        <v-list-tile class="list-complete-item" v-if="selectable || k8sUpdates">
           <v-list-tile-action>
-            <v-checkbox v-if="selectable" color="cyan darken-2" v-model="kubernetesVersion"></v-checkbox>
+            <v-checkbox v-if="selectable" color="cyan darken-2" v-model="k8sUpdates"></v-checkbox>
             <v-icon v-else>mdi-arrow-up-bold-circle-outline</v-icon>
           </v-list-tile-action>
           <v-list-tile-content>
@@ -49,7 +49,7 @@
         </v-list-tile>
         <v-list-tile class="list-complete-item" v-if="showNoUpdates">
           <v-list-tile-action>
-            <v-checkbox v-if="selectable" color="cyan darken-2" v-model="kubernetesVersion"></v-checkbox>
+            <v-checkbox v-if="selectable" color="cyan darken-2" v-model="k8sUpdates"></v-checkbox>
             <v-icon v-else>mdi-close-circle-outline</v-icon>
           </v-list-tile-action>
           <v-list-tile-content>
@@ -69,19 +69,10 @@
 export default {
   name: 'maintenance-components',
   props: {
-<<<<<<< HEAD
     userInterActionBus: {
       type: Object,
       required: true
     },
-    updateKubernetesVersion: {
-      type: Boolean
-    },
-    updateOSVersion: {
-      type: Boolean
-    },
-=======
->>>>>>> 9f15650e
     title: {
       type: String,
       default: 'Auto Update'
@@ -93,39 +84,35 @@
   },
   data () {
     return {
-      osUpdates: false,
-      k8sUpdates: false
+      k8sUpdatesInternal: false,
+      osUpdatesInternal: false
     }
   },
   computed: {
-    showNoUpdates () {
-<<<<<<< HEAD
-      return !this.selectable && !this.updateKubernetesVersion && !this.updateOSVersion
-    },
-    kubernetesVersion: {
+    k8sUpdates: {
       get () {
-        return this.k8sUpdates
+        return this.k8sUpdatesInternal
       },
       set (value) {
-        this.k8sUpdates = value
+        this.k8sUpdatesInternal = value
         if (this.userInterActionBus) {
           this.userInterActionBus.emit('updateK8sMaintenance', value)
         }
       }
     },
-    osVersion: {
+    osUpdates: {
       get () {
-        return this.osUpdates
+        return this.osUpdatesInternal
       },
       set (value) {
-        this.osUpdates = value
+        this.osUpdatesInternal = value
         if (this.userInterActionBus) {
           this.userInterActionBus.emit('updateOSMaintenance', value)
         }
       }
-=======
+    },
+    showNoUpdates () {
       return !this.selectable && !this.osUpdates && !this.k8sUpdates
->>>>>>> 9f15650e
     }
   },
   methods: {
