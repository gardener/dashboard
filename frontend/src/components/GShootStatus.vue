<!--
SPDX-FileCopyrightText: 2021 SAP SE or an SAP affiliate company and Gardener contributors

SPDX-License-Identifier: Apache-2.0
-->

<template>
  <div>
    <div class="d-flex align-center">
      <g-popover
        :toolbar-title="toolbarTitle"
        :toolbar-color="color"
        :placement="popperPlacement"
      >
<<<<<<< HEAD
        <template v-slot:activator="{ props: activatorProps }">
          <div class="d-flex align-center">
            <v-tooltip location="top">
              <template v-slot:activator="{ props: tooltipProps }">
                <v-btn v-if="isUserError"
                  v-bind="mergeProps(activatorProps, tooltipProps)"
                  density="comfortable"
                  variant="text"
                  icon="mdi-account-alert"
                  color="error"
                >
=======
        <template #popperRef>
          <div class="d-flex align-center">
            <v-tooltip location="top">
              <template #activator="{ props }">
                <v-btn v-if="isUserError" icon v-bind="props">
                  <v-icon color="error">mdi-account-alert</v-icon>
>>>>>>> 0514c02f
                </v-btn>
                <v-btn
                  v-bind="mergeProps(activatorProps, tooltipProps)"
                  density="comfortable"
                  variant="text"
                  :icon="true"
                >
                  <v-progress-circular v-if="showProgress" :size="27" :width="3" :model-value="shootLastOperation.progress" :color="color" :rotate="-90">
                    <v-icon v-if="isShootStatusHibernated" size="small" :color="color">mdi-sleep</v-icon>
                    <v-icon v-else-if="isShootLastOperationTypeDelete" size="small" :color="color">mdi-delete</v-icon>
                    <v-icon v-else-if="isShootMarkedForDeletion" size="small" :color="color">mdi-delete-clock</v-icon>
                    <v-icon v-else-if="isTypeCreate" size="small" :color="color">mdi-plus</v-icon>
                    <v-icon v-else-if="isTypeReconcile && !isError" size="small" :color="color">mdi-check</v-icon>
                    <span v-else-if="isError">!</span>
                    <template v-else>{{shootLastOperation.progress}}</template>
                  </v-progress-circular>
                  <v-icon v-else-if="isShootStatusHibernated" :color="color">mdi-sleep</v-icon>
                  <v-icon v-else-if="isShootReconciliationDeactivated" :color="color">mdi-block-helper</v-icon>
                  <v-icon v-else-if="isAborted && isShootLastOperationTypeDelete" :color="color">mdi-delete</v-icon>
                  <v-icon v-else-if="isAborted && isShootMarkedForDeletion" :color="color">mdi-delete-clock</v-icon>
                  <v-icon v-else-if="isAborted && isTypeCreate" :color="color">mdi-plus</v-icon>
                  <v-icon v-else-if="isError" :color="color">mdi-alert-outline</v-icon>
                  <v-progress-circular v-else-if="isPending" :size="27" :width="3" indeterminate :color="color"></v-progress-circular>
                  <v-icon v-else color="success" class="status-icon-check">mdi-check-circle-outline</v-icon>
                </v-btn>
              </template>
              <div>
                <span class="font-weight-bold">{{tooltip.title}}</span>
                <span v-if="tooltip.progress" class="ml-1">({{tooltip.progress}}%)</span>
                <div v-for="({ shortDescription, userError }) in tooltip.errorCodeObjects"
                  :key="shortDescription"
                >
                  <v-icon v-if="userError"
                    color="white"
                    size="small"
                    :icon="userError ? 'mdi-account-alert' : 'mdi-alert'"
                    class="mr-1"
                  />
                  <span class="font-weight-bold text--lighten-2">{{shortDescription}}</span>
                </div>
              </div>
            </v-tooltip>
          </div>
        </template>
<<<<<<< HEAD
        <template v-slot:default>
=======
        <template #card>
>>>>>>> 0514c02f
          <g-shoot-message-details
            :status-title="statusTitle"
            :last-message="lastMessage"
            :error-descriptions="errorDescriptions"
            :last-update-time="shootLastOperation.lastUpdateTime"
            :secret-binding-name="shootSecretBindingName"
            :namespace="shootNamespace"
          />
        </template>
      </g-popover>
      <div>
        <g-retry-operation :shoot-item="shootItem"/>
      </div>
      <span v-if="showStatusText" class="ml-2">{{statusTitle}}</span>
    </div>
    <template v-if="showStatusText">
      <div v-for="({ description, link }) in tooltip.errorCodeObjects" :key="description">
        <div class="font-weight-bold text-error wrap-text">{{description}}</div>
        <div v-if="link">
          <g-external-link
            :url="link.url"
            class="font-weight-bold text-error"
          >
            {{link.text}}
          </g-external-link>
        </div>
      </div>
    </template>
  </div>
</template>

<script>
import { shootItem } from '@/mixins/shootItem'

import GRetryOperation from './GRetryOperation.vue'
import GShootMessageDetails from './GShootMessageDetails.vue'

import { isUserError, objectsFromErrorCodes, errorCodesFromArray } from '@/utils/errorCodes'

import join from 'lodash/join'
import map from 'lodash/map'

export default {
  components: {
    GRetryOperation,
    GShootMessageDetails,
  },
  props: {
    popperKey: {
      type: String,
      required: true,
    },
    popperPlacement: {
      type: String,
    },
    showStatusText: {
      type: Boolean,
      default: false,
    },
  },
  data () {
    return {
      retryingOperation: false,
    }
  },
  inject: ['mergeProps'],
  mixins: [shootItem],
  computed: {
    showProgress () {
      return this.operationState === 'Processing'
    },
    isError () {
      return this.operationState === 'Failed' || this.operationState === 'Error' || this.shootLastErrors.length
    },
    isAborted () {
      return this.operationState === 'Aborted'
    },
    isPending () {
      return this.operationState === 'Pending'
    },
    isTypeCreate () {
      return this.operationType === 'Create'
    },
    isTypeReconcile () {
      return this.operationType === 'Reconcile'
    },
    isUserError () {
      return isUserError(this.allErrorCodes)
    },
    allErrorCodes () {
      return errorCodesFromArray(this.shootLastErrors)
    },
    popperKeyWithType () {
      return `shootStatus_${this.popperKey}`
    },
    toolbarTitle () {
      if (this.isStaleShoot) {
        return 'Last Status'
      }
      return this.statusTitle
    },
    statusTitle () {
      const statusTitle = []
      if (this.isShootStatusHibernationProgressing) {
        if (this.isShootStatusHibernated) {
          statusTitle.push('Waking up')
        } else {
          statusTitle.push('Hibernating')
        }
      } else if (this.isShootStatusHibernated) {
        statusTitle.push('Hibernated')
      }
      if (this.isShootReconciliationDeactivated) {
        statusTitle.push('Reconciliation Deactivated')
      } else {
        statusTitle.push(`${this.operationType} ${this.operationState}`)
      }

      if (this.isShootMarkedForDeletion) {
        statusTitle.push('Cluster marked for deletion')
      }

      return join(statusTitle, ', ')
    },
    tooltip () {
      return {
        title: this.statusTitle,
        progress: this.showProgress ? this.shootLastOperation.progress : undefined,
        errorCodeObjects: objectsFromErrorCodes(this.allErrorCodes),
      }
    },
    operationType () {
      return this.shootLastOperation.type || 'Create'
    },
    operationState () {
      return this.shootLastOperation.state || 'Pending'
    },
    color () {
      if (this.isAborted || this.isStaleShoot) {
        return 'grey'
      } else if (this.isError) {
        return 'error'
      } else {
        return 'primary'
      }
    },
    errorDescriptions () {
      return map(this.shootLastErrors, lastError => ({
        description: lastError.description,
        errorCodeObjects: objectsFromErrorCodes(lastError.codes),
      }))
    },
    lastMessage () {
      const message = this.shootLastOperation.description || 'No description'
      if (map(this.errorDescriptions, 'description').includes(message)) {
        return undefined
      }
      return message
    },
  },
}
</script>

<style lang="scss" scoped>
  .status-icon-check {
    font-size: 30px !important;
  }
</style><|MERGE_RESOLUTION|>--- conflicted
+++ resolved
@@ -5,111 +5,96 @@
 -->
 
 <template>
-  <div>
-    <div class="d-flex align-center">
-      <g-popover
-        :toolbar-title="toolbarTitle"
-        :toolbar-color="color"
-        :placement="popperPlacement"
-      >
-<<<<<<< HEAD
-        <template v-slot:activator="{ props: activatorProps }">
-          <div class="d-flex align-center">
-            <v-tooltip location="top">
-              <template v-slot:activator="{ props: tooltipProps }">
-                <v-btn v-if="isUserError"
-                  v-bind="mergeProps(activatorProps, tooltipProps)"
-                  density="comfortable"
-                  variant="text"
-                  icon="mdi-account-alert"
-                  color="error"
-                >
-=======
-        <template #popperRef>
-          <div class="d-flex align-center">
-            <v-tooltip location="top">
-              <template #activator="{ props }">
-                <v-btn v-if="isUserError" icon v-bind="props">
-                  <v-icon color="error">mdi-account-alert</v-icon>
->>>>>>> 0514c02f
-                </v-btn>
-                <v-btn
-                  v-bind="mergeProps(activatorProps, tooltipProps)"
-                  density="comfortable"
-                  variant="text"
-                  :icon="true"
-                >
-                  <v-progress-circular v-if="showProgress" :size="27" :width="3" :model-value="shootLastOperation.progress" :color="color" :rotate="-90">
-                    <v-icon v-if="isShootStatusHibernated" size="small" :color="color">mdi-sleep</v-icon>
-                    <v-icon v-else-if="isShootLastOperationTypeDelete" size="small" :color="color">mdi-delete</v-icon>
-                    <v-icon v-else-if="isShootMarkedForDeletion" size="small" :color="color">mdi-delete-clock</v-icon>
-                    <v-icon v-else-if="isTypeCreate" size="small" :color="color">mdi-plus</v-icon>
-                    <v-icon v-else-if="isTypeReconcile && !isError" size="small" :color="color">mdi-check</v-icon>
-                    <span v-else-if="isError">!</span>
-                    <template v-else>{{shootLastOperation.progress}}</template>
-                  </v-progress-circular>
-                  <v-icon v-else-if="isShootStatusHibernated" :color="color">mdi-sleep</v-icon>
-                  <v-icon v-else-if="isShootReconciliationDeactivated" :color="color">mdi-block-helper</v-icon>
-                  <v-icon v-else-if="isAborted && isShootLastOperationTypeDelete" :color="color">mdi-delete</v-icon>
-                  <v-icon v-else-if="isAborted && isShootMarkedForDeletion" :color="color">mdi-delete-clock</v-icon>
-                  <v-icon v-else-if="isAborted && isTypeCreate" :color="color">mdi-plus</v-icon>
-                  <v-icon v-else-if="isError" :color="color">mdi-alert-outline</v-icon>
-                  <v-progress-circular v-else-if="isPending" :size="27" :width="3" indeterminate :color="color"></v-progress-circular>
-                  <v-icon v-else color="success" class="status-icon-check">mdi-check-circle-outline</v-icon>
-                </v-btn>
-              </template>
-              <div>
-                <span class="font-weight-bold">{{tooltip.title}}</span>
-                <span v-if="tooltip.progress" class="ml-1">({{tooltip.progress}}%)</span>
-                <div v-for="({ shortDescription, userError }) in tooltip.errorCodeObjects"
-                  :key="shortDescription"
-                >
-                  <v-icon v-if="userError"
-                    color="white"
-                    size="small"
-                    :icon="userError ? 'mdi-account-alert' : 'mdi-alert'"
-                    class="mr-1"
-                  />
-                  <span class="font-weight-bold text--lighten-2">{{shortDescription}}</span>
-                </div>
+  <div class="d-flex align-center">
+    <g-popover
+      :toolbar-title="toolbarTitle"
+      :toolbar-color="color"
+      :placement="popperPlacement"
+    >
+      <template v-slot:activator="{ props: activatorProps }">
+        <div class="d-flex align-center">
+          <v-tooltip location="top">
+            <template v-slot:activator="{ props: tooltipProps }">
+              <v-btn v-if="isUserError"
+                v-bind="mergeProps(activatorProps, tooltipProps)"
+                density="comfortable"
+                variant="text"
+                icon="mdi-account-alert"
+                color="error"
+              >
+              </v-btn>
+              <v-btn
+                v-bind="mergeProps(activatorProps, tooltipProps)"
+                density="comfortable"
+                variant="text"
+                :icon="true"
+              >
+                <v-progress-circular v-if="showProgress" :size="27" :width="3" :model-value="shootLastOperation.progress" :color="color" :rotate="-90">
+                  <v-icon v-if="isShootStatusHibernated" size="small" :color="color">mdi-sleep</v-icon>
+                  <v-icon v-else-if="isShootLastOperationTypeDelete" size="small" :color="color">mdi-delete</v-icon>
+                  <v-icon v-else-if="isShootMarkedForDeletion" size="small" :color="color">mdi-delete-clock</v-icon>
+                  <v-icon v-else-if="isTypeCreate" size="small" :color="color">mdi-plus</v-icon>
+                  <v-icon v-else-if="isTypeReconcile && !isError" size="small" :color="color">mdi-check</v-icon>
+                  <span v-else-if="isError">!</span>
+                  <template v-else>{{shootLastOperation.progress}}</template>
+                </v-progress-circular>
+                <v-icon v-else-if="isShootStatusHibernated" :color="color">mdi-sleep</v-icon>
+                <v-icon v-else-if="isShootReconciliationDeactivated" :color="color">mdi-block-helper</v-icon>
+                <v-icon v-else-if="isAborted && isShootLastOperationTypeDelete" :color="color">mdi-delete</v-icon>
+                <v-icon v-else-if="isAborted && isShootMarkedForDeletion" :color="color">mdi-delete-clock</v-icon>
+                <v-icon v-else-if="isAborted && isTypeCreate" :color="color">mdi-plus</v-icon>
+                <v-icon v-else-if="isError" :color="color">mdi-alert-outline</v-icon>
+                <v-progress-circular v-else-if="isPending" :size="27" :width="3" indeterminate :color="color"></v-progress-circular>
+                <v-icon v-else color="success" class="status-icon-check">mdi-check-circle-outline</v-icon>
+              </v-btn>
+            </template>
+            <div>
+              <span class="font-weight-bold">{{tooltip.title}}</span>
+              <span v-if="tooltip.progress" class="ml-1">({{tooltip.progress}}%)</span>
+              <div v-for="({ shortDescription, userError }) in tooltip.errorCodeObjects"
+                :key="shortDescription"
+              >
+                <v-icon v-if="userError"
+                  color="white"
+                  size="small"
+                  :icon="userError ? 'mdi-account-alert' : 'mdi-alert'"
+                  class="mr-1"
+                />
+                <span class="font-weight-bold text--lighten-2">{{shortDescription}}</span>
               </div>
-            </v-tooltip>
-          </div>
-        </template>
-<<<<<<< HEAD
-        <template v-slot:default>
-=======
-        <template #card>
->>>>>>> 0514c02f
-          <g-shoot-message-details
-            :status-title="statusTitle"
-            :last-message="lastMessage"
-            :error-descriptions="errorDescriptions"
-            :last-update-time="shootLastOperation.lastUpdateTime"
-            :secret-binding-name="shootSecretBindingName"
-            :namespace="shootNamespace"
-          />
-        </template>
-      </g-popover>
-      <div>
-        <g-retry-operation :shoot-item="shootItem"/>
+            </div>
+          </v-tooltip>
+        </div>
+      </template>
+      <template v-slot:default>
+        <g-shoot-message-details
+          :status-title="statusTitle"
+          :last-message="lastMessage"
+          :error-descriptions="errorDescriptions"
+          :last-update-time="shootLastOperation.lastUpdateTime"
+          :secret-binding-name="shootSecretBindingName"
+          :namespace="shootNamespace"
+        />
+      </template>
+    </g-popover>
+    <div>
+      <g-retry-operation :shoot-item="shootItem"/>
+    </div>
+    <span v-if="showStatusText" class="ml-2">{{statusTitle}}</span>
+  </div>
+  <template v-if="showStatusText">
+    <div v-for="({ description, link }) in tooltip.errorCodeObjects" :key="description">
+      <div class="font-weight-bold text-error wrap-text">{{description}}</div>
+      <div v-if="link">
+        <g-external-link
+          :url="link.url"
+          class="font-weight-bold text-error"
+        >
+          {{link.text}}
+        </g-external-link>
       </div>
-      <span v-if="showStatusText" class="ml-2">{{statusTitle}}</span>
     </div>
-    <template v-if="showStatusText">
-      <div v-for="({ description, link }) in tooltip.errorCodeObjects" :key="description">
-        <div class="font-weight-bold text-error wrap-text">{{description}}</div>
-        <div v-if="link">
-          <g-external-link
-            :url="link.url"
-            class="font-weight-bold text-error"
-          >
-            {{link.text}}
-          </g-external-link>
-        </div>
-      </div>
-    </template>
-  </div>
+  </template>
 </template>
 
 <script>
