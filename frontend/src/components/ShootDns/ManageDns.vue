<!--
SPDX-FileCopyrightText: 2021 SAP SE or an SAP affiliate company and Gardener contributors

SPDX-License-Identifier: Apache-2.0
-->

<template>
  <v-container class="pa-0 ma-0">
    <template v-if="dnsProviderIds.length">
<<<<<<< HEAD
      <v-row class="ma-0">
        <v-col cols="3">
=======
      <v-row>
        <v-col cols="6">
>>>>>>> c84b397b
          <v-text-field
            color="primary"
            label="Cluster Domain"
            v-model="domain"
            @blur="$v.primaryProvider.$touch()"
            :disabled="!clusterIsNew"
            :persistent-hint="!clusterIsNew"
            :hint="domainHint"
          ></v-text-field>
        </v-col>
<<<<<<< HEAD
        <v-col cols="3">
=======
        <v-col cols="3" v-show="primaryProviderVisible">
>>>>>>> c84b397b
          <v-select
            color="primary"
            item-color="primary"
            v-model="primaryProvider"
            @blur="$v.primaryProvider.$touch()"
            @input="$v.primaryProvider.$touch()"
            :items="dnsProvidersWithPrimarySupport"
            :error-messages="getErrorMessages('primaryProvider')"
            label="Primary DNS Provider"
<<<<<<< HEAD
            :disabled="!createMode"
            v-if="domain && domain.length"
=======
            clearable
            :disabled="!clusterIsNew"
>>>>>>> c84b397b
          >
            <template v-slot:item="{ item }">
              <v-list-item-action>
                <vendor-icon :value="item.type"></vendor-icon>
              </v-list-item-action>
              <v-list-item-content>
                <v-list-item-title>{{item.secretName}}</v-list-item-title>
                <v-list-item-subtitle>
                  Type: {{item.type}}
                </v-list-item-subtitle>
              </v-list-item-content>
            </template>
            <template v-slot:selection="{ item }">
              <vendor-icon :value="item.type"></vendor-icon>
              <span class="ml-2">
                {{item.secretName}}
              </span>
            </template>
          </v-select>
        </v-col>
      </v-row>
      <v-row class="ma-0">
        <v-divider class="mx-3" />
      </v-row>
    </template>
    <transition-group name="list" class="alternate-row-background">
      <v-row v-for="id in dnsProviderIds" :key="id" class="list-item pt-2">
        <dns-provider-row :dnsProviderId="id"/>
      </v-row>
      <v-row key="addProvider" class="list-item">
        <v-col>
          <v-btn
            small
            @click="addDnsProvider"
            outlined
            fab
            icon
            color="primary">
            <v-icon class="primary--text">mdi-plus</v-icon>
          </v-btn>
          <v-btn
            @click="addDnsProvider"
            text
            color="primary">
            Add DNS Provider
          </v-btn>
        </v-col>
      </v-row>
    </transition-group>
  </v-container>
</template>

<script>
import { mapState, mapGetters, mapActions, mapMutations } from 'vuex'
import { requiredIf } from 'vuelidate/lib/validators'

import DnsProviderRow from '@/components/ShootDns/DnsProviderRow'
import VendorIcon from '@/components/VendorIcon'
import { getValidationErrors } from '@/utils'
import { nilUnless } from '@/utils/validators'

const validations = {
  primaryProvider: {
    required: requiredIf('domain'),
    nil: nilUnless('domain')
  }
}

export default {
  name: 'manage-dns',
  components: {
    DnsProviderRow,
    VendorIcon
  },
<<<<<<< HEAD
  props: {
    createMode: {
      type: Boolean,
      default: false
    }
  },
=======
>>>>>>> c84b397b
  validations,
  computed: {
    ...mapState('shootStaging', [
      'dnsDomain',
      'dnsProviderIds'
    ]),
    ...mapGetters('shootStaging', [
      'clusterIsNew',
      'dnsProvidersWithPrimarySupport',
      'dnsPrimaryProvider'
    ]),
    validationErrors () {
      return {
        primaryProvider: {
          required: 'Provider is required if a custom domain is defined',
          nil: 'Provider is not allowed if no custom domain is defined'
        }
      }
    },
    domainHint () {
      return this.clusterIsNew
        ? 'External available domain of the cluster'
        : 'Domain cannot be changed after cluster creation'
    },
    domain: {
      get () {
        return this.dnsDomain
      },
      set (value) {
        this.setDnsDomain(value)
      }
    },
    primaryProvider: {
      get () {
        return this.dnsPrimaryProvider
      },
      set (value) {
        this.setDnsPrimaryProvider(value)
      }
    },
    primaryProviderVisible () {
      return !!this.primaryProvider || (this.clusterIsNew && !!this.dnsDomain)
    }
  },
  methods: {
    ...mapActions('shootStaging', [
      'setDnsDomain',
      'addDnsProvider'
    ]),
    ...mapMutations('shootStaging', [
      'setDnsPrimaryProvider',
      'setDnsPrimaryProviderValid'
    ]),
    getErrorMessages (field) {
      return getValidationErrors(this, field)
    }
  },
  mounted () {
    this.$v.$touch()
    this.setDnsPrimaryProviderValid(!this.$v.primaryProvider.$invalid)
  },
  watch: {
    '$v.primaryProvider.$invalid' (value) {
      this.setDnsPrimaryProviderValid(!value)
    }
  }
}
</script>

<style lang="scss" scoped>
  ::v-deep .v-select__slot {
    div {
     flex-wrap: nowrap;
    }
  }
</style><|MERGE_RESOLUTION|>--- conflicted
+++ resolved
@@ -7,13 +7,8 @@
 <template>
   <v-container class="pa-0 ma-0">
     <template v-if="dnsProviderIds.length">
-<<<<<<< HEAD
       <v-row class="ma-0">
-        <v-col cols="3">
-=======
-      <v-row>
         <v-col cols="6">
->>>>>>> c84b397b
           <v-text-field
             color="primary"
             label="Cluster Domain"
@@ -24,11 +19,7 @@
             :hint="domainHint"
           ></v-text-field>
         </v-col>
-<<<<<<< HEAD
-        <v-col cols="3">
-=======
         <v-col cols="3" v-show="primaryProviderVisible">
->>>>>>> c84b397b
           <v-select
             color="primary"
             item-color="primary"
@@ -38,13 +29,8 @@
             :items="dnsProvidersWithPrimarySupport"
             :error-messages="getErrorMessages('primaryProvider')"
             label="Primary DNS Provider"
-<<<<<<< HEAD
-            :disabled="!createMode"
-            v-if="domain && domain.length"
-=======
             clearable
             :disabled="!clusterIsNew"
->>>>>>> c84b397b
           >
             <template v-slot:item="{ item }">
               <v-list-item-action>
@@ -119,15 +105,6 @@
     DnsProviderRow,
     VendorIcon
   },
-<<<<<<< HEAD
-  props: {
-    createMode: {
-      type: Boolean,
-      default: false
-    }
-  },
-=======
->>>>>>> c84b397b
   validations,
   computed: {
     ...mapState('shootStaging', [
