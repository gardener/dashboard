--- conflicted
+++ resolved
@@ -67,6 +67,7 @@
 import {
   ref,
   computed,
+  toRef,
   watch,
 } from 'vue'
 import { storeToRefs } from 'pinia'
@@ -93,19 +94,18 @@
   },
   inject: ['api', 'logger'],
   props: {
-<<<<<<< HEAD
     type: {
       type: String,
       required: true,
     },
-=======
->>>>>>> b99a6ef5
     text: {
       type: Boolean,
       default: false,
     },
   },
   setup (props) {
+    const type = toRef(props, 'type')
+
     const {
       shootItem,
       shootName,
@@ -122,7 +122,7 @@
       phaseType,
       rotationType,
     } = useShootStatusCredentialRotation(shootItem, {
-      type: props.type,
+      type: type.value,
     })
 
     const authnStore = useAuthnStore()
@@ -143,10 +143,6 @@
         return completionOperation.value
       }
       return startOperation.value
-    })
-
-    const type = computed(() => {
-      return get(rotationType.value, 'type')
     })
 
     const startOperation = computed(() => {
