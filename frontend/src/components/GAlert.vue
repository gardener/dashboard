--- conflicted
+++ resolved
@@ -5,20 +5,6 @@
 -->
 
 <template>
-<<<<<<< HEAD
-  <v-alert :color="color" :tile="tile" dismissible v-model="alertVisible">
-    <div class="subtitle-1">
-      {{message}}
-      <v-btn outlined small v-if="!!detailedMessage" @click="detailedMessageVisible = !detailedMessageVisible">
-        Details
-      </v-btn>
-    </div>
-    <transition name="fade">
-      <div v-if="!!detailedMessageVisible">
-        <code>{{detailedMessage}}</code>
-      </div>
-    </transition>
-=======
   <v-alert
     class="alertBanner"
     :type="type"
@@ -30,7 +16,6 @@
   >
     <div v-if="message" class="alert-banner-message" v-html="messageHtml"></div>
     <slot v-else name="message"></slot>
->>>>>>> 19ce6521
   </v-alert>
 </template>
 
@@ -53,18 +38,10 @@
       type: String
     },
     color: {
-<<<<<<< HEAD
-      type: String,
-      required: true
-    },
-    tile: {
-      type: Boolean
-=======
       type: String
     },
     transition: {
       type: String
->>>>>>> 19ce6521
     }
   },
   data () {
