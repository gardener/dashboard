<!--
Copyright (c) 2019 by SAP SE or an SAP affiliate company. All rights reserved. This file is licensed under the Apache Software License, v. 2 except as noted otherwise in the LICENSE file

Licensed under the Apache License, Version 2.0 (the "License");
you may not use this file except in compliance with the License.
You may obtain a copy of the License at

     http://www.apache.org/licenses/LICENSE-2.0

Unless required by applicable law or agreed to in writing, software
distributed under the License is distributed on an "AS IS" BASIS,
WITHOUT WARRANTIES OR CONDITIONS OF ANY KIND, either express or implied.
See the License for the specific language governing permissions and
limitations under the License.
-->

<template>
  <action-icon-dialog
    :shootItem="shootItem"
    :valid="workersValid"
    @dialogOpened="onConfigurationDialogOpened"
    ref="actionDialog"
    maxWidth="760"
    caption="Configure Workers">
    <template slot="actionComponent">
      <manage-workers
      ref="manageWorkers"
      @valid="onWorkersValid"
     ></manage-workers>
    </template>
  </action-icon-dialog>
</template>

<script>
import ActionIconDialog from '@/dialogs/ActionIconDialog'
import ManageWorkers from '@/components/ShootWorkers/ManageWorkers'
import { updateShootWorkers } from '@/utils/api'
import { shootItem } from '@/mixins/shootItem'
import { errorDetailsFromError } from '@/utils/error'
import get from 'lodash/get'
import cloneDeep from 'lodash/cloneDeep'

export default {
  name: 'worker-configuration',
  components: {
    ActionIconDialog,
    ManageWorkers
  },
  props: {
    shootItem: {
      type: Object
    }
  },
  data () {
    return {
      workersValid: false,
      workers: undefined
    }
  },
  mixins: [shootItem],
  methods: {
    async onConfigurationDialogOpened () {
      this.reset()
      const confirmed = await this.$refs.actionDialog.waitForDialogClosed()
      if (confirmed) {
        this.updateConfiguration()
      }
    },
    async updateConfiguration () {
      try {
        const workers = this.$refs.manageWorkers.getWorkers()
        await updateShootWorkers({ namespace: this.shootNamespace, name: this.shootName, data: workers })
      } catch (err) {
        const errorMessage = 'Could not save worker configuration'
        const errorDetails = errorDetailsFromError(err)
        const detailedErrorMessage = errorDetails.detailedMessage
        this.$refs.actionDialog.setError({ errorMessage, detailedErrorMessage })
        console.error(this.errorMessage, errorDetails.errorCode, errorDetails.detailedMessage, err)
      }
    },
    reset () {
      this.workersValid = false

      const workers = cloneDeep(this.shootWorkerGroups)
      const zonesNetworkConfiguration = get(this.shootItem, 'spec.provider.infrastructureConfig.networks.zones')
<<<<<<< HEAD
      const zonedCluster = get(this.shootItem, 'spec.provider.infrastructureConfig.zoned', false)
      this.$nextTick(() => {
        this.$refs.manageWorkers.setWorkersData({ workers, cloudProfileName: this.shootCloudProfileName, region: this.shootRegion, zonesNetworkConfiguration, zonedCluster })
      })
=======
      this.$refs.manageWorkers.setWorkersData({ workers, cloudProfileName: this.shootCloudProfileName, region: this.shootRegion, zonesNetworkConfiguration })
>>>>>>> 95d8de9e
    },
    onWorkersValid (value) {
      this.workersValid = value
    }
  }
}
</script><|MERGE_RESOLUTION|>--- conflicted
+++ resolved
@@ -83,14 +83,7 @@
 
       const workers = cloneDeep(this.shootWorkerGroups)
       const zonesNetworkConfiguration = get(this.shootItem, 'spec.provider.infrastructureConfig.networks.zones')
-<<<<<<< HEAD
-      const zonedCluster = get(this.shootItem, 'spec.provider.infrastructureConfig.zoned', false)
-      this.$nextTick(() => {
-        this.$refs.manageWorkers.setWorkersData({ workers, cloudProfileName: this.shootCloudProfileName, region: this.shootRegion, zonesNetworkConfiguration, zonedCluster })
-      })
-=======
-      this.$refs.manageWorkers.setWorkersData({ workers, cloudProfileName: this.shootCloudProfileName, region: this.shootRegion, zonesNetworkConfiguration })
->>>>>>> 95d8de9e
+      this.$refs.manageWorkers.setWorkersData({ workers, cloudProfileName: this.shootCloudProfileName, region: this.shootRegion, zonesNetworkConfiguration, zonedCluster })
     },
     onWorkersValid (value) {
       this.workersValid = value
