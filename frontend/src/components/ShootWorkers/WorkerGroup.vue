<!--
SPDX-FileCopyrightText: 2021 SAP SE or an SAP affiliate company and Gardener contributors

SPDX-License-Identifier: Apache-2.0
-->

<template>
  <g-popper
    :title="workerGroup.name"
    :popper-key="`worker_group_${workerGroup.name}`"
  >
    <template v-slot:popperRef>
      <v-chip
        small
        class="cursor-pointer my-0 ml-0"
        outlined
        color="primary">
          <vendor-icon :value="machineImageIcon" :size="20"></vendor-icon>
          {{workerGroup.name}}
      </v-chip>
    </template>
<<<<<<< HEAD
    <v-tabs
    color="primary"
    v-model="tab">
      <v-tab
        key="overview"
        href="#overview"
      >
        Overview
      </v-tab>
      <v-tab
        key="yaml"
        href="#yaml"
      >
        Yaml
      </v-tab>
    </v-tabs>
    <v-tabs-items v-model="tab">
      <v-tab-item id="overview">
        <v-list class="pa-0">
          <v-list-item v-for="({title, value, description}) in workerGroupDescriptions" :key="title" class="px-0">
            <v-list-item-content class="pt-1">
              <v-list-item-subtitle>{{title}}</v-list-item-subtitle>
              <v-list-item-title>{{value}} {{description}}</v-list-item-title>
            </v-list-item-content>
          </v-list-item>
        </v-list>
      </v-tab-item>
      <v-tab-item id="yaml">
        <code-block lang="yaml" :content="workerGroupYaml"></code-block>
      </v-tab-item>
    </v-tabs-items>
=======
    <v-list class="pa-0">
      <v-list-item v-for="({title, value, description}) in workerGroupDescriptions" :key="title" class="px-0">
        <v-list-item-content class="pt-1">
          <v-list-item-subtitle>
            {{title}}
          </v-list-item-subtitle>
          <v-list-item-title>{{value}} {{description}}</v-list-item-title>
        </v-list-item-content>
      </v-list-item>
    </v-list>
>>>>>>> 4d202bed
  </g-popper>
</template>

<script>

import GPopper from '@/components/GPopper'
import VendorIcon from '@/components/VendorIcon'
import CodeBlock from '@/components/CodeBlock'
import find from 'lodash/find'
import join from 'lodash/join'
import map from 'lodash/map'
import get from 'lodash/get'
import { mapGetters } from 'vuex'

export default {
  name: 'worker-group',
  components: {
    GPopper,
    VendorIcon,
    CodeBlock
  },
  props: {
    workerGroup: {
      type: Object
    },
    cloudProfileName: {
      type: String
    }
  },
  data () {
    return {
      tab: 'overview',
      workerGroupYaml: undefined
    }
  },
  computed: {
    ...mapGetters([
      'machineTypesByCloudProfileName',
      'volumeTypesByCloudProfileName',
      'machineImagesByCloudProfileName'
    ]),
    machineType () {
      const machineTypes = this.machineTypesByCloudProfileName({ cloudProfileName: this.cloudProfileName })
      const type = get(this.workerGroup, 'machine.type')
      return find(machineTypes, ['name', type])
    },
    volumeType () {
      const volumeTypes = this.volumeTypesByCloudProfileName({ cloudProfileName: this.cloudProfileName })
      const type = get(this.workerGroup, 'volume.type')
      return find(volumeTypes, ['name', type])
    },
    machineImage () {
      const machineImages = this.machineImagesByCloudProfileName(this.cloudProfileName)
      const { name, version } = get(this.workerGroup, 'machine.image', {})
      return find(machineImages, { name, version })
    },
    workerGroupDescriptions () {
      const description = []
      const machineArchitecture = this.workerGroup.machine.architecture
      if (machineArchitecture) {
        description.push({
          title: 'Machine Architecture',
          value: machineArchitecture
        })
      }

      description.push(this.machineTypeDescription)
      const volumeTypeDescription = this.volumeTypeDescription
      if (volumeTypeDescription) {
        description.push(volumeTypeDescription)
      }
      const volumeSizeDescription = this.volumeSizeDescription
      if (volumeSizeDescription) {
        description.push(volumeSizeDescription)
      }
      description.push(this.machineImageDescription)

      const cri = this.workerGroup.cri
      if (cri) {
        let value
        if (cri.containerRuntimes?.length) {
          const containerRuntimes = map(cri.containerRuntimes, 'type')
          value = `${cri.name} (${join(containerRuntimes, ', ')})`
        } else {
          value = cri.name
        }
        description.push({
          title: 'Container Runtime',
          value
        })
      }

      const { minimum, maximum, maxSurge, zones = [] } = this.workerGroup
      if (minimum >= 0 && maximum >= 0) {
        description.push({
          title: 'Autoscaler',
          value: `Min. ${minimum} / Max. ${maximum}`
        })
      }
      if (maxSurge >= 0) {
        description.push({
          title: 'Max. Surge',
          value: `${maxSurge}`
        })
      }
      if (zones.length) {
        description.push({
          title: zones.length > 1 ? 'Zones' : 'Zone',
          value: join(zones, ', ')
        })
      }

      return description
    },
    machineTypeDescription () {
      const machine = get(this.workerGroup, 'machine', {})
      const item = {
        title: 'Machine Type',
        value: machine.type
      }

      const machineType = this.machineType
      if (machineType) {
        item.description = `(CPU: ${machineType.cpu} | GPU: ${machineType.gpu} | Memory: ${machineType.memory})`
      }

      return item
    },
    volumeTypeDescription () {
      // workers with volume type (e.g. aws)
      const volume = get(this.workerGroup, 'volume', {})
      if (volume.type) {
        const item = {
          title: 'Volume Type',
          value: volume.type
        }

        const volumeType = this.volumeType
        if (volumeType) {
          item.description = `(Class: ${volumeType.class})`
        }

        return item
      }

      // workers with storage in machine type metadata (e.g. openstack)
      const storage = get(this.machineType, 'storage', {})
      if (storage.type) {
        return {
          title: 'Volume Type',
          value: storage.type,
          description: `(Class: ${storage.class})`
        }
      }

      return undefined
    },
    volumeSizeDescription () {
      // all infrastructures support volume sizes, but for some they are optional
      const volume = get(this.workerGroup, 'volume', {})
      if (volume.size) {
        return {
          title: 'Volume Size',
          value: `${volume.size}`
        }
      }

      // if no size is defined on the worker itself, check if machine storage defines a default size
      const storage = get(this.machineType, 'storage', {})
      if (storage.size) {
        return {
          title: 'Volume Size',
          value: `${storage.size}`
        }
      }

      return undefined
    },
    machineImageDescription () {
      const { name, version } = get(this.workerGroup, 'machine.image', {})
      const item = {
        title: 'Machine Image',
        value: `${name} | Version: ${version}`
      }

      const machineImage = this.machineImage
      if (!machineImage) {
        item.description = '(Image is expired)'
      } else {
        if (machineImage.expirationDate) {
          item.description = `(Expires: ${machineImage.expirationDateString})`
        }
      }

      return item
    },
    machineImageIcon () {
      return get(this.machineImage, 'icon')
    }
  },
  methods: {
    async updateWorkerGroupYaml (value) {
      this.workerGroupYaml = await this.$yaml.dump(value)
    }
  },
  created () {
    this.updateWorkerGroupYaml(this.workerGroup)
  }
}
</script>

<style lang="scss" scoped>
  ::v-deep .popper {
    text-align: initial;
    width: 600px;
  }
</style><|MERGE_RESOLUTION|>--- conflicted
+++ resolved
@@ -19,7 +19,6 @@
           {{workerGroup.name}}
       </v-chip>
     </template>
-<<<<<<< HEAD
     <v-tabs
     color="primary"
     v-model="tab">
@@ -51,18 +50,6 @@
         <code-block lang="yaml" :content="workerGroupYaml"></code-block>
       </v-tab-item>
     </v-tabs-items>
-=======
-    <v-list class="pa-0">
-      <v-list-item v-for="({title, value, description}) in workerGroupDescriptions" :key="title" class="px-0">
-        <v-list-item-content class="pt-1">
-          <v-list-item-subtitle>
-            {{title}}
-          </v-list-item-subtitle>
-          <v-list-item-title>{{value}} {{description}}</v-list-item-title>
-        </v-list-item-content>
-      </v-list-item>
-    </v-list>
->>>>>>> 4d202bed
   </g-popper>
 </template>
 
