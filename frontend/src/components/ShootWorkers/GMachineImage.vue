--- conflicted
+++ resolved
@@ -28,13 +28,8 @@
         <template #prepend>
           <g-vendor-icon :icon="item.raw.icon" />
         </template>
-<<<<<<< HEAD
         <v-list-item-title>Name: {{ item.raw.displayName }} | Version: {{ item.raw.version }}</v-list-item-title>
-        <v-list-item-subtitle v-if="itemDescription(item).length">
-=======
-        <v-list-item-title>Name: {{ item.raw.name }} | Version: {{ item.raw.version }}</v-list-item-title>
         <v-list-item-subtitle v-if="itemDescription(item.raw).length">
->>>>>>> a2d9fb14
           {{ itemDescription(item.raw) }}
         </v-list-item-subtitle>
       </v-list-item>
