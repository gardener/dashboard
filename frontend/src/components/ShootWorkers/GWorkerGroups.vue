--- conflicted
+++ resolved
@@ -11,7 +11,6 @@
     inject-key="expandedWorkerGroups"
     :collapse="collapse"
   >
-<<<<<<< HEAD
     <template #collapsed="{ itemCount }">
       <v-tooltip
         :class="{ 'worker-chips-tooltip' : hasShootWorkerGroups }"
@@ -23,8 +22,8 @@
           <v-chip
             v-bind="tooltipProps"
             size="small"
-            color="primary"
             variant="tonal"
+            :color="chipColor"
           >
             {{ itemCount }}
             {{ itemCount !== 1 ? 'Groups' : 'Group' }}
@@ -48,28 +47,6 @@
     <template #noItems>
       <v-tooltip
         location="top"
-=======
-    <g-worker-group
-      v-for="workerGroup in shootWorkerGroups"
-      :key="workerGroup.name"
-      v-model="workerGroupTab"
-      :worker-group="workerGroup"
-      :cloud-profile-name="shootCloudProfileName"
-      :shoot-metadata="shootMetadata"
-    />
-  </div>
-  <v-tooltip
-    v-else
-    location="top"
-  >
-    <template #activator="{ props }">
-      <v-chip
-        v-bind="props"
-        size="small"
-        class="ma-1"
-        variant="tonal"
-        color="disabled"
->>>>>>> 5f92eb75
       >
         <template #activator="{ props: tooltipProps }">
           <v-chip
@@ -97,13 +74,31 @@
 </template>
 
 <script setup>
-import { ref } from 'vue'
+import {
+  ref,
+  computed,
+} from 'vue'
+
+import { useCloudProfileStore } from '@/store/cloudProfile'
 
 import GWorkerGroup from '@/components/ShootWorkers/GWorkerGroup'
 import GWorkerChip from '@/components/ShootWorkers/GWorkerChip'
 import GCollapsableItems from '@/components/GCollapsableItems'
 
 import { useShootItem } from '@/composables/useShootItem'
+
+import {
+  find,
+  filter,
+  some,
+} from '@/lodash'
+
+defineProps({
+  collapse: {
+    type: Boolean,
+    default: false,
+  },
+})
 
 const {
   shootMetadata,
@@ -112,65 +107,19 @@
   shootWorkerGroups,
 } = useShootItem()
 
-<<<<<<< HEAD
-export default {
-  components: {
-    GWorkerGroup,
-    GWorkerChip,
-    GCollapsableItems,
-  },
-  mixins: [shootItem],
-  inject: {
-    expandedWorkerGroups: {
-      default: undefined,
-    },
-  },
-  props: {
-    collapse: {
-      type: Boolean,
-      default: false,
-    },
-  },
-  data () {
-    return {
-      workerGroupTab: 'overview',
-      internalExpanded: false,
-    }
-  },
-  computed: {
-    expanded: {
-      get () {
-        if (this.expandedWorkerGroups) {
-          return this.expandedWorkerGroups[this.shootMetadata.uid] ?? this.expandedWorkerGroups.default
-        }
-        return this.internalExpanded
-      },
-      set (value) {
-        if (this.expandedWorkerGroups) {
-          this.expandedWorkerGroups[this.shootMetadata.uid] = value
-        } else {
-          this.internalExpanded = value
-        }
-      },
-    },
-  },
-  methods: {
-    toggleExpanded (e) {
-      const newValue = !this.expanded
+const cloudProfileStore = useCloudProfileStore()
 
-      if (e.shiftKey) {
-        if (this.expandedWorkerGroups) {
-          for (const key in this.expandedWorkerGroups) {
-            delete this.expandedWorkerGroups[key]
-          }
-          this.expandedWorkerGroups.default = newValue
-        }
-      } else {
-        this.expanded = newValue
-      }
-    },
-  },
-}
+const workerGroupTab = ref('overview')
+
+const machineImages = computed(() => {
+  const machineImages = cloudProfileStore.machineImagesByCloudProfileName(shootCloudProfileName.value)
+  return filter(machineImages, image => some(shootWorkerGroups.value, { machine: { image: { name: image.name, version: image.version } } }))
+})
+
+const chipColor = computed(() => {
+  return some(machineImages.value, 'isDeprecated') ? 'warning' : 'primary'
+})
+
 </script>
 
 <style lang="scss" scoped>
@@ -181,8 +130,4 @@
   }
 }
 
-</style>
-=======
-const workerGroupTab = ref('overview')
-</script>
->>>>>>> 5f92eb75
+</style>