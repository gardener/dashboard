--- conflicted
+++ resolved
@@ -1,64 +1,26 @@
 <template>
-<<<<<<< HEAD
   <select-hint-colorizer :hintColor="hintColor" class="testclass">
     <v-select
       color="cyan darken-2"
       :items="machineImages"
       return-object
-      :error-messages="getErrorMessages('worker.machineImage')"
+      :error-messages="getErrorMessages('worker.machine.image')"
       @input="onInputMachineImage"
-      @blur="$v.worker.machineImage.$touch()"
+      @blur="$v.worker.machine.image.$touch()"
       v-model="machineImage"
       label="Machine Image"
       :hint="hint"
       persistent-hint
     >
-      <template v-slot:item="{ item }">
-        <v-list-tile-action>
-          <vendor-icon v-model="item.icon"></vendor-icon>
-        </v-list-tile-action>
-        <v-list-tile-content>
-          <v-list-tile-title>Name: {{item.name}} | Version: {{item.version}}</v-list-tile-title>
-          <v-list-tile-sub-title v-if="itemDescription(item).length > 0">
-            {{itemDescription(item)}}
-          </v-list-tile-sub-title>
-        </v-list-tile-content>
-      </template>
-      <template v-slot:selection="{ item }">
-=======
-  <v-select
-    color="cyan darken-2"
-    :items="machineImages"
-    return-object
-    :error-messages="getErrorMessages('worker.machine.image')"
-    @input="onInputMachineImage"
-    @blur="$v.worker.machine.image.$touch()"
-    v-model="machineImage"
-    label="Machine Image"
-    :hint="hint"
-    persistent-hint
-    :class="{hintColor: machineImage.needsLicense}"
-  >
     <template v-slot:item="{ item }">
       <v-list-tile-action>
->>>>>>> ccb2287f
         <vendor-icon v-model="item.icon"></vendor-icon>
         <span class="black--text ml-2">
          {{item.name}} [{{item.version}}]
         </span>
+      </v-list-tile-action>
     </template>
-<<<<<<< HEAD
-    </v-select>
   </select-hint-colorizer>
-=======
-    <template v-slot:selection="{ item }">
-      <vendor-icon v-model="item.icon"></vendor-icon>
-      <span class="black--text ml-2">
-       {{item.name}} [{{item.version}}]
-      </span>
-    </template>
-  </v-select>
->>>>>>> ccb2287f
 </template>
 
 <script>
