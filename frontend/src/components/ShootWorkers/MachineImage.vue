--- conflicted
+++ resolved
@@ -18,13 +18,8 @@
       </v-list-tile-action>
       <v-list-tile-content>
         <v-list-tile-title>Name: {{item.name}} | Version: {{item.version}}</v-list-tile-title>
-<<<<<<< HEAD
-        <v-list-tile-sub-title v-if="item.expirationDateString">
-          <span>Expires: {{item.expirationDateString}}</span>
-=======
         <v-list-tile-sub-title v-if="itemDescription(item).length > 0">
           {{itemDescription(item)}}
->>>>>>> 491439e8
         </v-list-tile-sub-title>
       </v-list-tile-content>
     </template>
@@ -124,7 +119,7 @@
         this.$emit('valid', { id: this.worker.id, valid: this.valid })
       }
     },
-    itemDescription(machineImage) {
+    itemDescription (machineImage) {
       const itemDescription = []
       if (machineImage.needsLicense) {
         itemDescription.push('Enterprise support license required')
