--- conflicted
+++ resolved
@@ -65,17 +65,10 @@
     machineImageCri: {
       type: Array,
       default: () => []
-<<<<<<< HEAD
-    },
-    immutableCri: {
-      type: Boolean,
-      default: false
     },
     kubernetesVersion: {
       type: String,
       required: true
-=======
->>>>>>> 3c301a94
     }
   },
   data () {
