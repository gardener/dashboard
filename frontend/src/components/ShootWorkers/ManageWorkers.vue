<!--
SPDX-FileCopyrightText: 2021 SAP SE or an SAP affiliate company and Gardener contributors

SPDX-License-Identifier: Apache-2.0
-->

<template>
  <transition-group name="list" class="alternate-row-background">
    <v-row v-for="(worker, index) in internalWorkers" :key="worker.id" class="list-item pt-2">
      <worker-input-generic
        ref="workerInput"
        :worker="worker"
        :workers="internalWorkers"
        :cloud-profile-name="cloudProfileName"
        :region="region"
        :all-zones="allZones"
        :available-zones="availableZones"
        :zoned-cluster="zonedCluster"
        :updateOSMaintenance="updateOSMaintenance"
        :is-new="isNewCluster || worker.isNew"
        :max-additional-zones="maxAdditionalZones"
        :kubernetesVersion="kubernetesVersion"
        @valid="onWorkerValid">
        <template v-slot:action>
          <v-btn v-show="index > 0 || internalWorkers.length > 1"
            small
            outlined
            icon
            color="grey"
            @click.native.stop="onRemoveWorker(index)">
            <v-icon>mdi-close</v-icon>
          </v-btn>
        </template>
      </worker-input-generic>
    </v-row>
    <v-row key="addWorker" class="list-item">
      <v-col>
        <v-btn
          :disabled="!(allMachineTypes.length > 0)"
          small
          @click="addWorker"
          outlined
          fab
          icon
          class="ml-1"
          color="primary">
          <v-icon class="primary--text">mdi-plus</v-icon>
        </v-btn>
        <v-btn
          :disabled="!(allMachineTypes.length > 0)"
          @click="addWorker"
          text
          class="primary--text">
          Add Worker Group
        </v-btn>
      </v-col>
    </v-row>
  </transition-group>
</template>

<script>
import WorkerInputGeneric from '@/components/ShootWorkers/WorkerInputGeneric'
import { mapGetters } from 'vuex'
import { isZonedCluster } from '@/utils'
import { findFreeNetworks, getZonesNetworkConfiguration } from '@/utils/createShoot'
import forEach from 'lodash/forEach'
import find from 'lodash/find'
import map from 'lodash/map'
import omit from 'lodash/omit'
import assign from 'lodash/assign'
import isEmpty from 'lodash/isEmpty'
import flatMap from 'lodash/flatMap'
import difference from 'lodash/difference'
import { v4 as uuidv4 } from '@/utils/uuid'

const NO_LIMIT = -1

export default {
  name: 'manage-workers',
  components: {
    WorkerInputGeneric
  },
  props: {
    userInterActionBus: {
      type: Object
    }
  },
  data () {
    return {
      internalWorkers: undefined,
      valid: false,
      cloudProfileName: undefined,
      region: undefined,
      zonesNetworkConfiguration: undefined,
      zonedCluster: undefined,
      updateOSMaintenance: undefined,
      isNewCluster: false,
      existingWorkerCIDR: undefined,
      kubernetesVersion: undefined
    }
  },
  computed: {
    ...mapGetters([
      'machineTypesByCloudProfileName',
      'zonesByCloudProfileNameAndRegion',
      'cloudProfileByName',
      'generateWorker'
    ]),
    allMachineTypes () {
      return this.machineTypesByCloudProfileName({ cloudProfileName: this.cloudProfileName })
    },
    allZones () {
      return this.zonesByCloudProfileNameAndRegion({ cloudProfileName: this.cloudProfileName, region: this.region })
    },
    unusedZones () {
      const usedZones = flatMap(this.internalWorkers, 'zones')
      return difference(this.allZones, usedZones)
    },
    currentZonesWithNetworkConfigInShoot () {
      return map(this.currentZonesNetworkConfiguration, 'name')
    },
    currentFreeNetworks () {
      return findFreeNetworks(this.currentZonesNetworkConfiguration, this.existingWorkerCIDR, this.cloudProviderKind, this.allZones.length)
    },
    availableZones () {
      if (!this.zonedCluster) {
        return []
      }
      if (this.isNewCluster) {
        return this.allZones
      }
      // Ensure that only zones can be selected, that have a network config in providerConfig (if required)
      // or that free networks are available to select more zones
      const clusterRequiresZoneNetworkConfiguration = !isEmpty(this.currentZonesWithNetworkConfigInShoot)
      if (!clusterRequiresZoneNetworkConfiguration) {
        return this.allZones
      }

      if (this.currentFreeNetworks.length) {
        return this.allZones
      }

      return this.currentZonesWithNetworkConfigInShoot
    },
    maxAdditionalZones () {
      if (this.isNewCluster) {
        return NO_LIMIT
      }
      const clusterRequiresZoneNetworkConfiguration = !isEmpty(this.currentZonesWithNetworkConfigInShoot)
      if (!clusterRequiresZoneNetworkConfiguration) {
        return NO_LIMIT
      }
      const hasFreeNetworks = this.currentFreeNetworks.length >= this.unusedZones.length
      if (hasFreeNetworks) {
        return NO_LIMIT
      }
      return this.currentFreeNetworks.length
    },
    cloudProviderKind () {
      const cloudProfile = this.cloudProfileByName(this.cloudProfileName)
      return cloudProfile.metadata.cloudProviderKind
    },
    currentZonesNetworkConfiguration () {
      return getZonesNetworkConfiguration(this.zonesNetworkConfiguration, this.internalWorkers, this.cloudProviderKind, this.allZones.length, this.existingWorkerCIDR)
    }
  },
  methods: {
    setInternalWorkers (workers) {
      this.internalWorkers = []
      if (workers) {
        forEach(workers, worker => {
          const id = uuidv4()
          const internalWorker = assign({}, worker, { id })
          this.internalWorkers.push(internalWorker)
        })
      }
      this.validateInput()
    },
    addWorker () {
<<<<<<< HEAD
      const worker = generateWorker(this.availableZones, this.cloudProfileName, this.region, this.kubernetesVersion)
=======
      const worker = this.generateWorker(this.availableZones, this.cloudProfileName, this.region)
>>>>>>> e83681b4
      this.internalWorkers.push(worker)
      this.validateInput()
    },
    onRemoveWorker (index) {
      this.internalWorkers.splice(index, 1)
      // Need to evaluate the other components as well, as valid state may depend on each other (e.g. duplicate name)
      // Lack of doing so can lead to worker valid state != true even if conflict has been resolved, if input happens
      // on component which did not report valid = false in the first place
      forEach(this.$refs.workerInput, workerInput => {
        workerInput.validateInput()
      })
      this.validateInput()
    },
    setDefaultWorker () {
      this.internalWorkers = []
      this.addWorker()
    },
    onWorkerValid ({ valid, id }) {
      const worker = find(this.internalWorkers, { id })
      if (!worker) {
        // if worker has been removed and we receive an onWorkerValid event for this worker ->ignore
        return
      }
      const wasValid = worker.valid
      worker.valid = valid
      if (valid !== wasValid) {
        // Need to evaluate the other components as well, as valid state may depend on each other (e.g. duplicate name)
        // Lack of doing so can lead to worker valid state != true even if conflict has been resolved, if input happens
        // on component which did not report valid = false in the first place
        forEach(this.$refs.workerInput, workerInput => {
          workerInput.validateInput()
        })
      }
      this.validateInput()
    },
    getWorkers () {
      const workers = map(this.internalWorkers, internalWorker => {
        return omit(internalWorker, ['id', 'valid', 'isNew'])
      })
      return workers
    },
    validateInput () {
      let valid = true
      forEach(this.internalWorkers, worker => {
        if (!worker.valid) {
          valid = false
        }
      })

      this.valid = valid
      this.$emit('valid', this.valid)
    },
    setWorkersData ({ workers, cloudProfileName, region, zonesNetworkConfiguration, updateOSMaintenance, zonedCluster, existingWorkerCIDR, kubernetesVersion }) {
      this.cloudProfileName = cloudProfileName
      this.region = region
      this.zonesNetworkConfiguration = zonesNetworkConfiguration
      this.updateOSMaintenance = updateOSMaintenance
      this.setInternalWorkers(workers)
      this.zonedCluster = zonedCluster
      this.isNewCluster = !existingWorkerCIDR
      this.existingWorkerCIDR = existingWorkerCIDR
      this.kubernetesVersion = kubernetesVersion
    }
  },
  mounted () {
    if (this.userInterActionBus) {
      this.userInterActionBus.on('updateCloudProfileName', cloudProfileName => {
        this.internalWorkers = []
        this.cloudProfileName = cloudProfileName
        /*
         * do not pass shootspec as we do not have it available in this component and it is (currently) not required to determine isZoned for new clusters. This event handler is only called for new clusters, as the
         * userInterActionBus is only set for the create cluster use case
         */
        this.zonedCluster = isZonedCluster({ cloudProviderKind: this.cloudProviderKind, isNewCluster: this.isNewCluster })
        this.setDefaultWorker()
      })
      this.userInterActionBus.on('updateRegion', region => {
        this.region = region
        this.setDefaultWorker()
      })
      this.userInterActionBus.on('updateOSMaintenance', updateOSMaintenance => {
        this.updateOSMaintenance = updateOSMaintenance
      })
      this.userInterActionBus.on('updateKubernetesVersion', updatedVersion => {
        this.kubernetesVersion = updatedVersion
      })
    }
  }
}
</script><|MERGE_RESOLUTION|>--- conflicted
+++ resolved
@@ -177,11 +177,7 @@
       this.validateInput()
     },
     addWorker () {
-<<<<<<< HEAD
-      const worker = generateWorker(this.availableZones, this.cloudProfileName, this.region, this.kubernetesVersion)
-=======
-      const worker = this.generateWorker(this.availableZones, this.cloudProfileName, this.region)
->>>>>>> e83681b4
+      const worker = this.generateWorker(this.availableZones, this.cloudProfileName, this.region, this.kubernetesVersion)
       this.internalWorkers.push(worker)
       this.validateInput()
     },
