<!--
Copyright (c) 2019 by SAP SE or an SAP affiliate company. All rights reserved. This file is licensed under the Apache Software License, v. 2 except as noted otherwise in the LICENSE file

Licensed under the Apache License, Version 2.0 (the "License");
you may not use this file except in compliance with the License.
You may obtain a copy of the License at

     http://www.apache.org/licenses/LICENSE-2.0

Unless required by applicable law or agreed to in writing, software
distributed under the License is distributed on an "AS IS" BASIS,
WITHOUT WARRANTIES OR CONDITIONS OF ANY KIND, either express or implied.
See the License for the specific language governing permissions and
limitations under the License.
-->

<template>
  <transition-group name="list">
    <v-layout row v-for="(worker, index) in internalWorkers" :key="worker.id" class="list-item pt-2" :class="{ 'grey lighten-5': index % 2 }">
      <worker-input-generic
        ref="workerInput"
        :worker="worker"
        :workers="internalWorkers"
        :cloudProfileName="cloudProfileName"
        :region="region"
        :availableZones="availableZones"
<<<<<<< HEAD
        :zonedCluster="zonedCluster"
=======
>>>>>>> 65a161b4
        :updateOSMaintenance="updateOSMaintenance"
        @valid="onWorkerValid">
        <v-btn v-show="index>0 || internalWorkers.length>1"
          small
          slot="action"
          outline
          icon
          class="grey--text lighten-2"
          @click.native.stop="onRemoveWorker(index)">
          <v-icon>mdi-close</v-icon>
        </v-btn>
      </worker-input-generic>
    </v-layout>
    <v-layout row key="addWorker" class="list-item pt-2">
      <v-flex>
        <v-btn
          :disabled="!(allMachineTypes.length > 0)"
          small
          @click="addWorker"
          outline
          fab
          icon
          class="cyan darken-2 ml-1">
          <v-icon class="cyan--text text--darken-2">add</v-icon>
        </v-btn>
        <v-btn
          :disabled="!(allMachineTypes.length > 0)"
          @click="addWorker"
          flat
          class="cyan--text text--darken-2">
          Add Worker Group
        </v-btn>
      </v-flex>
    </v-layout>
  </transition-group>
</template>

<script>
import WorkerInputGeneric from '@/components/ShootWorkers/WorkerInputGeneric'
import { mapGetters } from 'vuex'
import { generateWorker } from '@/utils'
import forEach from 'lodash/forEach'
import find from 'lodash/find'
import map from 'lodash/map'
import omit from 'lodash/omit'
import assign from 'lodash/assign'
import isEmpty from 'lodash/isEmpty'
const uuidv4 = require('uuid/v4')

export default {
  name: 'manage-workers',
  components: {
    WorkerInputGeneric
  },
  props: {
    userInterActionBus: {
      type: Object
    }
  },
  data () {
    return {
      internalWorkers: undefined,
      valid: false,
      cloudProfileName: undefined,
      region: undefined,
      zonesNetworkConfiguration: undefined,
<<<<<<< HEAD
      zonedCluster: undefined,
=======
>>>>>>> 65a161b4
      updateOSMaintenance: undefined
    }
  },
  computed: {
    ...mapGetters([
      'cloudProfileByName',
      'machineTypesByCloudProfileName',
      'zonesByCloudProfileNameAndRegion'
    ]),
    allMachineTypes () {
      return this.machineTypesByCloudProfileName({ cloudProfileName: this.cloudProfileName })
    },
    allZones () {
      return this.zonesByCloudProfileNameAndRegion({ cloudProfileName: this.cloudProfileName, region: this.region })
    },
    availableZones () {
      // Ensure that only zones can be selected, that have a network config in providerConfig (if required)
      // Can be removed when gardener supports to change network config afterwards
      // --> Allow adding zones post-shoot creation PR: https://github.com/gardener/gardener/pull/1587
      const zonesWithNetworkConfigInShoot = map(this.zonesNetworkConfiguration, 'name')
      if (!isEmpty(zonesWithNetworkConfigInShoot)) {
        return zonesWithNetworkConfigInShoot
      }
      return this.allZones
    }
  },
  methods: {
    setInternalWorkers (workers) {
      this.internalWorkers = []
      if (workers) {
        forEach(workers, worker => {
          const id = uuidv4()
          const internalWorker = assign({}, worker, { id })
          this.internalWorkers.push(internalWorker)
        })
      }
      this.validateInput()
    },
    addWorker () {
      const worker = generateWorker(this.availableZones, this.cloudProfileName, this.region)
      this.internalWorkers.push(worker)
      this.validateInput()
    },
    onRemoveWorker (index) {
      this.internalWorkers.splice(index, 1)
      // Need to evaluate the other components as well, as valid state may depend on each other (e.g. duplicate name)
      // Lack of doing so can lead to worker valid state != true even if conflict has been resolved, if input happens
      // on component which did not report valid = false in the first place
      forEach(this.$refs.workerInput, workerInput => {
        workerInput.validateInput()
      })
      this.validateInput()
    },
    setDefaultWorker () {
      this.internalWorkers = []
      this.addWorker()
    },
    onWorkerValid ({ valid, id }) {
      const worker = find(this.internalWorkers, { id })
      if (!worker) {
        // if worker has been removed and we receive an onWorkerValid event for this worker ->ignore
        return
      }
      const wasValid = worker.valid
      worker.valid = valid
      if (valid !== wasValid) {
        // Need to evaluate the other components as well, as valid state may depend on each other (e.g. duplicate name)
        // Lack of doing so can lead to worker valid state != true even if conflict has been resolved, if input happens
        // on component which did not report valid = false in the first place
        forEach(this.$refs.workerInput, workerInput => {
          workerInput.validateInput()
        })
      }
      this.validateInput()
    },
    getWorkers () {
      const workers = map(this.internalWorkers, internalWorker => {
        return omit(internalWorker, ['id', 'valid'])
      })
      return workers
    },
    validateInput () {
      let valid = true
      forEach(this.internalWorkers, worker => {
        if (!worker.valid) {
          valid = false
        }
      })

      this.valid = valid
      this.$emit('valid', this.valid)
    },
<<<<<<< HEAD
    setWorkersData ({ workers, cloudProfileName, region, zonesNetworkConfiguration, zonedCluster, updateOSMaintenance }) {
=======
    setWorkersData ({ workers, cloudProfileName, region, zonesNetworkConfiguration, updateOSMaintenance }) {
>>>>>>> 65a161b4
      this.cloudProfileName = cloudProfileName
      this.region = region
      this.zonesNetworkConfiguration = zonesNetworkConfiguration
      this.updateOSMaintenance = updateOSMaintenance
      this.setInternalWorkers(workers)
      this.zonedCluster = zonedCluster !== false
    }
  },
  mounted () {
    if (this.userInterActionBus) {
      this.userInterActionBus.on('updateCloudProfileName', cloudProfileName => {
        this.internalWorkers = []
        this.cloudProfileName = cloudProfileName
        this.setDefaultWorker()
      })
      this.userInterActionBus.on('updateRegion', region => {
        this.region = region
        this.setDefaultWorker()
      })
      this.userInterActionBus.on('updateOSMaintenance', updateOSMaintenance => {
        this.updateOSMaintenance = updateOSMaintenance
      })
    }
  }
}
</script><|MERGE_RESOLUTION|>--- conflicted
+++ resolved
@@ -24,10 +24,6 @@
         :cloudProfileName="cloudProfileName"
         :region="region"
         :availableZones="availableZones"
-<<<<<<< HEAD
-        :zonedCluster="zonedCluster"
-=======
->>>>>>> 65a161b4
         :updateOSMaintenance="updateOSMaintenance"
         @valid="onWorkerValid">
         <v-btn v-show="index>0 || internalWorkers.length>1"
@@ -94,21 +90,17 @@
       cloudProfileName: undefined,
       region: undefined,
       zonesNetworkConfiguration: undefined,
-<<<<<<< HEAD
-      zonedCluster: undefined,
-=======
->>>>>>> 65a161b4
       updateOSMaintenance: undefined
     }
   },
   computed: {
     ...mapGetters([
       'cloudProfileByName',
-      'machineTypesByCloudProfileName',
+      'machineTypesByCloudProfileNameAndZones',
       'zonesByCloudProfileNameAndRegion'
     ]),
     allMachineTypes () {
-      return this.machineTypesByCloudProfileName({ cloudProfileName: this.cloudProfileName })
+      return this.machineTypesByCloudProfileNameAndZones({ cloudProfileName: this.cloudProfileName })
     },
     allZones () {
       return this.zonesByCloudProfileNameAndRegion({ cloudProfileName: this.cloudProfileName, region: this.region })
@@ -190,17 +182,12 @@
       this.valid = valid
       this.$emit('valid', this.valid)
     },
-<<<<<<< HEAD
-    setWorkersData ({ workers, cloudProfileName, region, zonesNetworkConfiguration, zonedCluster, updateOSMaintenance }) {
-=======
     setWorkersData ({ workers, cloudProfileName, region, zonesNetworkConfiguration, updateOSMaintenance }) {
->>>>>>> 65a161b4
       this.cloudProfileName = cloudProfileName
       this.region = region
       this.zonesNetworkConfiguration = zonesNetworkConfiguration
       this.updateOSMaintenance = updateOSMaintenance
       this.setInternalWorkers(workers)
-      this.zonedCluster = zonedCluster !== false
     }
   },
   mounted () {
