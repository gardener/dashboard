<!--
Copyright (c) 2020 by SAP SE or an SAP affiliate company. All rights reserved. This file is licensed under the Apache Software License, v. 2 except as noted otherwise in the LICENSE file

Licensed under the Apache License, Version 2.0 (the "License");
you may not use this file except in compliance with the License.
You may obtain a copy of the License at

     http://www.apache.org/licenses/LICENSE-2.0

Unless required by applicable law or agreed to in writing, software
distributed under the License is distributed on an "AS IS" BASIS,
WITHOUT WARRANTIES OR CONDITIONS OF ANY KIND, either express or implied.
See the License for the specific language governing permissions and
limitations under the License.
-->

<template>
  <transition-group name="list">
    <v-row v-for="(worker, index) in internalWorkers" :key="worker.id" class="list-item pt-2" :class="{ 'grey lighten-5': index % 2 }">
      <worker-input-generic
        ref="workerInput"
        :worker="worker"
        :workers="internalWorkers"
        :cloudProfileName="cloudProfileName"
        :region="region"
        :allZones="allZones"
        :availableZones="availableZones"
        :zonedCluster="zonedCluster"
        :updateOSMaintenance="updateOSMaintenance"
        :isNew="isNewCluster || worker.isNew"
        :maxAdditionalZones="maxAdditionalZones"
        @valid="onWorkerValid">
        <template v-slot:action>
          <v-btn v-show="index > 0 || internalWorkers.length > 1"
            small
            outlined
            icon
            color="grey"
            @click.native.stop="onRemoveWorker(index)">
            <v-icon>mdi-close</v-icon>
          </v-btn>
        </template>
      </worker-input-generic>
    </v-row>
    <v-row key="addWorker" class="list-item">
      <v-col>
        <v-btn
          :disabled="!(allMachineTypes.length > 0)"
          small
          @click="addWorker"
          outlined
          fab
          icon
          class="ml-1"
          color="cyan darken-2">
          <v-icon class="cyan--text text--darken-2">mdi-plus</v-icon>
        </v-btn>
        <v-btn
          :disabled="!(allMachineTypes.length > 0)"
          @click="addWorker"
          text
          class="cyan--text text--darken-2">
          Add Worker Group
        </v-btn>
      </v-col>
    </v-row>
  </transition-group>
</template>

<script>
import WorkerInputGeneric from '@/components/ShootWorkers/WorkerInputGeneric'
import { mapGetters } from 'vuex'
import { generateWorker, isZonedCluster } from '@/utils'
import { findFreeNetworks, getZonesNetworkConfiguration } from '@/utils/createShoot'
import forEach from 'lodash/forEach'
import find from 'lodash/find'
import map from 'lodash/map'
import omit from 'lodash/omit'
import assign from 'lodash/assign'
import isEmpty from 'lodash/isEmpty'
<<<<<<< HEAD
import flatMap from 'lodash/flatMap'
import difference from 'lodash/difference'
const uuidv4 = require('uuid/v4')
=======
const { v4: uuidv4 } = require('uuid')
>>>>>>> bb626271

export default {
  name: 'manage-workers',
  components: {
    WorkerInputGeneric
  },
  props: {
    userInterActionBus: {
      type: Object
    }
  },
  data () {
    return {
      internalWorkers: undefined,
      valid: false,
      cloudProfileName: undefined,
      region: undefined,
      zonesNetworkConfiguration: undefined,
      zonedCluster: undefined,
      updateOSMaintenance: undefined,
      isNewCluster: false,
      existingWorkerCIDR: undefined
    }
  },
  computed: {
    ...mapGetters([
      'machineTypesByCloudProfileName',
      'zonesByCloudProfileNameAndRegion',
      'cloudProfileByName'
    ]),
    allMachineTypes () {
      return this.machineTypesByCloudProfileName({ cloudProfileName: this.cloudProfileName })
    },
    allZones () {
      return this.zonesByCloudProfileNameAndRegion({ cloudProfileName: this.cloudProfileName, region: this.region })
    },
    unusedZones () {
      const usedZones = flatMap(this.internalWorkers, 'zones')
      return difference(this.allZones, usedZones)
    },
    currentZonesWithNetworkConfigInShoot () {
      return map(this.currentZonesNetworkConfiguration, 'name')
    },
    currentFreeNetworks () {
      return findFreeNetworks(this.currentZonesNetworkConfiguration, this.existingWorkerCIDR, this.cloudProviderKind, this.allZones.length)
    },
    availableZones () {
      if (this.isNewCluster) {
        return this.allZones
      }
      // Ensure that only zones can be selected, that have a network config in providerConfig (if required)
      // or that free networks are available to select more zones
      const clusterRequiresZoneNetworkConfiguration = !isEmpty(this.currentZonesWithNetworkConfigInShoot)
      if (!clusterRequiresZoneNetworkConfiguration) {
        return this.allZones
      }

      if (this.currentFreeNetworks.length) {
        return this.allZones
      }

      return this.currentZonesWithNetworkConfigInShoot
    },
    maxAdditionalZones () {
      if (this.isNewCluster) {
        return -1 // not applicable - no limit
      }
      const clusterRequiresZoneNetworkConfiguration = !isEmpty(this.currentZonesWithNetworkConfigInShoot)
      if (!clusterRequiresZoneNetworkConfiguration) {
        return -1 // not applicable - no limit
      }
      if (this.currentFreeNetworks.length >= this.unusedZones.length) {
        return -1 // enough free networks - no limit
      }
      return this.currentFreeNetworks.length
    },
    cloudProviderKind () {
      const cloudProfile = this.cloudProfileByName(this.cloudProfileName)
      return cloudProfile.metadata.cloudProviderKind
    },
    currentZonesNetworkConfiguration () {
      return getZonesNetworkConfiguration(this.zonesNetworkConfiguration, this.internalWorkers, this.cloudProviderKind, this.allZones.length, this.existingWorkerCIDR)
    }
  },
  methods: {
    setInternalWorkers (workers) {
      this.internalWorkers = []
      if (workers) {
        forEach(workers, worker => {
          const id = uuidv4()
          const internalWorker = assign({}, worker, { id })
          this.internalWorkers.push(internalWorker)
        })
      }
      this.validateInput()
    },
    addWorker () {
      const worker = generateWorker(this.availableZones, this.cloudProfileName, this.region)
      this.internalWorkers.push(worker)
      this.validateInput()
    },
    onRemoveWorker (index) {
      this.internalWorkers.splice(index, 1)
      // Need to evaluate the other components as well, as valid state may depend on each other (e.g. duplicate name)
      // Lack of doing so can lead to worker valid state != true even if conflict has been resolved, if input happens
      // on component which did not report valid = false in the first place
      forEach(this.$refs.workerInput, workerInput => {
        workerInput.validateInput()
      })
      this.validateInput()
    },
    setDefaultWorker () {
      this.internalWorkers = []
      this.addWorker()
    },
    onWorkerValid ({ valid, id }) {
      const worker = find(this.internalWorkers, { id })
      if (!worker) {
        // if worker has been removed and we receive an onWorkerValid event for this worker ->ignore
        return
      }
      const wasValid = worker.valid
      worker.valid = valid
      if (valid !== wasValid) {
        // Need to evaluate the other components as well, as valid state may depend on each other (e.g. duplicate name)
        // Lack of doing so can lead to worker valid state != true even if conflict has been resolved, if input happens
        // on component which did not report valid = false in the first place
        forEach(this.$refs.workerInput, workerInput => {
          workerInput.validateInput()
        })
      }
      this.validateInput()
    },
    getWorkers () {
      const workers = map(this.internalWorkers, internalWorker => {
        return omit(internalWorker, ['id', 'valid', 'isNew'])
      })
      return workers
    },
    validateInput () {
      let valid = true
      forEach(this.internalWorkers, worker => {
        if (!worker.valid) {
          valid = false
        }
      })

      this.valid = valid
      this.$emit('valid', this.valid)
    },
    setWorkersData ({ workers, cloudProfileName, region, zonesNetworkConfiguration, updateOSMaintenance, zonedCluster, existingWorkerCIDR }) {
      this.cloudProfileName = cloudProfileName
      this.region = region
      this.zonesNetworkConfiguration = zonesNetworkConfiguration
      this.updateOSMaintenance = updateOSMaintenance
      this.setInternalWorkers(workers)
      this.zonedCluster = zonedCluster
      this.isNewCluster = !existingWorkerCIDR
      this.existingWorkerCIDR = existingWorkerCIDR
    }
  },
  mounted () {
    if (this.userInterActionBus) {
      this.userInterActionBus.on('updateCloudProfileName', cloudProfileName => {
        this.internalWorkers = []
        this.cloudProfileName = cloudProfileName
        /*
         * do not pass shootspec as we do not have it available in this component and it is (currently) not required to determine isZoned for new clusters. This event handler is only called for new clusters, as the
         * userInterActionBus is only set for the create cluster use case
         */
        this.zonedCluster = isZonedCluster({ cloudProviderKind: this.cloudProviderKind, isNewCluster: this.isNewCluster })
        this.setDefaultWorker()
      })
      this.userInterActionBus.on('updateRegion', region => {
        this.region = region
        this.setDefaultWorker()
      })
      this.userInterActionBus.on('updateOSMaintenance', updateOSMaintenance => {
        this.updateOSMaintenance = updateOSMaintenance
      })
    }
  }
}
</script><|MERGE_RESOLUTION|>--- conflicted
+++ resolved
@@ -78,13 +78,9 @@
 import omit from 'lodash/omit'
 import assign from 'lodash/assign'
 import isEmpty from 'lodash/isEmpty'
-<<<<<<< HEAD
 import flatMap from 'lodash/flatMap'
 import difference from 'lodash/difference'
-const uuidv4 = require('uuid/v4')
-=======
 const { v4: uuidv4 } = require('uuid')
->>>>>>> bb626271
 
 export default {
   name: 'manage-workers',
