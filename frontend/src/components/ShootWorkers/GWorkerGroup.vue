<!--
SPDX-FileCopyrightText: 2023 SAP SE or an SAP affiliate company and Gardener contributors

SPDX-License-Identifier: Apache-2.0
-->

<template>
  <g-popover
    v-model="internalValue"
    :toolbar-title="workerGroup.name"
    placement="bottom"
  >
<<<<<<< HEAD
    <template #activator="{ props }">
      <g-worker-chip
        v-bind="props"
        :worker-group="workerGroup"
        :cloud-profile-name="cloudProfileName"
      />
=======
    <template #activator="{ props: popoverProps }">
      <v-tooltip
        location="top"
        :disabled="!machineImage.isDeprecated"
        text="Machine image version is deprecated"
      >
        <template #activator="{ props: tooltipProps }">
          <v-chip
            v-bind="mergeProps(popoverProps, tooltipProps)"
            size="small"
            class="cursor-pointer ma-1"
            variant="tonal"
            :color="chipColor"
          >
            <g-vendor-icon
              :icon="machineImage.icon"
              :size="20"
            />
            <span class="px-1">{{ workerGroup.name }}</span>
          </v-chip>
        </template>
      </v-tooltip>
>>>>>>> 5f92eb75
    </template>
    <v-tabs
      v-model="tab"
      height="32"
      color="primary"
    >
      <v-tab
        value="overview"
        class="text-caption text-medium-emphasis"
      >
        OVERVIEW
      </v-tab>
      <v-tab
        value="yaml"
        class="text-caption text-medium-emphasis"
      >
        YAML
      </v-tab>
    </v-tabs>
    <v-card-text>
      <v-window
        v-model="tab"
        class="group-window"
      >
        <v-window-item value="overview">
          <v-container class="pa-0">
            <v-row dense>
              <v-col cols="6">
                <v-card
                  class="border"
                >
                  <v-toolbar
                    height="28"
                    class="text-medium-emphasis"
                  >
                    <template #prepend>
                      <v-icon
                        icon="mdi-server"
                        size="x-small"
                      />
                    </template>
                    <template #title>
                      <span class="text-body-2">
                        Machine
                      </span>
                    </template>
                  </v-toolbar>
                  <v-card-text>
                    <v-row dense>
                      <v-col v-if="workerGroup.machine.architecture">
                        <legend class="text-caption text-medium-emphasis">
                          Architecture
                        </legend>
                        <span class="text-body-2">{{ workerGroup.machine.architecture }}</span>
                      </v-col>
                      <v-col>
                        <legend class="text-caption text-medium-emphasis">
                          Type
                        </legend>
                        <span class="text-body-2">{{ workerGroup.machine.type }}</span>
                      </v-col>
                      <v-col
                        v-if="workerGroup.zones && workerGroup.zones.length"
                        cols="12"
                      >
                        <legend class="text-caption text-medium-emphasis">
                          Zones
                        </legend>
                        <v-chip
                          v-for="zone in workerGroup.zones"
                          :key="zone"
                          size="small"
                          label
                          variant="tonal"
                          class="ma-1"
                        >
                          {{ zone }}
                        </v-chip>
                      </v-col>
                      <template v-if="machineType">
                        <v-col>
                          <legend class="text-caption text-medium-emphasis">
                            CPUs
                          </legend>
                          <span class="text-body-2">{{ machineType.cpu }}</span>
                        </v-col>
                        <v-col>
                          <legend class="text-caption text-medium-emphasis">
                            GPUs
                          </legend>
                          <span class="text-body-2">{{ machineType.gpu }}</span>
                        </v-col>
                        <v-col>
                          <legend class="text-caption text-medium-emphasis">
                            Memory
                          </legend>
                          <span class="text-body-2">{{ machineType.memory }}</span>
                        </v-col>
                      </template>
                    </v-row>
                  </v-card-text>
                </v-card>
                <v-card
                  class="border mt-2"
                >
                  <v-toolbar
                    height="28"
                    class="text-medium-emphasis"
                  >
                    <template #prepend>
                      <v-icon
                        icon="mdi-harddisk"
                        size="x-small"
                      />
                    </template>
                    <template #title>
                      <span class="text-body-2">
                        Volume
                      </span>
                    </template>
                  </v-toolbar>
                  <v-card-text>
                    <v-row>
                      <v-col v-if="volumeCardData.type">
                        <legend class="text-caption text-medium-emphasis">
                          Type
                        </legend>
                        <span class="text-body-2">{{ volumeCardData.type }}</span>
                      </v-col>
                      <v-col v-if="volumeCardData.class">
                        <legend class="text-caption text-medium-emphasis">
                          Class
                        </legend>
                        <span class="text-body-2">{{ volumeCardData.class }}</span>
                      </v-col>
                      <v-col v-if="volumeCardData.size">
                        <legend class="text-caption text-medium-emphasis">
                          Size
                        </legend>
                        <span class="text-body-2">{{ volumeCardData.size }}</span>
                      </v-col>
                    </v-row>
                  </v-card-text>
                </v-card>
              </v-col>
              <v-col cols="6">
                <v-card
                  class="border"
                >
                  <v-toolbar
                    height="28"
                    class="text-medium-emphasis"
                  >
                    <template #prepend>
                      <v-icon
                        icon="mdi-disc"
                        size="x-small"
                      />
                    </template>
                    <template #title>
                      <span class="text-body-2">
                        Image
                      </span>
                    </template>
                  </v-toolbar>
                  <v-card-text>
                    <v-row dense>
                      <v-col>
                        <legend class="text-caption text-medium-emphasis">
                          Name
                        </legend>
                        <span class="text-body-2">{{ workerGroup.machine.image.name }}</span>
                      </v-col>
                      <v-col>
                        <legend class="text-caption text-medium-emphasis">
                          Version
                        </legend>
                        <span class="text-body-2">{{ workerGroup.machine.image.version }}</span>
                      </v-col>
                      <v-col
                        v-if="!machineImage"
                        cols="12"
                      >
                        <v-icon
                          size="small"
                          class="mr-1"
                          color="warning"
                        >
                          mdi-alert
                        </v-icon>Image not found in cloud profile
                      </v-col>
                      <template v-else>
                        <v-col
                          cols="12"
                        >
                          <legend class="text-caption text-medium-emphasis">
                            Classification
                          </legend>
                          <v-icon
                            size="x-small"
                            :color="classificationColor"
                            :icon="classificationIcon"
                          />
                          {{ machineImage.classification }}
                        </v-col>
                        <v-col
                          v-if="machineImage.expirationDate"
                          cols="12"
                        >
                          <v-icon
                            v-if="machineImage.isExpirationWarning"
                            size="x-small"
                            class="mr-1"
                            color="warning"
                          >
                            mdi-alert
                          </v-icon>
                          Image expires
                          <g-time-string
                            :date-time="machineImage.expirationDate"
                            mode="future"
                            date-tooltip
                          />
                        </v-col>
                      </template>
                    </v-row>
                  </v-card-text>
                </v-card>
                <v-card
                  class="border mt-2"
                >
                  <v-toolbar
                    height="28"
                    class="text-medium-emphasis"
                  >
                    <template #prepend>
                      <v-icon
                        icon="mdi-chart-line-variant"
                        size="x-small"
                      />
                    </template>
                    <template #title>
                      <span class="text-body-2">
                        Autoscaler
                      </span>
                    </template>
                  </v-toolbar>
                  <v-card-text>
                    <v-row dense>
                      <v-col cols="6">
                        <legend class="text-caption text-medium-emphasis">
                          Maximum
                        </legend>
                        <span class="text-body-2">{{ workerGroup.maximum }}</span>
                      </v-col>
                      <v-col cols="6">
                        <legend class="text-caption text-medium-emphasis">
                          Minimum
                        </legend>
                        <span class="text-body-2">{{ workerGroup.minimum }}</span>
                      </v-col>
                      <v-col cols="6">
                        <legend class="text-caption text-medium-emphasis">
                          Max. Surge
                        </legend>
                        <span class="text-body-2">{{ workerGroup.maxSurge }}</span>
                      </v-col>
                      <v-col cols="6">
                        <legend class="text-caption text-medium-emphasis">
                          Max. Unavailable
                        </legend>
                        <span class="text-body-2">{{ workerGroup.maxUnavailable }}</span>
                      </v-col>
                    </v-row>
                  </v-card-text>
                </v-card>
                <v-card
                  class="border mt-2"
                >
                  <v-toolbar
                    height="28"
                    class="text-medium-emphasis"
                  >
                    <template #prepend>
                      <v-icon
                        icon="mdi-oci"
                        size="x-small"
                      />
                    </template>
                    <template #title>
                      <span class="text-body-2">
                        Container Runtime
                      </span>
                    </template>
                  </v-toolbar>
                  <v-card-text>
                    <v-row dense>
                      <v-col>
                        <legend class="text-caption text-medium-emphasis">
                          Name
                        </legend>
                        <span class="text-body-2">{{ machineCri.name }}</span>
                      </v-col>
                      <v-col
                        v-if="machineCri.containerRuntimes && machineCri.containerRuntimes.length"
                        cols="12"
                      >
                        <legend class="text-caption text-medium-emphasis">
                          Additional OCI Runtimes
                        </legend>
                        <v-chip
                          v-for="containerRuntime in machineCri.containerRuntimes"
                          :key="containerRuntime.type"
                          size="small"
                          label
                          variant="tonal"
                          class="px-1 mr-1"
                        >
                          {{ containerRuntime.type }}
                        </v-chip>
                      </v-col>
                    </v-row>
                  </v-card-text>
                </v-card>
              </v-col>
            </v-row>
          </v-container>
        </v-window-item>
        <v-window-item value="yaml">
          <g-code-block
            lang="yaml"
            :content="workerGroupYaml"
            height="100%"
          />
        </v-window-item>
      </v-window>
    </v-card-text>
  </g-popover>
</template>

<script>
import { mapActions } from 'pinia'
import yaml from 'js-yaml'

import { useCloudProfileStore } from '@/store/cloudProfile'

import GWorkerChip from '@/components/ShootWorkers/GWorkerChip'
import GCodeBlock from '@/components/GCodeBlock'

import {
  find,
  get,
} from '@/lodash'

export default {
  components: {
    GWorkerChip,
    GCodeBlock,
  },
  inject: [
    'mergeProps',
    'activePopoverKey',
  ],
  props: {
    modelValue: {
      type: [String, Number],
    },
    workerGroup: {
      type: Object,
    },
    cloudProfileName: {
      type: String,
    },
    shootMetadata: {
      type: Object,
      default () {
        return { uid: '' }
      },
    },
  },
  emits: [
    'update:modelValue',
  ],
  data () {
    return {
      workerGroupYaml: undefined,
    }
  },
  computed: {
    popoverKey () {
      return `g-worker-group[${this.workerGroup.name}]:${this.shootMetadata.uid}`
    },
    internalValue: {
      get () {
        return this.activePopoverKey === this.popoverKey
      },
      set (value) {
        this.activePopoverKey = value ? this.popoverKey : ''
      },
    },
    machineType () {
      const machineTypes = this.machineTypesByCloudProfileName(this.cloudProfileName)
      const type = get(this.workerGroup, 'machine.type')
      return find(machineTypes, ['name', type])
    },
    volumeType () {
      const volumeTypes = this.volumeTypesByCloudProfileName(this.cloudProfileName)
      const type = get(this.workerGroup, 'volume.type')
      return find(volumeTypes, ['name', type])
    },
    volumeCardData () {
      const storage = get(this.machineType, 'storage', {})
      const volume = get(this.workerGroup, 'volume', {})

      // all infrastructures support volume sizes, but for some they are optional
      // if no size is defined on the worker itself, check if machine storage defines a default size
      const volumeSize = volume.size || storage.size

      // workers with volume type (e.g. aws)
      if (volume.type) {
        return {
          type: volume.type,
          class: this.volumeType?.class,
          size: volumeSize,
        }
      }

      // workers with storage in machine type metadata (e.g. openstack)
      if (storage.type) {
        return {
          type: storage.type,
          class: storage.class,
          size: volumeSize,
        }
      }
      return {}
    },
    machineImage () {
      const machineImages = this.machineImagesByCloudProfileName(this.cloudProfileName)
      const { name, version } = get(this.workerGroup, 'machine.image', {})
      return find(machineImages, { name, version }) ?? {}
    },
    machineCri () {
      return this.workerGroup.cri ?? {}
    },
    tab: {
      get () {
        return this.modelValue
      },
      set (modelValue) {
        this.$emit('update:modelValue', modelValue)
      },
    },
    chipColor () {
      return this.machineImage.isDeprecated ? 'warning' : 'primary'
    },
    classificationColor () {
      if (this.machineImage.isDeprecated) {
        return 'warning'
      }
      if (this.machineImage.isPreview) {
        return 'info'
      }
      return 'primary'
    },
    classificationIcon () {
      if (this.machineImage.isDeprecated || this.machineImage.isPreview) {
        return 'mdi-alert-circle-outline'
      }
      return 'mdi-information-outline'
    },
  },
  created () {
    this.updateWorkerGroupYaml(this.workerGroup)
  },
  methods: {
    ...mapActions(useCloudProfileStore, [
      'machineTypesByCloudProfileName',
      'volumeTypesByCloudProfileName',
      'machineImagesByCloudProfileName',
    ]),
    updateWorkerGroupYaml (value) {
      this.workerGroupYaml = yaml.dump(value)
    },
  },
}
</script>

<style>
  .border {
    border-color: rgba(var(--v-border-color), var(--v-border-opacity)) !important;
  }

  .group-window {
    width: 450px;
  }
</style><|MERGE_RESOLUTION|>--- conflicted
+++ resolved
@@ -10,14 +10,6 @@
     :toolbar-title="workerGroup.name"
     placement="bottom"
   >
-<<<<<<< HEAD
-    <template #activator="{ props }">
-      <g-worker-chip
-        v-bind="props"
-        :worker-group="workerGroup"
-        :cloud-profile-name="cloudProfileName"
-      />
-=======
     <template #activator="{ props: popoverProps }">
       <v-tooltip
         location="top"
@@ -25,22 +17,13 @@
         text="Machine image version is deprecated"
       >
         <template #activator="{ props: tooltipProps }">
-          <v-chip
+          <g-worker-chip
+            :worker-group="workerGroup"
+            :cloud-profile-name="cloudProfileName"
             v-bind="mergeProps(popoverProps, tooltipProps)"
-            size="small"
-            class="cursor-pointer ma-1"
-            variant="tonal"
-            :color="chipColor"
-          >
-            <g-vendor-icon
-              :icon="machineImage.icon"
-              :size="20"
-            />
-            <span class="px-1">{{ workerGroup.name }}</span>
-          </v-chip>
+          />
         </template>
       </v-tooltip>
->>>>>>> 5f92eb75
     </template>
     <v-tabs
       v-model="tab"
@@ -494,9 +477,6 @@
         this.$emit('update:modelValue', modelValue)
       },
     },
-    chipColor () {
-      return this.machineImage.isDeprecated ? 'warning' : 'primary'
-    },
     classificationColor () {
       if (this.machineImage.isDeprecated) {
         return 'warning'
