--- conflicted
+++ resolved
@@ -9,15 +9,9 @@
     <g-expand-transition-group :disabled="disableWorkerAnimation">
       <v-row
         v-for="(worker, index) in internalWorkers"
-<<<<<<< HEAD
-        class="list-item pt-2 my-0 mx-1"
-        :key="worker.id"
-        >
-=======
         :key="worker.id"
         class="list-item pt-2 my-0 mx-1"
       >
->>>>>>> 4688634f
         <g-worker-input-generic
           ref="workerInput"
           :worker="worker"
@@ -47,16 +41,11 @@
           </template>
         </g-worker-input-generic>
       </v-row>
-<<<<<<< HEAD
     </g-expand-transition-group>
-    <v-row key="addWorker" class="list-item mb-1 mx-1">
-=======
-    </v-slide-y-transition>
     <v-row
       key="addWorker"
       class="list-item mb-1 mx-1"
     >
->>>>>>> 4688634f
       <v-col>
         <v-btn
           :disabled="!(allMachineTypes.length > 0)"
