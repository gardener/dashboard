<!--
SPDX-FileCopyrightText: 2023 SAP SE or an SAP affiliate company and Gardener contributors

SPDX-License-Identifier: Apache-2.0
-->

<template>
  <div
    v-if="!workerless"
    class="alternate-row-background"
  >
    <v-expand-transition
      group
      :disabled="disableWorkerAnimation"
    >
      <v-row
        v-for="(worker, index) in providerWorkers"
        :key="index"
        class="list-item"
      >
        <g-worker-input-generic
          :worker="worker"
        >
          <template #action>
            <v-btn
              v-show="providerWorkers.length > 1"
              size="x-small"
              variant="tonal"
              icon="mdi-close"
              color="grey"
              @click.stop="removeProviderWorker(index)"
            />
          </template>
        </g-worker-input-generic>
      </v-row>
    </v-expand-transition>
    <v-row
      key="addWorker"
      class="list-item my-1"
    >
      <v-col>
        <v-btn
          :disabled="!allMachineTypes.length"
          variant="text"
          color="primary"
          @click="addProviderWorker"
        >
          <v-icon class="text-primary">
            mdi-plus
          </v-icon>
          Add Worker Group
        </v-btn>
      </v-col>
    </v-row>
  </div>
</template>

<<<<<<< HEAD
<script>
import {
  mapActions,
  mapState,
} from 'pinia'

import { useCloudProfileStore } from '@/store/cloudProfile'
import { useConfigStore } from '@/store/config'
import { useShootStagingStore } from '@/store/shootStaging'
=======
<script setup>
import { toRefs } from 'vue'
>>>>>>> f85457c8

import GWorkerInputGeneric from '@/components/ShootWorkers/GWorkerInputGeneric'

import { useShootContext } from '@/composables/useShootContext'

const props = defineProps({
  disableWorkerAnimation: {
    type: Boolean,
    default: false,
  },
<<<<<<< HEAD
  computed: {
    ...mapState(useConfigStore, [
      'customCloudProviders',
    ]),
    ...mapState(useShootStagingStore, [
      'workerless',
    ]),
    allMachineTypes () {
      return this.machineTypesByCloudProfileName({ cloudProfileName: this.cloudProfileName })
    },
    allZones () {
      return this.zonesByCloudProfileNameAndRegion({ cloudProfileName: this.cloudProfileName, region: this.region })
    },
    usedZones () {
      return flatMap(this.internalWorkers, 'zones')
    },
    unusedZones () {
      return difference(this.allZones, this.usedZones)
    },
    currentZonesWithNetworkConfigInShoot () {
      return map(this.currentZonesNetworkConfiguration, 'name')
    },
    currentFreeNetworks () {
      return findFreeNetworks(this.currentZonesNetworkConfiguration, this.existingWorkerCIDR, this.cloudProviderKind, this.allZones.length)
    },
    availableZones () {
      if (!this.zonedCluster) {
        return []
      }
      if (this.isNewCluster) {
        return this.allZones
      }
      // Ensure that only zones can be selected, that have a network config in providerConfig (if required)
      // or that free networks are available to select more zones
      const clusterRequiresZoneNetworkConfiguration = !isEmpty(this.currentZonesWithNetworkConfigInShoot)
      if (!clusterRequiresZoneNetworkConfiguration) {
        return this.allZones
      }

      if (this.currentFreeNetworks.length) {
        return this.allZones
      }

      return this.currentZonesWithNetworkConfigInShoot
    },
    maxAdditionalZones () {
      if (this.isNewCluster) {
        return NO_LIMIT
      }
      const clusterRequiresZoneNetworkConfiguration = !isEmpty(this.currentZonesWithNetworkConfigInShoot)
      if (!clusterRequiresZoneNetworkConfiguration) {
        return NO_LIMIT
      }
      const hasFreeNetworks = this.currentFreeNetworks.length >= this.unusedZones.length
      if (hasFreeNetworks) {
        return NO_LIMIT
      }
      return this.currentFreeNetworks.length
    },
    cloudProviderKind () {
      const cloudProfile = this.cloudProfileByName(this.cloudProfileName)
      return get(cloudProfile, 'metadata.cloudProviderKind')
    },
    currentZonesNetworkConfiguration () {
      return getZonesNetworkConfiguration(this.zonesNetworkConfiguration, this.internalWorkers, this.cloudProviderKind, this.allZones.length, this.existingWorkerCIDR, this.newShootWorkerCIDR)
    },
    expiringWorkerGroups () {
      return this.expiringWorkerGroupsForShoot(this.internalWorkers, this.cloudProfileName, false)
    },
  },
  watch: {
    currentZonesNetworkConfiguration (value) {
      const additionalZonesNetworkConfiguration = filter(this.currentZonesNetworkConfiguration, ({ name }) => {
        return !includes(this.initialZones, name)
      })
      this.$emit('additionalZonesNetworkConfiguration', additionalZonesNetworkConfiguration)
    },
  },
  mounted () {
    if (this.userInterActionBus) {
      this.userInterActionBus.on('updateCloudProfileName', cloudProfileName => {
        this.internalWorkers = []
        this.cloudProfileName = cloudProfileName
        /*
         * do not pass shootspec as we do not have it available in this component and it is (currently) not required to determine isZoned for new clusters. This event handler is only called for new clusters, as the
         * userInterActionBus is only set for the create cluster use case
         */
        this.zonedCluster = isZonedCluster({
          cloudProviderKind: this.cloudProviderKind,
          isNewCluster: this.isNewCluster,
          customCloudProviders: this.customCloudProviders,
        })
        this.setDefaultWorker()
      })
      this.userInterActionBus.on('updateRegion', region => {
        this.region = region
        this.setDefaultWorker()
      })
      this.userInterActionBus.on('updateOSMaintenance', updateOSMaintenance => {
        this.updateOSMaintenance = updateOSMaintenance
      })
      this.userInterActionBus.on('updateKubernetesVersion', updatedVersion => {
        this.kubernetesVersion = updatedVersion
      })
    }
  },
  methods: {
    ...mapActions(useCloudProfileStore, [
      'machineTypesByCloudProfileName',
      'zonesByCloudProfileNameAndRegion',
      'machineImagesByCloudProfileName',
      'volumeTypesByCloudProfileName',
      'cloudProfileByName',
      'generateWorker',
      'expiringWorkerGroupsForShoot',
    ]),
    setInternalWorkers (workers) {
      this.internalWorkers = []
      if (workers) {
        forEach(workers, worker => {
          const id = uuidv4()
          const internalWorker = {
            cri: {},
            machine: {
              architecture: undefined,
              type: undefined,
              image: {
                type: undefined,
              },
            },
            volume: {},
            zones: [],
          }
          assign(internalWorker, worker, { id })
          this.internalWorkers.push(internalWorker)
        })
      }
    },
    addWorker () {
      // by default propose only zones already used in this cluster
      const availableZones = this.usedZones.length ? this.usedZones : this.availableZones
      const worker = this.generateWorker(availableZones, this.cloudProfileName, this.region, this.kubernetesVersion)
      this.internalWorkers.push(worker)
    },
    onRemoveWorker (index) {
      this.internalWorkers.splice(index, 1)
    },
    setDefaultWorker () {
      this.internalWorkers = []
      this.addWorker()
    },
    onRemovedZones (removedZones) {
      // when user switches back from yaml tab, networkConfiguration includes any additional networkconfiguration
      // if this additional configuration is no longer needed (zone gets removed), this code takes care to clean
      // it up to avoid creating unnecessary zone network configuration
      forEach(removedZones, removedZone => {
        const networkConfigurationForZoneNotYetCreated = !some(this.originalZonesNetworkConfiguration, { name: removedZone })
        const zoneIsNoLongerUsed = !includes(this.usedZones, removedZone)
        if (networkConfigurationForZoneNotYetCreated && zoneIsNoLongerUsed) {
          this.zonesNetworkConfiguration = filter(this.zonesNetworkConfiguration, ({ name }) => {
            return name !== removedZone
          })
        }
      })
    },
    getWorkers () {
      const workers = map(this.internalWorkers, internalWorker => {
        return omit(internalWorker, ['id', 'isNew'])
      })
      return workers
    },
    updateWorkersData ({ workers, zonesNetworkConfiguration }) {
      this.setInternalWorkers(workers)
      this.zonesNetworkConfiguration = zonesNetworkConfiguration
    },
    setWorkersData ({ workers, cloudProfileName, region, zonesNetworkConfiguration, updateOSMaintenance, zonedCluster, existingWorkerCIDR, newShootWorkerCIDR, kubernetesVersion }) {
      this.cloudProfileName = cloudProfileName
      this.region = region
      this.originalZonesNetworkConfiguration = zonesNetworkConfiguration
      this.zonesNetworkConfiguration = zonesNetworkConfiguration
      this.updateOSMaintenance = updateOSMaintenance
      this.setInternalWorkers(workers)
      this.zonedCluster = zonedCluster
      this.isNewCluster = !existingWorkerCIDR
      this.existingWorkerCIDR = existingWorkerCIDR
      this.newShootWorkerCIDR = newShootWorkerCIDR
      this.kubernetesVersion = kubernetesVersion
      this.initialZones = uniq(flatMap(workers, 'zones'))
    },
  },
}
=======
})
const { disableWorkerAnimation } = toRefs(props)

const {
  providerWorkers,
  workerless,
  allMachineTypes,
  addProviderWorker,
  removeProviderWorker,
} = useShootContext()
>>>>>>> f85457c8
</script><|MERGE_RESOLUTION|>--- conflicted
+++ resolved
@@ -55,20 +55,8 @@
   </div>
 </template>
 
-<<<<<<< HEAD
-<script>
-import {
-  mapActions,
-  mapState,
-} from 'pinia'
-
-import { useCloudProfileStore } from '@/store/cloudProfile'
-import { useConfigStore } from '@/store/config'
-import { useShootStagingStore } from '@/store/shootStaging'
-=======
 <script setup>
 import { toRefs } from 'vue'
->>>>>>> f85457c8
 
 import GWorkerInputGeneric from '@/components/ShootWorkers/GWorkerInputGeneric'
 
@@ -79,199 +67,6 @@
     type: Boolean,
     default: false,
   },
-<<<<<<< HEAD
-  computed: {
-    ...mapState(useConfigStore, [
-      'customCloudProviders',
-    ]),
-    ...mapState(useShootStagingStore, [
-      'workerless',
-    ]),
-    allMachineTypes () {
-      return this.machineTypesByCloudProfileName({ cloudProfileName: this.cloudProfileName })
-    },
-    allZones () {
-      return this.zonesByCloudProfileNameAndRegion({ cloudProfileName: this.cloudProfileName, region: this.region })
-    },
-    usedZones () {
-      return flatMap(this.internalWorkers, 'zones')
-    },
-    unusedZones () {
-      return difference(this.allZones, this.usedZones)
-    },
-    currentZonesWithNetworkConfigInShoot () {
-      return map(this.currentZonesNetworkConfiguration, 'name')
-    },
-    currentFreeNetworks () {
-      return findFreeNetworks(this.currentZonesNetworkConfiguration, this.existingWorkerCIDR, this.cloudProviderKind, this.allZones.length)
-    },
-    availableZones () {
-      if (!this.zonedCluster) {
-        return []
-      }
-      if (this.isNewCluster) {
-        return this.allZones
-      }
-      // Ensure that only zones can be selected, that have a network config in providerConfig (if required)
-      // or that free networks are available to select more zones
-      const clusterRequiresZoneNetworkConfiguration = !isEmpty(this.currentZonesWithNetworkConfigInShoot)
-      if (!clusterRequiresZoneNetworkConfiguration) {
-        return this.allZones
-      }
-
-      if (this.currentFreeNetworks.length) {
-        return this.allZones
-      }
-
-      return this.currentZonesWithNetworkConfigInShoot
-    },
-    maxAdditionalZones () {
-      if (this.isNewCluster) {
-        return NO_LIMIT
-      }
-      const clusterRequiresZoneNetworkConfiguration = !isEmpty(this.currentZonesWithNetworkConfigInShoot)
-      if (!clusterRequiresZoneNetworkConfiguration) {
-        return NO_LIMIT
-      }
-      const hasFreeNetworks = this.currentFreeNetworks.length >= this.unusedZones.length
-      if (hasFreeNetworks) {
-        return NO_LIMIT
-      }
-      return this.currentFreeNetworks.length
-    },
-    cloudProviderKind () {
-      const cloudProfile = this.cloudProfileByName(this.cloudProfileName)
-      return get(cloudProfile, 'metadata.cloudProviderKind')
-    },
-    currentZonesNetworkConfiguration () {
-      return getZonesNetworkConfiguration(this.zonesNetworkConfiguration, this.internalWorkers, this.cloudProviderKind, this.allZones.length, this.existingWorkerCIDR, this.newShootWorkerCIDR)
-    },
-    expiringWorkerGroups () {
-      return this.expiringWorkerGroupsForShoot(this.internalWorkers, this.cloudProfileName, false)
-    },
-  },
-  watch: {
-    currentZonesNetworkConfiguration (value) {
-      const additionalZonesNetworkConfiguration = filter(this.currentZonesNetworkConfiguration, ({ name }) => {
-        return !includes(this.initialZones, name)
-      })
-      this.$emit('additionalZonesNetworkConfiguration', additionalZonesNetworkConfiguration)
-    },
-  },
-  mounted () {
-    if (this.userInterActionBus) {
-      this.userInterActionBus.on('updateCloudProfileName', cloudProfileName => {
-        this.internalWorkers = []
-        this.cloudProfileName = cloudProfileName
-        /*
-         * do not pass shootspec as we do not have it available in this component and it is (currently) not required to determine isZoned for new clusters. This event handler is only called for new clusters, as the
-         * userInterActionBus is only set for the create cluster use case
-         */
-        this.zonedCluster = isZonedCluster({
-          cloudProviderKind: this.cloudProviderKind,
-          isNewCluster: this.isNewCluster,
-          customCloudProviders: this.customCloudProviders,
-        })
-        this.setDefaultWorker()
-      })
-      this.userInterActionBus.on('updateRegion', region => {
-        this.region = region
-        this.setDefaultWorker()
-      })
-      this.userInterActionBus.on('updateOSMaintenance', updateOSMaintenance => {
-        this.updateOSMaintenance = updateOSMaintenance
-      })
-      this.userInterActionBus.on('updateKubernetesVersion', updatedVersion => {
-        this.kubernetesVersion = updatedVersion
-      })
-    }
-  },
-  methods: {
-    ...mapActions(useCloudProfileStore, [
-      'machineTypesByCloudProfileName',
-      'zonesByCloudProfileNameAndRegion',
-      'machineImagesByCloudProfileName',
-      'volumeTypesByCloudProfileName',
-      'cloudProfileByName',
-      'generateWorker',
-      'expiringWorkerGroupsForShoot',
-    ]),
-    setInternalWorkers (workers) {
-      this.internalWorkers = []
-      if (workers) {
-        forEach(workers, worker => {
-          const id = uuidv4()
-          const internalWorker = {
-            cri: {},
-            machine: {
-              architecture: undefined,
-              type: undefined,
-              image: {
-                type: undefined,
-              },
-            },
-            volume: {},
-            zones: [],
-          }
-          assign(internalWorker, worker, { id })
-          this.internalWorkers.push(internalWorker)
-        })
-      }
-    },
-    addWorker () {
-      // by default propose only zones already used in this cluster
-      const availableZones = this.usedZones.length ? this.usedZones : this.availableZones
-      const worker = this.generateWorker(availableZones, this.cloudProfileName, this.region, this.kubernetesVersion)
-      this.internalWorkers.push(worker)
-    },
-    onRemoveWorker (index) {
-      this.internalWorkers.splice(index, 1)
-    },
-    setDefaultWorker () {
-      this.internalWorkers = []
-      this.addWorker()
-    },
-    onRemovedZones (removedZones) {
-      // when user switches back from yaml tab, networkConfiguration includes any additional networkconfiguration
-      // if this additional configuration is no longer needed (zone gets removed), this code takes care to clean
-      // it up to avoid creating unnecessary zone network configuration
-      forEach(removedZones, removedZone => {
-        const networkConfigurationForZoneNotYetCreated = !some(this.originalZonesNetworkConfiguration, { name: removedZone })
-        const zoneIsNoLongerUsed = !includes(this.usedZones, removedZone)
-        if (networkConfigurationForZoneNotYetCreated && zoneIsNoLongerUsed) {
-          this.zonesNetworkConfiguration = filter(this.zonesNetworkConfiguration, ({ name }) => {
-            return name !== removedZone
-          })
-        }
-      })
-    },
-    getWorkers () {
-      const workers = map(this.internalWorkers, internalWorker => {
-        return omit(internalWorker, ['id', 'isNew'])
-      })
-      return workers
-    },
-    updateWorkersData ({ workers, zonesNetworkConfiguration }) {
-      this.setInternalWorkers(workers)
-      this.zonesNetworkConfiguration = zonesNetworkConfiguration
-    },
-    setWorkersData ({ workers, cloudProfileName, region, zonesNetworkConfiguration, updateOSMaintenance, zonedCluster, existingWorkerCIDR, newShootWorkerCIDR, kubernetesVersion }) {
-      this.cloudProfileName = cloudProfileName
-      this.region = region
-      this.originalZonesNetworkConfiguration = zonesNetworkConfiguration
-      this.zonesNetworkConfiguration = zonesNetworkConfiguration
-      this.updateOSMaintenance = updateOSMaintenance
-      this.setInternalWorkers(workers)
-      this.zonedCluster = zonedCluster
-      this.isNewCluster = !existingWorkerCIDR
-      this.existingWorkerCIDR = existingWorkerCIDR
-      this.newShootWorkerCIDR = newShootWorkerCIDR
-      this.kubernetesVersion = kubernetesVersion
-      this.initialZones = uniq(flatMap(workers, 'zones'))
-    },
-  },
-}
-=======
 })
 const { disableWorkerAnimation } = toRefs(props)
 
@@ -282,5 +77,4 @@
   addProviderWorker,
   removeProviderWorker,
 } = useShootContext()
->>>>>>> f85457c8
 </script>