--- conflicted
+++ resolved
@@ -72,11 +72,8 @@
 } from 'pinia'
 
 import { useCloudProfileStore } from '@/store/cloudProfile'
-<<<<<<< HEAD
 import { useConfigStore } from '@/store/config'
-=======
 import { useShootStagingStore } from '@/store/shootStaging'
->>>>>>> bb68b4ea
 
 import GWorkerInputGeneric from '@/components/ShootWorkers/GWorkerInputGeneric'
 import GExpandTransitionGroup from '@/components/GExpandTransitionGroup'
@@ -138,13 +135,11 @@
     }
   },
   computed: {
-<<<<<<< HEAD
     ...mapState(useConfigStore, [
       'customCloudProviders',
-=======
+    ]),
     ...mapState(useShootStagingStore, [
       'workerless',
->>>>>>> bb68b4ea
     ]),
     allMachineTypes () {
       return this.machineTypesByCloudProfileName({ cloudProfileName: this.cloudProfileName })
