--- conflicted
+++ resolved
@@ -40,10 +40,7 @@
         <container-runtime
           :machine-image-cri="machineImageCri"
           :worker="worker"
-<<<<<<< HEAD
-          :kubernetesVersion="kubernetesVersion"
-=======
->>>>>>> e83681b4
+          :kubernetes-version="kubernetesVersion"
           @valid="onContainerRuntimeValid">
         </container-runtime>
       </div>
