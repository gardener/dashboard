--- conflicted
+++ resolved
@@ -98,11 +98,7 @@
             v-model="maxSurge"
             label="Max. Surge"></v-text-field>
         </v-flex>
-<<<<<<< HEAD
-        <v-flex class="regularInput" v-if="infrastructureKind !== 'metal'">
-=======
         <v-flex class="regularInput" v-if="zonedCluster">
->>>>>>> 94ec7f1a
           <v-select
             color="cyan darken-2"
             label="Zone"
@@ -128,12 +124,8 @@
 import MachineType from '@/components/ShootWorkers/MachineType'
 import VolumeType from '@/components/ShootWorkers/VolumeType'
 import MachineImage from '@/components/ShootWorkers/MachineImage'
-<<<<<<< HEAD
-import { required, requiredIf, maxLength, minValue } from 'vuelidate/lib/validators'
-=======
+import isEmpty from 'lodash/isEmpty'
 import { required, maxLength, minValue, requiredIf } from 'vuelidate/lib/validators'
->>>>>>> 94ec7f1a
-import isEmpty from 'lodash/isEmpty'
 import { getValidationErrors, parseSize } from '@/utils'
 import { uniqueWorkerName, minVolumeSize, resourceName, noStartEndHyphen, numberOrPercentage } from '@/utils/validators'
 
@@ -191,16 +183,11 @@
     availableZones: {
       type: Array
     },
-<<<<<<< HEAD
-    infrastructureKind: {
-      type: String
-=======
     zonedCluster: {
       type: Boolean
     },
     updateOSMaintenance: {
       type: Boolean
->>>>>>> 94ec7f1a
     }
   },
   data () {
@@ -248,11 +235,7 @@
           },
           zones: {
             required: requiredIf(function () {
-<<<<<<< HEAD
-              return this.infrastructureKind !== 'metal'
-=======
               return this.zonedCluster
->>>>>>> 94ec7f1a
             })
           }
         }
