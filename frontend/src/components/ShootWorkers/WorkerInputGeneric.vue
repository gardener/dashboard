--- conflicted
+++ resolved
@@ -183,11 +183,10 @@
     availableZones: {
       type: Array
     },
-<<<<<<< HEAD
     zonedCluster: {
-=======
+      type: Boolean
+    },
     updateOSMaintenance: {
->>>>>>> 95d8de9e
       type: Boolean
     }
   },
