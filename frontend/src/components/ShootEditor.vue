<!--
Copyright (c) 2019 by SAP SE or an SAP affiliate company. All rights reserved. This file is licensed under the Apache Software License, v. 2 except as noted otherwise in the LICENSE file

Licensed under the Apache License, Version 2.0 (the "License");
you may not use this file except in compliance with the License.
You may obtain a copy of the License at

     http://www.apache.org/licenses/LICENSE-2.0

Unless required by applicable law or agreed to in writing, software
distributed under the License is distributed on an "AS IS" BASIS,
WITHOUT WARRANTIES OR CONDITIONS OF ANY KIND, either express or implied.
See the License for the specific language governing permissions and
limitations under the License.
 -->

<template>
  <v-layout column fill-height class="position-relative">
    <v-flex v-if="!clean && !!modificationWarning" class="shrink">
      <v-alert :value="modificationWarning" @input="onDismissModificationWarning" type="warning" dismissible color="cyan darken-2" transition="slide-y-transition" class="ma-0">
        <slot name="modificationWarning"></slot>
      </v-alert>
    </v-flex>
    <v-flex ref="container" :style="containerStyles"></v-flex>
    <v-flex v-if="errorMessageInternal" class="shrink">
      <g-alert color="error" :message.sync="errorMessageInternal" :detailedMessage.sync="detailedErrorMessageInternal"></g-alert>
    </v-flex>
    <v-divider></v-divider>
    <v-flex :style="toolbarStyles">
      <v-layout row align-center justify-space-between fill-height>
        <slot name="toolbarItemsLeft"></slot>
        <v-flex d-flex>
          <v-tooltip top>
            <v-btn icon slot="activator" :disabled="untouched" @click="reload">
              <v-icon small>mdi-reload</v-icon>
            </v-btn>
            <span>Discard and Reload</span>
          </v-tooltip>
        </v-flex>
        <v-divider vertical></v-divider>
        <v-flex d-flex>
          <v-tooltip top>
            <v-btn icon slot="activator" :disabled="!historySize.undo" @click="undo">
              <v-icon small>mdi-undo</v-icon>
            </v-btn>
            <span>Undo</span>
          </v-tooltip>
          <v-tooltip top>
            <v-btn icon slot="activator" :disabled="!historySize.redo" @click="redo">
              <v-icon small>mdi-redo</v-icon>
            </v-btn>
            <span>Redo</span>
          </v-tooltip>
        </v-flex>
        <v-divider vertical></v-divider>
        <v-flex d-flex>
          <v-tooltip top>
            <v-btn icon slot="activator" @click="downloadContent">
              <v-icon small>mdi-download</v-icon>
            </v-btn>
            <span>Download</span>
          </v-tooltip>
        </v-flex >
        <v-flex d-flex>
          <copy-btn
            :clipboard-text="getContent()"
            @click.native.stop="focus"
            tooltip-text='Copy'
            :user-feedback="false"
            @copy="onCopy"
            @copyFailed="onCopyFailed"
          >
          </copy-btn>
        </v-flex>
        <v-divider vertical></v-divider>
        <v-flex d-flex xs12></v-flex>
        <slot name="toolbarItemsRight"></slot>
      </v-layout>
    </v-flex>
    <v-tooltip
      right
      absolute
      :value="helpTooltip.visible"
      :position-x="helpTooltip.posX"
      :position-y="helpTooltip.posY"
      max-width="800px"
      >
      <span class="font-weight-bold">{{helpTooltip.property}}</span><span class="font-style-italic ml-2">{{helpTooltip.type}}</span><br />
      <span class="font-wrap">{{helpTooltip.description}}</span>
    </v-tooltip>
    <v-snackbar v-model="snackbar" top absolute :color="snackbarColor" :timeout="snackbarTimeout">
      {{ snackbarText }}
    </v-snackbar>
  </v-layout>
</template>

<script>
import CopyBtn from '@/components/CopyBtn'
import GAlert from '@/components/GAlert'
import { mapState } from 'vuex'
import { getProjectName } from '@/utils'
import { getShootSpec } from '@/utils/api'
import { ShootEditorCompletions } from '@/utils/shootEditorCompletions'
import download from 'downloadjs'

// codemirror
import CodeMirror from 'codemirror'
import 'codemirror/addon/hint/show-hint.js'
import 'codemirror/addon/hint/show-hint.css'
import 'codemirror/mode/yaml/yaml.js'
import 'codemirror/lib/codemirror.css'

// lodash
import omit from 'lodash/omit'
import cloneDeep from 'lodash/cloneDeep'
import assign from 'lodash/assign'
import isEqual from 'lodash/isEqual'
import get from 'lodash/get'

// js-yaml
import jsyaml from 'js-yaml'

function safeDump (value) {
  return jsyaml.safeDump(value, {
    skipInvalid: true
  })
}

export default {
  components: {
    CopyBtn,
    GAlert
  },
  name: 'shoot-editor',
  props: {
    shootContent: {
      type: Object
    },
    modificationWarning: {
      type: Boolean
    },
    errorMessage: {
      type: String
    },
    detailedErrorMessage: {
      type: String
    },
    extraKeys: {
      type: Object
    }
  },
  data () {
    return {
      conflictPath: null,
      snackbar: false,
      snackbarTimeout: 3000,
      snackbarColor: undefined,
      snackbarText: '',
      clean: true,
      untouched: true,
      historySize: {
        undo: 0,
        redo: 0
      },
      generation: undefined,
      lineHeight: 21,
      toolbarHeight: 48,
      shootEditorCompletions: undefined,
      helpTooltip: {
        visible: false,
        posX: 0,
        posY: 0,
        property: undefined,
        type: undefined,
        description: undefined
      }
    }
  },
  computed: {
    ...mapState([
      'namespace'
    ]),
    value () {
      const data = cloneDeep(this.shootContent)
      if (data) {
        return omit(data, ['info'])
      }
      return undefined
    },
    containerStyles () {
      return {
        height: `${this.lineHeight * 15}px`,
        minHeight: `${this.lineHeight * 3}px`
      }
    },
    toolbarStyles () {
      return {
        flex: '0 0 auto',
        height: `${this.toolbarHeight}px`,
        minHeight: `${this.toolbarHeight}px`
      }
    },
    errorMessageInternal: {
      get () {
        return this.errorMessage
      },
      set (value) {
        this.$emit('update:errorMessage', value)
      }
    },
    detailedErrorMessageInternal: {
      get () {
        return this.detailedErrorMessage
      },
      set (value) {
        this.$emit('update:detailedErrorMessage', value)
      }
    }
  },
  methods: {
    getQualifiedName () {
      const name = get(this, 'value.metadata.name', 'unnamed')
      const namespace = this.namespace
      const projectName = getProjectName({ namespace })
      return `shoot--${projectName}--${name}.yaml`
    },
    onDismissModificationWarning () {
      this.$emit('dismissModificationWarning')
    },
    undo () {
      if (this.$instance) {
        this.$instance.execCommand('undo')
        this.$instance.focus()
      }
    },
    redo () {
      if (this.$instance) {
        this.$instance.execCommand('redo')
        this.$instance.focus()
      }
    },
    focus () {
      if (this.$instance) {
        this.$instance.focus()
      }
    },
    setClean (clean) {
      this.clean = clean
      this.$emit('clean', clean)
    },
    setConflictPath (conflictPath) {
      this.conflictPath = conflictPath
      this.$emit('conflictPath', conflictPath)
    },
    reload () {
      this.update(this.value)
    },
    downloadContent () {
      try {
        download(this.getContent(), this.getQualifiedName(), 'text/yaml')
        this.snackbarColor = undefined
        this.snackbarText = 'Content has been downloaded'
        this.snackbar = true
      } catch (err) {
        this.snackbarColor = 'error'
        this.snackbarText = 'Download content failed'
        this.snackbar = true
      }
      this.focus()
    },
    refresh () {
      // use $nextTick as CodeMirror needs to be finished with rendering because refresh method relies on
      // dynamic dimensions calculated via css, which do not return correct values before rendering is complete
      this.$nextTick(() => this.refreshInstance())
    },
    refreshInstance () {
      if (this.$instance) {
        this.$instance.refresh()
      }
    },
    createInstance (element) {
      const extraKeys = assign({}, {
        'Tab': (instance) => {
          if (instance.somethingSelected()) {
            instance.indentSelection('add')
          } else {
            instance.execCommand('insertSoftTab')
          }
        },
        'Shift-Tab': (instance) => {
          instance.indentSelection('subtract')
        },
        'Enter': (instance) => {
          this.shootEditorCompletions.editorEnter(instance)
        },
        'Ctrl-Space': 'autocomplete'
      }, this.extraKeys)
      const options = {
        mode: 'text/x-yaml',
        autofocus: true,
        indentUnit: 2,
        tabSize: 2,
        indentWithTabs: false,
        smartIndent: true,
        scrollbarStyle: 'native',
        lineNumbers: true,
        lineWrapping: true,
        viewportMargin: Infinity, // make sure the whole shoot resource is laoded so that the browser's text search works on it
        extraKeys
      }
      this.$instance = CodeMirror(element, options)
      this.$instance.setSize('100%', '100%')
      const onChange = ({ doc }) => {
        this.untouched = false
        this.setClean(doc.isClean(this.generation))
        this.historySize = doc.historySize()
        this.errorMessageInternal = undefined
        this.detailedErrorMessageInternal = undefined
      }
      this.$instance.on('change', onChange)

      CodeMirror.registerHelper('hint', 'yaml', (editor, options) => {
        options.completeSingle = false
        if (!this.shootEditorCompletions) {
          return
        }
        return this.shootEditorCompletions.yamlHint(editor)
      })

      let timeoutId
      const cm = this.$instance
      CodeMirror.on(element, 'mouseover', (e) => {
        clearTimeout(timeoutId)
        this.helpTooltip.visible = false
        timeoutId = setTimeout(() => {
          if (!this.shootEditorCompletions) {
            return
          }
          const tooltip = this.shootEditorCompletions.editorTooltip(e, cm)
          if (!tooltip) {
            return
          }
<<<<<<< HEAD
        }, 200)
=======
          this.helpTooltip.visible = true
          this.helpTooltip.posX = e.clientX
          this.helpTooltip.posY = e.clientY
          this.helpTooltip.property = tooltip.property
          this.helpTooltip.type = tooltip.type
          this.helpTooltip.description = tooltip.description
        })
>>>>>>> 6ddb2c56
      })
    },
    destroyInstance () {
      if (this.$instance) {
        const element = this.$instance.doc.cm.getWrapperElement()
        if (element && element.remove) {
          element.remove()
        }
      }
      this.$instance = undefined
    },
    clearHistory () {
      if (this.$instance) {
        this.$instance.doc.clearHistory()
        this.generation = this.$instance.doc.changeGeneration()
        this.setClean(true)
        this.untouched = true
        this.setConflictPath(null)
        this.historySize.undo = 0
        this.historySize.redo = 0
      }
    },
    getContent () {
      if (this.$instance) {
        return this.$instance.doc.getValue()
      }
      return ''
    },
    setContent (value) {
      if (this.$instance) {
        const editor = this.$instance
        const doc = editor.doc
        const cursor = doc.getCursor()
        const { left, top } = editor.getScrollInfo() || {}
        doc.setValue(value)
        editor.focus()
        if (cursor) {
          doc.setCursor(cursor)
        }
        editor.scrollTo(left, top)
        this.clearHistory()
      }
    },
    update (value = this.value) {
      if (value) {
        this.setContent(safeDump(value))
      }
    },
    onCopy () {
      this.snackbarColor = undefined
      this.snackbarText = 'Copied content to clipboard'
      this.snackbar = true
    },
    onCopyFailed () {
      this.snackbarColor = 'error'
      this.snackbarText = 'Copy to clipboard failed'
      this.snackbar = true
    }
  },
  async mounted () {
    this.createInstance(this.$refs.container)
    this.update(this.value)
    this.refresh()

    let shootCompletions = await getShootSpec()
    shootCompletions = get(shootCompletions, 'data.spec.properties', {})
    this.shootEditorCompletions = new ShootEditorCompletions(shootCompletions, this.$instance.options.indentUnit)
  },
  watch: {
    value: {
      deep: true,
      handler (newValue, oldValue) {
        if (this.untouched) {
          return this.update(newValue)
        }
        for (const path of ['spec', 'metadata.annotations', 'metadata.labels']) {
          const newProp = get(newValue, path)
          const oldProp = get(oldValue, path)
          if (!isEqual(newProp, oldProp)) {
            this.setConflictPath(path)
            break
          }
        }
      }
    }
  },
  beforeDestroy () {
    this.destroyInstance()
  }
}
</script>

<style lang="styl" scoped>
  .no-margin
    margin: 0 !important
  .position-relative
    position: relative !important
  >>> .cm-tab
     background: embedurl('../assets/tab.png')
     background-position: right
     background-repeat: no-repeat
  .font-style-italic {
    font-style: italic;
  }

  .font-wrap {
    white-space: pre-wrap;
  }

</style>
<style lang="styl">
  @import '~vuetify/src/stylus/settings/_colors.styl';

  .CodeMirror-hint {

    .ghint-type  {
      color: #000;

      .property {
        font-weight: bold;
        font-size: 14px;
      }
      .type {
        font-style: italic;
        padding-left: 10px;
        font-size: 13px;
      }
    }
  }

  .CodeMirror-hint .ghint-desc  {
    white-space: pre-wrap;
    max-width: 800px;
    padding: 10px;

    .description {
      font-family: Roboto, sans-serif;
      font-size: 13px;
      color: $grey.darken-3;
    }
  }

  .CodeMirror-hint-active {
    background-color: $grey.lighten-4 !important;
  }

</style><|MERGE_RESOLUTION|>--- conflicted
+++ resolved
@@ -327,12 +327,12 @@
         return this.shootEditorCompletions.yamlHint(editor)
       })
 
-      let timeoutId
+      let cmTooltipFnTimerID
       const cm = this.$instance
       CodeMirror.on(element, 'mouseover', (e) => {
-        clearTimeout(timeoutId)
+        clearTimeout(cmTooltipFnTimerID)
         this.helpTooltip.visible = false
-        timeoutId = setTimeout(() => {
+        cmTooltipFnTimerID = setTimeout(() => {
           if (!this.shootEditorCompletions) {
             return
           }
@@ -340,9 +340,6 @@
           if (!tooltip) {
             return
           }
-<<<<<<< HEAD
-        }, 200)
-=======
           this.helpTooltip.visible = true
           this.helpTooltip.posX = e.clientX
           this.helpTooltip.posY = e.clientY
@@ -350,7 +347,6 @@
           this.helpTooltip.type = tooltip.type
           this.helpTooltip.description = tooltip.description
         })
->>>>>>> 6ddb2c56
       })
     },
     destroyInstance () {
