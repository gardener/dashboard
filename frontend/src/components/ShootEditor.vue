--- conflicted
+++ resolved
@@ -263,15 +263,13 @@
     isReadOnly () {
       return this.isShootActionsDisabledForPurpose || !this.canPatchShoots
     },
-<<<<<<< HEAD
     showToolbar () {
       return !this.isReadOnly && !this.hideToolbar
-=======
+    },
     theme () {
       return this.colorScheme === 'dark'
         ? 'seti'
         : 'default'
->>>>>>> 2482457e
     }
   },
   methods: {
