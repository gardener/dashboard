--- conflicted
+++ resolved
@@ -94,55 +94,10 @@
 
     <v-divider v-if="isCredentialsTileVisible && (isKubeconfigTileVisible || isGardenctlTileVisible)" inset></v-divider>
 
-<<<<<<< HEAD
-    <v-list-item v-if="isKubeconfigTileVisible">
-      <v-list-item-icon>
-        <v-icon color="primary">mdi-file</v-icon>
-      </v-list-item-icon>
-      <v-list-item-content>
-        <v-list-item-title>Kubeconfig</v-list-item-title>
-        <v-list-item-subtitle v-if="!shootEnableStaticTokenKubeconfig">Static token kubeconfig is disabled for this cluster</v-list-item-subtitle>
-        <v-list-item-subtitle v-else-if="!isKubeconfigAvailable">Static token kubeconfig currently not available</v-list-item-subtitle>
-      </v-list-item-content>
-      <v-list-item-action class="mx-0" v-if="isKubeconfigAvailable">
-        <v-tooltip top>
-          <template v-slot:activator="{ on }">
-            <v-btn v-on="on" icon @click.native.stop="onDownload" color="action-button">
-              <v-icon>mdi-download</v-icon>
-            </v-btn>
-          </template>
-          <span>Download Kubeconfig</span>
-        </v-tooltip>
-      </v-list-item-action>
-      <v-list-item-action class="mx-0" v-if="isKubeconfigAvailable">
-        <copy-btn :clipboard-text="kubeconfig"></copy-btn>
-      </v-list-item-action>
-      <v-list-item-action class="mx-0" v-if="isKubeconfigAvailable">
-        <v-tooltip top>
-          <template v-slot:activator="{ on }">
-            <v-btn v-on="on" icon @click.native.stop="expansionPanelKubeconfig = !expansionPanelKubeconfig" color="action-button">
-              <v-icon>{{visibilityIconKubeconfig}}</v-icon>
-            </v-btn>
-          </template>
-          <span>{{kubeconfigVisibilityTitle}}</span>
-        </v-tooltip>
-      </v-list-item-action>
-      <!--Patch: Don't allow customer to disable static kubeconfig-->
-      <v-list-item-action class="mx-0" style="display: none;">
-        <static-token-kubeconfig-configuration :shootItem="shootItem"></static-token-kubeconfig-configuration>
-      </v-list-item-action>
-    </v-list-item>
-    <v-expand-transition>
-      <v-card v-if="expansionPanelKubeconfig" flat>
-        <code-block lang="yaml" :content="shootInfo.kubeconfig" :show-copy-button="false"></code-block>
-      </v-card>
-    </v-expand-transition>
-=======
     <v-list v-if="isKubeconfigTileVisible">
       <shoot-kubeconfig :shoot-item="shootItem" :showIcon="true" type="gardenlogin"></shoot-kubeconfig>
       <shoot-kubeconfig :shoot-item="shootItem" :showIcon="false" type="token"></shoot-kubeconfig>
     </v-list>
->>>>>>> 9e446a7e
 
     <v-divider v-if="isKubeconfigTileVisible && isGardenctlTileVisible" inset></v-divider>
 
