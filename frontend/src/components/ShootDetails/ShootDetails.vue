--- conflicted
+++ resolved
@@ -21,12 +21,8 @@
           <shoot-access-card :shoot-item="shootItem" @add-terminal-shortcut="onAddTerminalShortcut"></shoot-access-card>
         </v-card>
         <shoot-monitoring-card :shoot-item="shootItem"></shoot-monitoring-card>
-<<<<<<< HEAD
         <shoot-credential-rotation-card :shoot-item="shootItem" class="mt-4"></shoot-credential-rotation-card>
-        <tickets-card :tickets="tickets" :shoot-item="shootItem" class="mt-4"></tickets-card>
-=======
         <tickets-card :shoot-item="shootItem" class="mt-4"></tickets-card>
->>>>>>> d258af09
       </v-col>
     </v-row>
   </v-container>
