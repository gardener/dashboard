--- conflicted
+++ resolved
@@ -13,17 +13,17 @@
     no-wrap
   >
     <template #collapsed>
-      <v-tooltip location="top">
-        <template #activator="{ props }">
-          <v-chip
-            :color="collapsedChipColor"
-            :variant="errorCount > 0 ? 'flat' : 'tonal'"
-            size="small"
-            v-bind="props"
-          >
-            {{ collapsedChipText }}
-          </v-chip>
-        </template>
+      <v-chip
+        :color="collapsedChipColor"
+        :variant="errorCount > 0 ? 'flat' : 'tonal'"
+        size="small"
+      >
+        {{ collapsedChipText }}
+      </v-chip>
+      <v-tooltip
+        location="top"
+        activator="parent"
+      >
         {{ tooltipText }}
       </v-tooltip>
     </template>
@@ -85,96 +85,6 @@
   isEmpty,
 } from '@/lodash'
 
-<<<<<<< HEAD
-export default {
-  components: {
-    GStatusTag,
-    GExternalLink,
-    GCollapsableItems,
-  },
-  mixins: [shootItem],
-  props: {
-    popperPlacement: {
-      type: String,
-    },
-    showStatusText: {
-      type: Boolean,
-      default: false,
-    },
-    collapse: {
-      type: Boolean,
-      default: false,
-    },
-  },
-  computed: {
-    conditions () {
-      const conditions = this.shootReadiness
-        .filter(condition => !!condition.lastTransitionTime)
-        .map(condition => {
-          const conditiondDefaults = this.conditionForType(condition.type)
-          return {
-            ...conditiondDefaults,
-            ...condition,
-          }
-        })
-      return sortBy(conditions, 'sortOrder')
-    },
-    errorCodeObjects () {
-      const allErrorCodes = errorCodesFromArray(this.conditions)
-      return objectsFromErrorCodes(allErrorCodes)
-    },
-    errorCount () {
-      return filter(this.conditions, condition => condition.status === 'False' || !isEmpty(condition.codes)).length
-    },
-    unknownCount () {
-      return filter(this.conditions, ['status', 'Unknown']).length
-    },
-    progressingCount () {
-      return filter(this.conditions, ['status', 'Progressing']).length
-    },
-    tooltipText () {
-      const texts = []
-      if (this.errorCount > 0) {
-        texts.push(`${this.errorCount} Error`)
-      }
-      if (this.unknownCount > 0) {
-        texts.push(`${this.unknownCount} Unknown`)
-      }
-      if (this.progressingCount > 0) {
-        texts.push(`${this.progressingCount} Progressing`)
-      }
-      const okCount = this.conditions.length - this.errorCount - this.unknownCount - this.progressingCount
-      if (okCount > 0) {
-        texts.push(`${okCount} OK`)
-      }
-
-      return texts.join(', ')
-    },
-    collapsedChipColor () {
-      if (this.errorCount > 0) {
-        return 'error'
-      }
-      if (this.unknownCount > 0) {
-        return 'grey'
-      }
-      if (this.progressingCount > 0) {
-        return 'info'
-      }
-      return 'primary'
-    },
-    collapsedChipText () {
-      if (this.errorCount > 0) {
-        return `${this.errorCount}/${this.conditions.length} Error`
-      }
-      if (this.unknownCount > 0) {
-        return `${this.unknownCount}/${this.conditions.length} Unknown`
-      }
-      if (this.progressingCount > 0) {
-        return `${this.progressingCount}/${this.conditions.length} Progressing`
-      }
-      return `${this.conditions.length}/${this.conditions.length} OK`
-    },
-=======
 const props = defineProps({
   popperPlacement: {
     type: String,
@@ -182,7 +92,10 @@
   showStatusText: {
     type: Boolean,
     default: false,
->>>>>>> 5f92eb75
+  },
+  collapse: {
+    type: Boolean,
+    default: false,
   },
 })
 const {
@@ -221,4 +134,61 @@
 const isStaleShoot = computed(() => {
   return !shootStore.isShootActive(shootUid.value)
 })
+
+const errorCount = computed(() => {
+  return filter(conditions.value, condition => condition.status === 'False' || !isEmpty(condition.codes)).length
+})
+
+const unknownCount = computed(() => {
+  return filter(conditions.value, ['status', 'Unknown']).length
+})
+
+const progressingCount = computed(() => {
+  return filter(conditions.value, ['status', 'Progressing']).length
+})
+
+const tooltipText = computed(() => {
+  const texts = []
+  if (errorCount.value > 0) {
+    texts.push(`${errorCount.value} Error`)
+  }
+  if (unknownCount.value > 0) {
+    texts.push(`${unknownCount.value} Unknown`)
+  }
+  if (progressingCount.value > 0) {
+    texts.push(`${progressingCount.value} Progressing`)
+  }
+  const okCount = conditions.value.length - errorCount.value - unknownCount.value - progressingCount.value
+  if (okCount > 0) {
+    texts.push(`${okCount} OK`)
+  }
+  return texts.join(', ')
+})
+
+const collapsedChipColor = computed(() => {
+  if (errorCount.value > 0) {
+    return 'error'
+  }
+  if (unknownCount.value > 0) {
+    return 'grey'
+  }
+  if (progressingCount.value > 0) {
+    return 'info'
+  }
+  return 'primary'
+})
+
+const collapsedChipText = computed(() => {
+  if (errorCount.value > 0) {
+    return `${errorCount.value}/${conditions.value.length} Error`
+  }
+  if (unknownCount.value > 0) {
+    return `${unknownCount.value}/${conditions.value.length} Unknown`
+  }
+  if (progressingCount.value > 0) {
+    return `${progressingCount.value}/${conditions.value.length} Progressing`
+  }
+  return `${conditions.value.length}/${conditions.value.length} OK`
+})
+
 </script>