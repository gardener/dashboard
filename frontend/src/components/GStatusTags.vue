<!--
SPDX-FileCopyrightText: 2024 SAP SE or an SAP affiliate company and Gardener contributors

SPDX-License-Identifier: Apache-2.0
-->

<template>
  <g-collapsable-items
    :items="conditions"
    :uid="shootMetadata.uid"
    inject-key="expandedConditions"
    :collapse="collapse"
    no-wrap
  >
    <template #collapsed>
      <v-chip
        :color="collapsedChipColor"
        :variant="errorCount > 0 ? 'flat' : 'tonal'"
        size="small"
      >
        {{ collapsedChipText }}
        <v-tooltip
          location="top"
          activator="parent"
          :text="tooltipText"
        />
      </v-chip>
    </template>
    <template #item="{ item }">
      <g-status-tag
        :key="item.type"
        :condition="item"
        :popper-placement="popperPlacement"
        :secret-binding-name="shootSecretBindingName"
        :shoot-metadata="shootMetadata"
        :stale-shoot="isStaleShoot"
      />
    </template>
  </g-collapsable-items>
  <template v-if="showStatusText">
    <div
      v-for="({ description, link }) in errorCodeObjects"
      :key="description"
      class="mt-1"
    >
      <div class="font-weight-bold text-error wrap-text">
        {{ description }}
      </div>
      <div v-if="link">
        <g-external-link
          :url="link.url"
          class="font-weight-bold text-error"
        >
          {{ link.text }}
        </g-external-link>
      </div>
    </div>
  </template>
</template>

<script setup>
import {
  computed,
  toRefs,
} from 'vue'

import { useConfigStore } from '@/store/config'
import { useShootStore } from '@/store/shoot'

import GStatusTag from '@/components/GStatusTag.vue'
import GExternalLink from '@/components/GExternalLink.vue'
import GCollapsableItems from '@/components/GCollapsableItems'

import { useShootItem } from '@/composables/useShootItem'

import {
  objectsFromErrorCodes,
  errorCodesFromArray,
} from '@/utils/errorCodes'

import {
  sortBy,
<<<<<<< HEAD
  filter,
  isEmpty,
  mapValues,
=======
  padStart,
>>>>>>> 12c15719
} from '@/lodash'

const props = defineProps({
  popperPlacement: {
    type: String,
  },
  showStatusText: {
    type: Boolean,
    default: false,
  },
  collapse: {
    type: Boolean,
    default: false,
  },
})
const {
  popperPlacement,
  showStatusText,
} = toRefs(props)

const {
  shootSecretBindingName,
  shootMetadata,
  shootUid,
  shootReadiness,
} = useShootItem()

const configStore = useConfigStore()
const shootStore = useShootStore()

const conditions = computed(() => {
  const conditions = shootReadiness.value
    .filter(condition => !!condition.lastTransitionTime)
    .map(condition => {
      const conditionDefaults = configStore.conditionForType(condition.type)
      return {
        ...conditionDefaults,
        ...condition,
        sortOrder: padStart(conditionDefaults.sortOrder, 8, '0'),
      }
    })
  return sortBy(conditions, 'sortOrder')
})

const errorCodeObjects = computed(() => {
  const allErrorCodes = errorCodesFromArray(conditions.value)
  return objectsFromErrorCodes(allErrorCodes)
})

const isStaleShoot = computed(() => {
  return !shootStore.isShootActive(shootUid.value)
})

const errorCount = computed(() => {
  return filter(conditions.value, condition => condition.status === 'False' || !isEmpty(condition.codes)).length
})

const unknownCount = computed(() => {
  return filter(conditions.value, ['status', 'Unknown']).length
})

const progressingCount = computed(() => {
  return filter(conditions.value, ['status', 'Progressing']).length
})

const tooltipText = computed(() => {
  if (errorCount.value > 0) {
    return 'Error'
  }
  if (unknownCount.value > 0) {
    return 'Unknown'
  }
  if (progressingCount.value > 0) {
    return 'Progressing'
  }
  return 'OK'
})

const collapsedChipColor = computed(() => {
  if (errorCount.value > 0) {
    return 'error'
  }
  if (unknownCount.value > 0) {
    return 'grey'
  }
  if (progressingCount.value > 0) {
    return 'info'
  }
  return 'primary'
})

const collapsedChipText = computed(() => {
  if (errorCount.value > 0) {
    return 'Error'
  }
  if (unknownCount.value > 0) {
    return 'Unknown'
  }
  if (progressingCount.value > 0) {
    return 'Progressing'
  }
  return 'OK'
})

</script><|MERGE_RESOLUTION|>--- conflicted
+++ resolved
@@ -80,13 +80,9 @@
 
 import {
   sortBy,
-<<<<<<< HEAD
   filter,
   isEmpty,
-  mapValues,
-=======
   padStart,
->>>>>>> 12c15719
 } from '@/lodash'
 
 const props = defineProps({
