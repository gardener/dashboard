<!--
SPDX-FileCopyrightText: 2020 SAP SE or an SAP affiliate company and Gardener contributors

SPDX-License-Identifier: Apache-2.0
 -->

<template>
  <v-dialog v-model="visible" persistent scrollable max-width="600">
    <v-card>
      <v-card-title class="accent">
        <v-icon large class="accentTitle--text">mdi-cube</v-icon>
        <span class="headline ml-5 accentTitle--text">Create Project</span>
      </v-card-title>
      <v-card-text class="dialog-content">
        <form>
          <v-container fluid >
            <v-row >
              <v-col cols="12">
                <v-text-field
                  color="primary"
                  ref="projectName"
                  label="Name"
                  v-model.trim="projectName"
                  :error-messages="getFieldValidationErrors('projectName')"
                  @input="$v.projectName.$touch()"
                  @blur="$v.projectName.$touch()"
                  counter="10"
                  ></v-text-field>
              </v-col>
            </v-row>

            <v-row v-if="costObjectSettingEnabled">
              <v-col cols="12">
                <v-text-field
                  color="primary"
                  ref="costObject"
                  :label="costObjectTitle"
                  v-model="costObject"
                  :error-messages="getFieldValidationErrors('costObject')"
                  @input="$v.costObject.$touch()"
                  @blur="$v.costObject.$touch()"
                  >
                </v-text-field>
<<<<<<< HEAD
                <v-alert v-if="!!costObjectDescriptionHtml" dense type="info" outlined color="primary">
                  <div class="alertBannerMessage" v-html="costObjectDescriptionHtml"></div>
=======
                <v-alert v-if="!!costObjectDescriptionHtml" dense type="info" outlined :color="color">
                  <div class="alert-banner-message" v-html="costObjectDescriptionHtml"></div>
>>>>>>> 19ce6521
                </v-alert>
              </v-col>
            </v-row>

            <v-row >
              <v-col cols="12">
                <v-text-field
                  color="primary"
                  ref="description"
                  label="Description"
                  v-model="description"
                  ></v-text-field>
              </v-col>
            </v-row>
            <v-row >
              <v-col cols="12">
                <v-text-field
                  color="primary"
                  label="Purpose"
                  v-model="purpose"
                  ></v-text-field>
              </v-col>
            </v-row>
            <g-message color="error" :message.sync="errorMessage" :detailedMessage.sync="detailedErrorMessage"></g-message>
          </v-container>
        </form>
        <v-snackbar :value="loading" bottom right absolute :timeout="-1">
          <span>Creating project ...</span>
        </v-snackbar>
      </v-card-text>
      <v-card-actions>
        <v-spacer></v-spacer>
        <v-btn
          text
          :disabled="loading"
          @click.stop="cancel"
        >
          Cancel
        </v-btn>
        <v-btn
          text
          :loading="loading"
          :disabled="!valid || loading"
          @click.stop="submit"
          color="primary"
        >
          Create
        </v-btn>
      </v-card-actions>
    </v-card>
  </v-dialog>
</template>

<script>
import { mapActions, mapGetters, mapState } from 'vuex'
import { maxLength, required } from 'vuelidate/lib/validators'
import { resourceName, unique, noStartEndHyphen, noConsecutiveHyphen } from '@/utils/validators'
import { getValidationErrors, setInputFocus, setDelayedInputFocus, isServiceAccountUsername, transformHtml, getProjectDetails } from '@/utils'
import { errorDetailsFromError, isConflict, isGatewayTimeout } from '@/utils/error'
import get from 'lodash/get'
import map from 'lodash/map'
import set from 'lodash/set'
import includes from 'lodash/includes'
import filter from 'lodash/filter'
import isEmpty from 'lodash/isEmpty'
import GMessage from '@/components/GMessage'

const defaultProjectName = ''

export default {
  name: 'project-dialog',
  components: {
    GMessage
  },
  props: {
    value: {
      type: Boolean,
      required: true
    },
    project: {
      type: Object
    }
  },
  data () {
    return {
      projectName: undefined,
      description: undefined,
      purpose: undefined,
      owner: undefined,
      costObject: undefined,
      errorMessage: undefined,
      detailedErrorMessage: undefined,
      loading: false
    }
  },
  validations () {
    // had to move the code to a computed property so that the getValidationErrors method can access it
    return this.validators
  },
  computed: {
    ...mapGetters([
      'memberList',
      'username',
      'projectNamesFromProjectList',
      'costObjectSettings'
    ]),
    ...mapState([
      'cfg'
    ]),
    visible: {
      get () {
        return this.value
      },
      set (value) {
        this.$emit('input', value)
      }
    },
    projectNames () {
      return this.projectNamesFromProjectList
    },
    projectDetails () {
      return getProjectDetails(this.project)
    },
    costObjectSettingEnabled () {
      return !isEmpty(this.costObjectSettings)
    },
    costObjectTitle () {
      return get(this.costObjectSettings, 'title')
    },
    costObjectDescriptionHtml () {
      const description = get(this.costObjectSettings, 'description')
      return transformHtml(description)
    },
    costObjectRegex () {
      return get(this.costObjectSettings, 'regex')
    },
    costObjectErrorMessage () {
      return get(this.costObjectSettings, 'errorMessage')
    },
    currentProjectName () {
      return this.projectDetails.projectName
    },
    currentDescription () {
      return this.projectDetails.description
    },
    currentPurpose () {
      return this.projectDetails.purpose
    },
    currentOwner () {
      return this.projectDetails.owner
    },
    currentCostObject () {
      return this.projectDetails.costObject
    },
    memberItems () {
      const members = filter(map(this.memberList, 'username'), username => !isServiceAccountUsername(username))
      const owner = this.currentOwner
      if (owner && !includes(members, owner)) {
        members.push(owner)
      }

      return members
    },
    valid () {
      return !this.$v.$invalid
    },
    validators () {
      const validators = {
        owner: {
          required
        },
        costObject: {
          validCostObject: value => {
            if (!this.costObjectRegex) {
              return true
            }
            return RegExp(this.costObjectRegex).test(value || '') // undefined cannot be evaluated, use empty string as default
          }
        }
      }
      validators.projectName = {
        required,
        maxLength: maxLength(10),
        noConsecutiveHyphen,
        noStartEndHyphen, // Order is important for UI hints
        resourceName,
        unique: unique('projectNames')
      }
      return validators
    },
    validationErrors () {
      return {
        projectName: {
          required: 'Name is required',
          maxLength: 'Name exceeds the maximum length',
          resourceName: 'Name must only be lowercase letters, numbers, and hyphens',
          unique: 'Name is already in use',
          noConsecutiveHyphen: 'Name must not contain consecutive hyphens',
          noStartEndHyphen: 'Name must not start or end with a hyphen'
        },
        owner: {
          required: 'Owner is required'
        },
        costObject: {
          validCostObject: this.costObjectErrorMessage
        }
      }
    }
  },
  methods: {
    ...mapActions([
      'createProject',
      'updateProject'
    ]),
    getFieldValidationErrors (field) {
      return getValidationErrors(this, field)
    },
    hide () {
      this.visible = false
    },
    async submit () {
      this.$v.$touch()
      if (this.valid) {
        try {
          this.loading = true
          const project = await this.save()
          this.loading = false
          this.hide()
          this.$router.push({
            name: 'Secrets',
            params: {
              namespace: project.metadata.namespace
            }
          })
        } catch (err) {
          this.loading = false
          if (isConflict(err)) {
            this.errorMessage = `Project name '${this.projectName}' is already taken. Please try a different name.`
            setInputFocus(this, 'projectName')
          } else if (isGatewayTimeout(err)) {
            this.errorMessage = 'Project has been created but initialization is still pending.'
          } else {
            this.errorMessage = 'Failed to create project.'
          }

          const { errorCode, detailedMessage } = errorDetailsFromError(err)
          this.detailedErrorMessage = detailedMessage
          console.error(this.errorMessage, errorCode, detailedMessage, err)
        }
      }
    },
    cancel () {
      this.hide()
      this.$emit('cancel')
    },
    save () {
      const name = this.projectName
      const metadata = { name }
      if (this.costObjectSettingEnabled) {
        set(metadata, ['annotations', 'billing.gardener.cloud/costObject'], this.costObject)
      }

      const description = this.description
      const purpose = this.purpose
      const data = { description, purpose }

      return this.createProject({ metadata, data })
    },
    reset () {
      this.$v.$reset()
      this.errorMessage = undefined
      this.detailedMessage = undefined

      this.projectName = defaultProjectName
      this.description = undefined
      this.purpose = undefined
      this.owner = this.username
      this.costObject = undefined

      setDelayedInputFocus(this, 'projectName')
    }
  },
  watch: {
    value (value) {
      if (value) {
        this.reset()
      }
    }
  }
}
</script>

<style lang="scss" scoped>
  .dialog-content {
    height: auto;
  }

  .project-background {
    position: absolute;
    top: 0;
    left: 0;
    width: 100%;
    height: 130px;
    z-index: 100;
  }
  .project-title {
    position: relative;
    width: 100%;
    height: 130px;
    z-index: 200;
  }
</style><|MERGE_RESOLUTION|>--- conflicted
+++ resolved
@@ -41,13 +41,8 @@
                   @blur="$v.costObject.$touch()"
                   >
                 </v-text-field>
-<<<<<<< HEAD
                 <v-alert v-if="!!costObjectDescriptionHtml" dense type="info" outlined color="primary">
-                  <div class="alertBannerMessage" v-html="costObjectDescriptionHtml"></div>
-=======
-                <v-alert v-if="!!costObjectDescriptionHtml" dense type="info" outlined :color="color">
                   <div class="alert-banner-message" v-html="costObjectDescriptionHtml"></div>
->>>>>>> 19ce6521
                 </v-alert>
               </v-col>
             </v-row>
