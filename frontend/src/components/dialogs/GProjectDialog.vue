<!--
SPDX-FileCopyrightText: 2023 SAP SE or an SAP affiliate company and Gardener contributors

SPDX-License-Identifier: Apache-2.0
-->

<template>
  <v-dialog
    v-model="visible"
    persistent
    scrollable
    max-width="600"
<<<<<<< HEAD
=======
    @keydown.esc="hide"
>>>>>>> 58bf69b7
  >
    <v-card>
      <g-toolbar
        prepend-icon="mdi-cube"
        title="Create Project"
      />
      <v-card-text class="dialog-content">
        <v-row>
          <v-col cols="12">
            <v-text-field
              ref="refProjectName"
              v-model.trim="v$.projectName.$model"
              variant="underlined"
              color="primary"
              label="Name"
              counter="10"
              :error-messages="getErrorMessages(v$.projectName)"
            />
          </v-col>
        </v-row>

        <v-row v-if="costObjectSettingEnabled">
          <v-col cols="12">
            <v-text-field
              v-model="v$.costObject.$model"
              variant="underlined"
              color="primary"
              :label="costObjectTitle"
              :error-messages="getErrorMessages(v$.costObject)"
            />
            <v-alert
              v-if="!!costObjectDescriptionHtml"
              density="compact"
              type="info"
              variant="tonal"
              color="primary"
            >
              <!-- eslint-disable vue/no-v-html -->
              <div
                class="alert-banner-message"
                v-html="costObjectDescriptionHtml"
              />
              <!-- eslint-enable vue/no-v-html -->
            </v-alert>
          </v-col>
        </v-row>

        <v-row>
          <v-col cols="12">
            <v-text-field
              v-model="description"
              variant="underlined"
              color="primary"
              label="Description"
            />
          </v-col>
        </v-row>
        <v-row>
          <v-col cols="12">
            <v-text-field
              v-model="purpose"
              variant="underlined"
              color="primary"
              label="Purpose"
            />
          </v-col>
        </v-row>
        <g-message
          v-model:message="errorMessage"
          v-model:detailed-message="detailedErrorMessage"
          color="error"
        />
        <v-snackbar
          :model-value="loading"
          location="bottom right"
          absolute
          :timeout="-1"
        >
          <span>Creating project ...</span>
        </v-snackbar>
      </v-card-text>
      <v-divider />
      <v-card-actions>
        <v-spacer />
        <v-btn
          variant="text"
          :disabled="loading"
          @click="hide"
        >
          Cancel
        </v-btn>
        <v-btn
          color="primary"
          variant="text"
          :loading="loading"
          :disabled="loading"
          @click="submit"
        >
          Create
        </v-btn>
      </v-card-actions>
    </v-card>
  </v-dialog>
</template>

<script setup>
import {
  ref,
  computed,
  watch,
  toRef,
} from 'vue'
import { useVuelidate } from '@vuelidate/core'
import {
  maxLength,
  required,
} from '@vuelidate/validators'
import { useRouter } from 'vue-router'

import { useConfigStore } from '@/store/config'
import { useProjectStore } from '@/store/project'

import GMessage from '@/components/GMessage.vue'
import GToolbar from '@/components/GToolbar.vue'

import { useLogger } from '@/composables/useLogger'

import {
  messageFromErrors,
  lowerCaseAlphaNumHyphen,
  noStartEndHyphen,
  noConsecutiveHyphen,
  withMessage,
} from '@/utils/validators'
import {
  getErrorMessages,
  setInputFocus,
  setDelayedInputFocus,
  transformHtml,
} from '@/utils'
import {
  errorDetailsFromError,
  isConflict,
  isGatewayTimeout,
} from '@/utils/error'

import {
  get,
  set,
  isEmpty,
} from '@/lodash'

const props = defineProps({
  modelValue: {
    type: Boolean,
    required: true,
  },
})

const emit = defineEmits([
  'update:modelValue',
])

const logger = useLogger()
const configStore = useConfigStore()
const projectStore = useProjectStore()
const router = useRouter()

const costObjectSettings = toRef(configStore, 'costObjectSettings')
const projectNames = toRef(projectStore, 'projectNames')

const visible = computed({
  get () {
    return props.modelValue
  },
  set (value) {
    return emit('update:modelValue', value)
  },
})

const projectName = ref('')
const description = ref('')
const purpose = ref('')
const costObject = ref('')
const errorMessage = ref('')
const detailedErrorMessage = ref('')
const loading = ref(false)

const refProjectName = ref(null)

const costObjectSettingEnabled = computed(() => !isEmpty(costObjectSettings.value))
const costObjectTitle = computed(() => get(costObjectSettings.value, 'title'))
const costObjectDescriptionHtml = computed(() => {
  const description = get(costObjectSettings.value, 'description')
  return transformHtml(description)
})
const costObjectRegex = computed(() => get(costObjectSettings.value, 'regex'))
const costObjectErrorMessage = computed(() => get(costObjectSettings.value, 'errorMessage'))

const isUniqueProjectName = withMessage(
  'A project with this name already exists',
  value => !value ? true : !projectNames.value.includes(value),
)

const isValidCostObject = withMessage(
  costObjectErrorMessage.value,
  value => !costObjectRegex.value ? true : RegExp(costObjectRegex.value).test(value ?? ''),
)

const rules = {
  costObject: {
    isValidCostObject,
  },
  projectName: {
    required,
    maxLength: maxLength(10),
    noConsecutiveHyphen,
    noStartEndHyphen,
    lowerCaseAlphaNumHyphen,
    isUniqueProjectName,
  },
}

const v$ = useVuelidate(rules, { projectName, costObject })

watch(visible, value => {
  if (value) {
    reset()
  }
})

function hide () {
  visible.value = false
}

async function submit () {
  if (v$.value.$invalid) {
    await v$.value.$validate()
    const message = messageFromErrors(v$.value.$errors)
    errorMessage.value = 'There are input errors that you need to resolve'
    detailedErrorMessage.value = message
    return
  }

  try {
    loading.value = true
    const project = await save()
    loading.value = false
    hide()
    router.push({
      name: 'Secrets',
      params: {
        namespace: project.metadata.namespace,
      },
    })
  } catch (err) {
    loading.value = false
    if (isConflict(err)) {
      errorMessage.value = `Project name '${projectName.value}' is already taken. Please try a different name.`
      setInputFocus(refProjectName)
    } else if (isGatewayTimeout(err)) {
      errorMessage.value = 'Project has been created but initialization is still pending.'
    } else {
      errorMessage.value = 'Failed to create project.'
    }
    const { errorCode, detailedMessage } = errorDetailsFromError(err)
    detailedErrorMessage.value = detailedMessage
    logger.error(errorMessage.value, errorCode, detailedMessage, err)
  }
}

function save () {
  const name = projectName.value
  const metadata = { name }
  if (costObjectSettingEnabled.value) {
    set(metadata, ['annotations', 'billing.gardener.cloud/costObject'], costObject.value)
  }

  const data = {
    description: description.value,
    purpose: purpose.value,
  }

  return projectStore.createProject({ metadata, data })
}

function reset () {
  v$.value.$reset()
  errorMessage.value = undefined
  detailedErrorMessage.value = undefined

  projectName.value = ''
  description.value = undefined
  purpose.value = undefined
  costObject.value = undefined

  setDelayedInputFocus(refProjectName)
}
</script>

<style lang="scss" scoped>
.dialog-content {
  height: auto;
}
</style><|MERGE_RESOLUTION|>--- conflicted
+++ resolved
@@ -10,10 +10,6 @@
     persistent
     scrollable
     max-width="600"
-<<<<<<< HEAD
-=======
-    @keydown.esc="hide"
->>>>>>> 58bf69b7
   >
     <v-card>
       <g-toolbar
