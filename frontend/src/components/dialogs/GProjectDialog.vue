--- conflicted
+++ resolved
@@ -156,15 +156,10 @@
   projectName,
   description,
   purpose,
-<<<<<<< HEAD
-  costObject,
 } = useProvideProjectContext({
   appStore,
   configStore,
 })
-=======
-} = useProvideProjectContext()
->>>>>>> 05594838
 
 const projectNames = toRef(projectStore, 'projectNames')
 
