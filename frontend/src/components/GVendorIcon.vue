--- conflicted
+++ resolved
@@ -37,14 +37,8 @@
 
 import { useConfigStore } from '@/store/config'
 
-<<<<<<< HEAD
-import {
-  startsWith,
-  get,
-} from '@/lodash'
-=======
 import startsWith from 'lodash/startsWith'
->>>>>>> 7aa80527
+import get from 'lodash/get'
 
 const props = defineProps({
   icon: {
