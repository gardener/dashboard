<!--
Copyright (c) 2018 by SAP SE or an SAP affiliate company. All rights reserved. This file is licensed under the Apache Software License, v. 2 except as noted otherwise in the LICENSE file

Licensed under the Apache License, Version 2.0 (the "License");
you may not use this file except in compliance with the License.
You may obtain a copy of the License at

     http://www.apache.org/licenses/LICENSE-2.0

Unless required by applicable law or agreed to in writing, software
distributed under the License is distributed on an "AS IS" BASIS,
WITHOUT WARRANTIES OR CONDITIONS OF ANY KIND, either express or implied.
See the License for the specific language governing permissions and
limitations under the License.
-->

<template>
  <g-popper :title="popperTitle" :time="operation.lastUpdateTime" :toolbarColor="color" :popperKey="popperKeyWithType" :placement="popperPlacement">
    <div slot="popperRef" class="shoot-status-div">
      <v-tooltip top>
        <template slot="activator">
          <v-progress-circular v-if="showProgress" class="cursor-pointer progress-circular" :size="27" :width="3" :value="operation.progress" :color="color" :rotate="-90">
            <v-icon v-if="isUserError" class="cursor-pointer progress-icon-user-error" color="error">mdi-account-alert</v-icon>
            <v-icon v-else-if="shootDeleted" class="cursor-pointer progress-icon" :color="color">mdi-delete</v-icon>
<<<<<<< HEAD
            <v-icon v-else-if="this.operationType === 'Create'" class="cursor-pointer progress-icon" :color="color">mdi-plus</v-icon>
            <v-icon v-else-if="this.operationType === 'Reconcile' && isError" class="cursor-pointer progress-icon" :color="color">mdi-tractor</v-icon>
            <v-icon v-else-if="this.operationType === 'Reconcile'" class="cursor-pointer progress-icon-check" :color="color">mdi-check</v-icon>
=======
            <v-icon v-else-if="isTypeCreate" class="cursor-pointer progress-icon" :color="color">mdi-plus</v-icon>
            <v-icon v-else-if="isTypeReconcile" class="cursor-pointer progress-icon" :color="color">mdi-tractor</v-icon>
>>>>>>> 83f47ad2
            <span v-else-if="isError" class="error-exclamation-mark">!</span>
            <template v-else>{{operation.progress}}</template>
          </v-progress-circular>
          <v-icon v-else-if="reconciliationDeactivated" class="cursor-pointer status-icon" :color="color">mdi-block-helper</v-icon>
          <v-icon v-else-if="isUserError" class="cursor-pointer status-icon" :color="color">mdi-account-alert</v-icon>
          <v-icon v-else-if="isError" class="cursor-pointer status-icon" :color="color">mdi-alert-outline</v-icon>
          <v-progress-circular v-else-if="operationState==='Pending'" class="cursor-pointer" :size="27" :width="3" indeterminate :color="color"></v-progress-circular>
          <v-icon v-else-if="isHibernated" class="cursor-pointer status-icon" :color="color">mdi-sleep</v-icon>
<<<<<<< HEAD
          <v-icon v-else class="cursor-pointer status-icon-check" color="success">mdi-check-circle-outline</v-icon>
=======
          <v-icon v-else-if="isAborted && shootDeleted" class="cursor-pointer status-icon" :color="color">mdi-delete</v-icon>
          <v-icon v-else-if="isAborted && isTypeCreate" class="cursor-pointer status-icon" :color="color">mdi-plus</v-icon>
          <v-icon v-else-if="isAborted && isTypeReconcile" class="cursor-pointer status-icon" :color="color">mdi-tractor</v-icon>
          <v-icon v-else class="cursor-pointer status-icon" color="success">mdi-check-circle-outline</v-icon>
>>>>>>> 83f47ad2
        </template>
        <div>{{ tooltipText }}</div>
      </v-tooltip>
    </div>
    <template slot="content-after">
      <pre v-if="!!popperMessage" class="alert-message">{{ popperMessage }}</pre>
      <template v-if="isError">
        <v-divider class="my-2"></v-divider>
        <h4 class="error--text text-xs-left">Last Error</h4>
        <template v-for="errorCodeDescription in errorCodeDescriptions">
          <h3 class="error--text text-xs-left" :key="errorCodeDescription">{{errorCodeDescription}}</h3>
        </template>
        <pre class="alert-message error--text" color="error">{{ lastErrorDescription }}</pre>
      </template>
    </template>
  </g-popper>
</template>

<script>
  import GPopper from '@/components/GPopper'
  import get from 'lodash/get'
  import map from 'lodash/map'
  import join from 'lodash/join'
  import { isUserError } from '@/utils'

  const errorCodes = {
    'ERR_INFRA_UNAUTHORIZED': {
      shortDescription: 'Invalid Credentials',
      description: 'Invalid cloud provider credentials.'
    },
    'ERR_INFRA_INSUFFICIENT_PRIVILEGES': {
      shortDescription: 'Insufficient Privileges',
      description: 'Cloud provider credentials have insufficient privileges.'
    },
    'ERR_INFRA_QUOTA_EXCEEDED': {
      shortDescription: 'Quota Exceeded',
      description: 'Cloud provider quota exceeded. Please request limit increases.'
    },
    'ERR_INFRA_DEPENDENCIES': {
      shortDescription: 'Infrastructure Dependencies',
      description: 'Infrastructure operation failed as unmanaged resources exist in your cloud provider account. Please delete all manually created resources related to this Shoot.'
    }
  }

  export default {
    components: {
      GPopper
    },
    props: {
      operation: {
        type: Object,
        required: true
      },
      shootDeleted: {
        type: Boolean,
        required: true
      },
      lastError: {
        type: Object,
        required: false
      },
      popperKey: {
        type: String,
        required: true
      },
      isHibernated: {
        type: Boolean,
        default: false
      },
      reconciliationDeactivated: {
        type: Boolean,
        default: false
      },
      popperPlacement: {
        type: String
      }
    },
    computed: {
      showProgress () {
        return this.operationState === 'Processing'
      },
      isError () {
        return this.operationState === 'Failed' || this.operationState === 'Error' || this.lastErrorDescription
      },
      isAborted () {
        return this.operationState === 'Aborted'
      },
      isTypeCreate () {
        return this.operationType === 'Create'
      },
      isTypeReconcile () {
        return this.operationType === 'Reconcile'
      },
      isUserError () {
        return isUserError(this.errorCodes)
      },
      lastErrorDescription () {
        return get(this.lastError, 'description')
      },
      errorCodes () {
        return get(this.lastError, 'codes', [])
      },
      errorCodeDescriptions () {
        return map(this.errorCodes, code => get(errorCodes, `${code}.description`, code))
      },
      errorCodeShortDescriptions () {
        return map(this.errorCodes, code => get(errorCodes, `${code}.shortDescription`, code))
      },
      errorCodeShortDescriptionsText () {
        return join(this.errorCodeShortDescriptions, ', ')
      },
      popperKeyWithType () {
        return `shootStatus_${this.popperKey}`
      },
      popperTitle () {
        let popperTitle = ''
        if (this.isHibernated) {
          popperTitle = popperTitle.concat('Hibernated; ')
        }
        if (this.reconciliationDeactivated) {
          popperTitle = popperTitle.concat('Reconciliation Deactivated')

          this.emitExtendedTitle(popperTitle)
          return popperTitle
        }
        popperTitle = popperTitle.concat(`${this.operationType} ${this.operationState}`)

        this.emitExtendedTitle(popperTitle)
        return popperTitle
      },
      tooltipText () {
        let tooltipText = this.popperTitle
        if (this.showProgress) {
          tooltipText = tooltipText.concat(` (${this.operation.progress}%)`)
        }
        if (this.isUserError) {
          tooltipText = tooltipText.concat(`; ${this.errorCodeShortDescriptionsText}`)
        }

        return tooltipText
      },
      popperMessage () {
        let message = this.operation.description
        message = message || 'No description'
        if (message === this.lastErrorDescription) {
          return undefined
        }
        return message
      },
      operationType () {
        return this.operation.type || 'Create'
      },
      operationState () {
        return this.operation.state || 'Pending'
      },
      color () {
        if (this.isError) {
          return 'error'
        } else if (this.isAborted) {
          return 'grey darken-1'
        } else {
          return 'cyan darken-2'
        }
      }
    },
    methods: {
      emitExtendedTitle (title) {
        // similar to tooltipText, except the progress is missing
        let extendedTitle = title
        if (this.isUserError) {
          extendedTitle = extendedTitle.concat(`; ${this.errorCodeShortDescriptionsText}`)
        }

        this.$emit('titleChange', extendedTitle)
      }
    }
  }
</script>

<style lang="styl" scoped>

  /* overwrite message class from g-popper child component */
  >>> .message {
    max-height: 800px;
  }

  .shoot-status-div {
    display: inline-block;
    width: 2.5em;
    text-align: center;
  }

  .cursor-pointer {
    cursor: pointer;
  }

  .progress-circular {
    font-size: 0.9em;
  }

  .progress-icon {
    font-size: 1.3em;
    padding-left: 0.1em;
    padding-bottom: 0.1em;
  }

  .progress-icon-check {
    font-size: 1.6em;
    padding-left: 0.05em;
    padding-bottom: 0.05em;
  }

  .progress-icon-user-error {
    font-size: 1.1em;
    padding-left: 0.1em;
    padding-bottom: 0.1em;
  }

  .error-exclamation-mark {
    font-size: 1.5em;
    font-weight: bold;
  }

  .status-icon {
    font-size: 2em;
  }

  .status-icon-check {
    font-size: 2.3em;
  }

  .alert-message {
    text-align: left;
    min-width: 250px;
    max-width: 800px;
    max-height: 300px;
    white-space: pre-wrap;
    overflow-y: auto;
  }

</style><|MERGE_RESOLUTION|>--- conflicted
+++ resolved
@@ -22,30 +22,21 @@
           <v-progress-circular v-if="showProgress" class="cursor-pointer progress-circular" :size="27" :width="3" :value="operation.progress" :color="color" :rotate="-90">
             <v-icon v-if="isUserError" class="cursor-pointer progress-icon-user-error" color="error">mdi-account-alert</v-icon>
             <v-icon v-else-if="shootDeleted" class="cursor-pointer progress-icon" :color="color">mdi-delete</v-icon>
-<<<<<<< HEAD
-            <v-icon v-else-if="this.operationType === 'Create'" class="cursor-pointer progress-icon" :color="color">mdi-plus</v-icon>
-            <v-icon v-else-if="this.operationType === 'Reconcile' && isError" class="cursor-pointer progress-icon" :color="color">mdi-tractor</v-icon>
-            <v-icon v-else-if="this.operationType === 'Reconcile'" class="cursor-pointer progress-icon-check" :color="color">mdi-check</v-icon>
-=======
             <v-icon v-else-if="isTypeCreate" class="cursor-pointer progress-icon" :color="color">mdi-plus</v-icon>
-            <v-icon v-else-if="isTypeReconcile" class="cursor-pointer progress-icon" :color="color">mdi-tractor</v-icon>
->>>>>>> 83f47ad2
+            <v-icon v-else-if="isTypeReconcile && isError" class="cursor-pointer progress-icon" :color="color">mdi-tractor</v-icon>
+            <v-icon v-else-if="isTypeReconcile" class="cursor-pointer progress-icon-check" :color="color">mdi-check</v-icon>
             <span v-else-if="isError" class="error-exclamation-mark">!</span>
             <template v-else>{{operation.progress}}</template>
           </v-progress-circular>
           <v-icon v-else-if="reconciliationDeactivated" class="cursor-pointer status-icon" :color="color">mdi-block-helper</v-icon>
           <v-icon v-else-if="isUserError" class="cursor-pointer status-icon" :color="color">mdi-account-alert</v-icon>
           <v-icon v-else-if="isError" class="cursor-pointer status-icon" :color="color">mdi-alert-outline</v-icon>
-          <v-progress-circular v-else-if="operationState==='Pending'" class="cursor-pointer" :size="27" :width="3" indeterminate :color="color"></v-progress-circular>
+          <v-progress-circular v-else-if="isPending" class="cursor-pointer" :size="27" :width="3" indeterminate :color="color"></v-progress-circular>
           <v-icon v-else-if="isHibernated" class="cursor-pointer status-icon" :color="color">mdi-sleep</v-icon>
-<<<<<<< HEAD
-          <v-icon v-else class="cursor-pointer status-icon-check" color="success">mdi-check-circle-outline</v-icon>
-=======
           <v-icon v-else-if="isAborted && shootDeleted" class="cursor-pointer status-icon" :color="color">mdi-delete</v-icon>
           <v-icon v-else-if="isAborted && isTypeCreate" class="cursor-pointer status-icon" :color="color">mdi-plus</v-icon>
           <v-icon v-else-if="isAborted && isTypeReconcile" class="cursor-pointer status-icon" :color="color">mdi-tractor</v-icon>
-          <v-icon v-else class="cursor-pointer status-icon" color="success">mdi-check-circle-outline</v-icon>
->>>>>>> 83f47ad2
+          <v-icon v-else class="cursor-pointer status-icon-check" color="success">mdi-check-circle-outline</v-icon>
         </template>
         <div>{{ tooltipText }}</div>
       </v-tooltip>
@@ -133,6 +124,9 @@
       isAborted () {
         return this.operationState === 'Aborted'
       },
+      isPending () {
+        return this.operationState === 'Pending'
+      },
       isTypeCreate () {
         return this.operationType === 'Create'
       },
@@ -236,6 +230,8 @@
     display: inline-block;
     width: 2.5em;
     text-align: center;
+    height: auto;
+    max-height:  2.5em;
   }
 
   .cursor-pointer {
