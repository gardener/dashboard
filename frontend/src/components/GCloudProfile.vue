--- conflicted
+++ resolved
@@ -37,8 +37,8 @@
 import { useVuelidate } from '@vuelidate/core'
 import { required } from '@vuelidate/validators'
 
-<<<<<<< HEAD
-import { getValidationErrors } from '@/utils'
+import { getErrorMessages } from '@/utils'
+import { withFieldName } from '@/utils/validators'
 
 import { find } from '@/lodash'
 
@@ -47,10 +47,6 @@
     required: 'You can\'t leave this empty.',
   },
 }
-=======
-import { getErrorMessages } from '@/utils'
-import { withFieldName } from '@/utils/validators'
->>>>>>> a2d9fb14
 
 export default {
   props: {
@@ -81,10 +77,6 @@
       }),
     }
   },
-<<<<<<< HEAD
-  validations () {
-    return this.validators
-  },
   computed: {
     validators () {
       return {
@@ -103,8 +95,6 @@
       return undefined
     },
   },
-=======
->>>>>>> a2d9fb14
   methods: {
     onInput (modelValue) {
       this.v$.modelValue.$touch()
