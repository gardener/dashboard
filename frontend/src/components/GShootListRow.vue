<!--
SPDX-FileCopyrightText: 2023 SAP SE or an SAP affiliate company and Gardener contributors

SPDX-License-Identifier: Apache-2.0
-->

<template>
  <tr :class="{ 'stale': isStaleShoot }">
    <td
      v-for="cell in cells"
      :key="cell.header.key"
      :class="cell.header.class"
      class="position-relative"
    >
      <template v-if="cell.header.key === 'project'">
        <g-text-router-link
          :to="{ name: 'ShootList', params: { namespace: shootNamespace } }"
          :text="shootProjectName"
        />
      </template>
      <template v-if="cell.header.key === 'name'">
        <v-row
          class="pa-0 ma-0 fill-height flex-nowrap align-center"
        >
          <v-col
            class="flex-grow-1 flex-shrink-0 pa-0 ma-0"
          >
            <g-auto-hide right>
              <template #activator>
                <g-text-router-link
                  :to="{ name: 'ShootItem', params: { name: shootName, namespace: shootNamespace } }"
                  :text="shootName"
                />
              </template>
              <g-copy-btn :clipboard-text="shootName" />
            </g-auto-hide>
          </v-col>
          <v-col
            class="flex-grow-0 flex-shrink-1 pa-0 ma-0"
          >
            <g-shoot-messages />
          </v-col>
        </v-row>
      </template>
      <template v-if="cell.header.key === 'infrastructure'">
        <g-vendor
          :cloud-provider-kind="shootCloudProviderKind"
          :region="shootRegion"
          :zones="shootZones"
        />
      </template>
      <template v-if="cell.header.key === 'seed'">
        <g-auto-hide right>
          <template #activator>
            <g-shoot-seed-name />
          </template>
          <g-copy-btn :clipboard-text="shootSeedName" />
        </g-auto-hide>
      </template>
      <template v-if="cell.header.key === 'technicalId'">
        <g-auto-hide right>
          <template #activator>
            <span>{{ shootTechnicalId }}</span>
          </template>
          <g-copy-btn :clipboard-text="shootTechnicalId" />
        </g-auto-hide>
      </template>
      <template v-if="cell.header.key === 'workers'">
<<<<<<< HEAD
        <g-worker-groups
          :shoot-item="shootItem"
          collapse
        />
=======
        <g-worker-groups />
>>>>>>> 5f92eb75
      </template>
      <template v-if="cell.header.key === 'createdBy'">
        <g-account-avatar :account-name="shootCreatedBy" />
      </template>
      <template v-if="cell.header.key === 'createdAt'">
        <g-time-string
          :date-time="shootCreationTimestamp"
          mode="past"
        />
      </template>
      <template v-if="cell.header.key === 'purpose'">
        <div class="d-flex justify-center">
          <g-purpose-tag :purpose="shootPurpose" />
        </div>
      </template>
      <template v-if="cell.header.key === 'lastOperation'">
        <div class="d-flex align-center justify-center">
          <g-shoot-status
            :popper-key="`${shootNamespace}/${shootName}`"
          />
        </div>
      </template>
      <template v-if="cell.header.key === 'k8sVersion'">
        <div class="d-flex justify-center">
          <g-shoot-version-chip />
        </div>
      </template>
      <template v-if="cell.header.key === 'readiness'">
<<<<<<< HEAD
        <g-status-tags
          :shoot-item="shootItem"
          collapse
        />
=======
        <div class="d-flex">
          <g-status-tags />
        </div>
>>>>>>> 5f92eb75
      </template>
      <template v-if="cell.header.key === 'controlPlaneHighAvailability'">
        <div class="d-flex justify-center">
          <g-control-plane-high-availability-tag

            size="small"
          />
        </div>
      </template>
      <template v-if="cell.header.key === 'issueSince'">
        <g-time-string
          :date-time="shootIssueSinceTimestamp"
          mode="past"
          without-prefix-or-suffix
        />
      </template>
      <template v-if="cell.header.key === 'accessRestrictions'">
        <g-access-restriction-chips
          :selected-access-restrictions="shootSelectedAccessRestrictions"
          collapse
          :shoot-uid="shootMetadata.uid"
        />
      </template>
      <template v-if="cell.header.key === 'ticket'">
        <g-external-link
          v-if="shootLastUpdatedTicketUrl"
          :url="shootLastUpdatedTicketUrl"
        >
          <g-time-string
            :date-time="shootLastUpdatedTicketTimestamp"
            mode="past"
          />
        </g-external-link>
      </template>
      <template v-if="cell.header.key === 'ticketLabels'">
        <template v-if="shootLastUpdatedTicketTimestamp && !shootTicketLabels.length">
          None
        </template>
        <g-collapsable-items
          v-else
          :items="shootTicketLabels"
          :uid="shootMetadata.uid"
          inject-key="expandedTicketLabels"
          item-name="Ticket"
          hide-empty
          collapse
        >
          <template #item="{ item }">
            <g-ticket-label
              :label="item"
            />
          </template>
        </g-collapsable-items>
      </template>
      <template v-if="cell.header.customField">
        <template v-if="cell.value">
          <v-tooltip
            v-if="cell.header.tooltip"
            location="top"
          >
            <template #activator="slotProps">
              <span v-bind="slotProps.props">{{ cell.value }}</span>
            </template>
            {{ cell.header.tooltip }}
          </v-tooltip>
          <span v-else>{{ cell.value }}</span>
        </template>
        <span
          v-else-if="cell.header.defaultValue"
          class="text-grey"
        >
          {{ cell.header.defaultValue }}
        </span>
      </template>
      <template v-if="cell.header.key === 'actions'">
        <v-row
          class="fill-height d-flex flex-nowrap"
          align="center"
          justify="end"
        >
          <g-action-button
            v-if="canGetSecrets"
            icon="mdi-key"
            :disabled="isClusterAccessDialogDisabled"
            :tooltip="showClusterAccessActionTitle"
            @click="showDialog('access')"
          />
          <g-shoot-list-row-actions
            v-if="canPatchShoots"
          />
        </v-row>
      </template>
      <v-tooltip
        v-if="isStaleShoot"
        location="top"
      >
        <template #activator="slotProps">
          <div
            class="stale-overlay"
            v-bind="slotProps.props"
          />
        </template>
        This cluster is no longer part of the list and kept as stale item
      </v-tooltip>
    </td>
  </tr>
</template>

<script setup>
import {
  computed,
  toRef,
} from 'vue'
import { storeToRefs } from 'pinia'

import { useAuthzStore } from '@/store/authz'
import { useTicketStore } from '@/store/ticket'
import { useShootStore } from '@/store/shoot'
import { useConfigStore } from '@/store/config'
import { useSecretStore } from '@/store/secret'
import { useCloudProfileStore } from '@/store/cloudProfile'
import { useProjectStore } from '@/store/project'
import { useSeedStore } from '@/store/seed'
import { useGardenerExtensionStore } from '@/store/gardenerExtension'

import GAccessRestrictionChips from '@/components/ShootAccessRestrictions/GAccessRestrictionChips.vue'
import GAccountAvatar from '@/components/GAccountAvatar.vue'
import GActionButton from '@/components/GActionButton.vue'
import GCopyBtn from '@/components/GCopyBtn.vue'
import GVendor from '@/components/GVendor.vue'
import GShootStatus from '@/components/GShootStatus.vue'
import GStatusTags from '@/components/GStatusTags.vue'
import GPurposeTag from '@/components/GPurposeTag.vue'
import GTimeString from '@/components/GTimeString.vue'
import GShootVersionChip from '@/components/ShootVersion/GShootVersionChip.vue'
import GTicketLabel from '@/components/ShootTickets/GTicketLabel.vue'
import GShootSeedName from '@/components/GShootSeedName.vue'
import GShootMessages from '@/components/ShootMessages/GShootMessages.vue'
import GShootListRowActions from '@/components/GShootListRowActions.vue'
import GAutoHide from '@/components/GAutoHide.vue'
import GExternalLink from '@/components/GExternalLink.vue'
import GControlPlaneHighAvailabilityTag from '@/components/ControlPlaneHighAvailability/GControlPlaneHighAvailabilityTag.vue'
import GWorkerGroups from '@/components/ShootWorkers/GWorkerGroups'
import GTextRouterLink from '@/components/GTextRouterLink.vue'
import GCollapsableItems from '@/components/GCollapsableItems'

import { useProvideShootItem } from '@/composables/useShootItem'
import { useProvideShootHelper } from '@/composables/useShootHelper'

import { getIssueSince } from '@/utils'

import {
  includes,
  get,
  map,
  isObject,
} from '@/lodash'

<<<<<<< HEAD
export default {
  components: {
    GAccessRestrictionChips,
    GActionButton,
    GStatusTags,
    GPurposeTag,
    GShootStatus,
    GTimeString,
    GShootVersion,
    GTicketLabel,
    GAccountAvatar,
    GCopyBtn,
    GShootSeedName,
    GVendor,
    GShootMessages,
    GShootListRowActions,
    GAutoHide,
    GExternalLink,
    GControlPlaneHighAvailabilityTag,
    GWorkerGroups,
    GTextRouterLink,
    GCollapsableItems,
  },
  mixins: [shootItem],
  props: {
    visibleHeaders: {
      type: Array,
      required: true,
    },
=======
const props = defineProps({
  modelValue: {
    type: Object,
    required: true,
>>>>>>> 5f92eb75
  },
  visibleHeaders: {
    type: Array,
    required: true,
  },
})
const shootItem = toRef(props, 'modelValue')

const emit = defineEmits([
  'showDialog',
])

const shootStore = useShootStore()
const ticketStore = useTicketStore()
const authzStore = useAuthzStore()
const configStore = useConfigStore()
const secretStore = useSecretStore()
const cloudProfileStore = useCloudProfileStore()
const projectStore = useProjectStore()
const seedStore = useSeedStore()
const gardenerExtensionStore = useGardenerExtensionStore()

const {
  canGetSecrets,
  canPatchShoots,
} = storeToRefs(authzStore)

const {
  shootMetadata,
  shootName,
  shootNamespace,
  shootCreatedBy,
  shootCreationTimestamp,
  shootProjectName,
  shootPurpose,
  shootCloudProviderKind,
  shootRegion,
  shootZones,
  shootInfo,
  shootLastOperation,
  shootTechnicalId,
  shootSeedName,
  shootSelectedAccessRestrictions,
} = useProvideShootItem(shootItem, {
  cloudProfileStore,
  projectStore,
  seedStore,
})

useProvideShootHelper(shootItem, {
  cloudProfileStore,
  configStore,
  gardenerExtensionStore,
  secretStore,
  seedStore,
})

const isInfoAvailable = computed(() => {
  // operator not yet updated shoot resource
  if (shootLastOperation.value.type === undefined || shootLastOperation.value.state === undefined) {
    return false
  }
  return !isCreateOrDeleteInProcess.value
})

const isCreateOrDeleteInProcess = computed(() => {
  // create or delete in process
  if (includes(['Create', 'Delete'], shootLastOperation.value.type) && shootLastOperation.value.state === 'Processing') {
    return true
  }
  return false
})

const isClusterAccessDialogDisabled = computed(() => {
  if (shootInfo.value.dashboardUrl) {
    return false
  }
  if (shootInfo.value.kubeconfigGardenlogin) {
    return false
  }

  // disabled if info is NOT available
  return !isInfoAvailable.value
})

const isStaleShoot = computed(() => {
  return !shootStore.isShootActive(shootMetadata.value.uid)
})

const showClusterAccessActionTitle = computed(() => {
  return isClusterAccessDialogDisabled.value
    ? 'Cluster Access'
    : 'Show Cluster Access'
})

const shootLastUpdatedTicket = computed(() => {
  return ticketStore.latestUpdated({
    projectName: shootProjectName.value,
    name: shootName.value,
  })
})

const shootLastUpdatedTicketUrl = computed(() => {
  return get(shootLastUpdatedTicket.value, 'data.html_url')
})

const shootLastUpdatedTicketTimestamp = computed(() => {
  return get(shootLastUpdatedTicket.value, 'metadata.updated_at')
})

const shootTicketLabels = computed(() => {
  return ticketStore.labels({
    projectName: shootProjectName.value,
    name: shootName.value,
  })
})

const shootIssueSinceTimestamp = computed(() => {
  return getIssueSince(shootItem.value.status)
})

const cells = computed(() => {
  return map(props.visibleHeaders, header => {
    let value = get(shootItem.value, header.path)
    if (isObject(value)) { // only allow primitive types
      value = undefined
    }

    let className = header.class
    if (isStaleShoot.value && !header.stalePointerEvents) {
      className = `${header.class} no-stale-pointer-events`
    }

    return {
      header: {
        ...header,
        class: className,
      },
      value, // currently only applicable for header.customField === true
    }
  })
})

function showDialog (action) {
  emit('showDialog', {
    action,
    shootItem: shootItem.value,
  })
}
</script>

<style lang="scss" scoped>
  .labels {
    line-height: 10px;
  }

  .position-relative {
    position: relative;
  }

  .stale-overlay {
    width: 100%;
    height: 100%;
    top: 0;
    left: 0;
    position: absolute;
    pointer-events: none;
  }

  .v-theme--light .stale .stale-overlay {
    background-color: rgba(255,255,255,0.7)
  }
  .v-theme--dark .stale .stale-overlay {
    background-color: rgba(30,30,30,0.7)
  }

  .no-stale-pointer-events {
    .stale-overlay {
      pointer-events: auto !important;
    }
  }
</style><|MERGE_RESOLUTION|>--- conflicted
+++ resolved
@@ -66,14 +66,7 @@
         </g-auto-hide>
       </template>
       <template v-if="cell.header.key === 'workers'">
-<<<<<<< HEAD
-        <g-worker-groups
-          :shoot-item="shootItem"
-          collapse
-        />
-=======
-        <g-worker-groups />
->>>>>>> 5f92eb75
+        <g-worker-groups collapse />
       </template>
       <template v-if="cell.header.key === 'createdBy'">
         <g-account-avatar :account-name="shootCreatedBy" />
@@ -102,16 +95,9 @@
         </div>
       </template>
       <template v-if="cell.header.key === 'readiness'">
-<<<<<<< HEAD
-        <g-status-tags
-          :shoot-item="shootItem"
-          collapse
-        />
-=======
         <div class="d-flex">
-          <g-status-tags />
+          <g-status-tags collapse />
         </div>
->>>>>>> 5f92eb75
       </template>
       <template v-if="cell.header.key === 'controlPlaneHighAvailability'">
         <div class="d-flex justify-center">
@@ -132,7 +118,6 @@
         <g-access-restriction-chips
           :selected-access-restrictions="shootSelectedAccessRestrictions"
           collapse
-          :shoot-uid="shootMetadata.uid"
         />
       </template>
       <template v-if="cell.header.key === 'ticket'">
@@ -270,42 +255,10 @@
   isObject,
 } from '@/lodash'
 
-<<<<<<< HEAD
-export default {
-  components: {
-    GAccessRestrictionChips,
-    GActionButton,
-    GStatusTags,
-    GPurposeTag,
-    GShootStatus,
-    GTimeString,
-    GShootVersion,
-    GTicketLabel,
-    GAccountAvatar,
-    GCopyBtn,
-    GShootSeedName,
-    GVendor,
-    GShootMessages,
-    GShootListRowActions,
-    GAutoHide,
-    GExternalLink,
-    GControlPlaneHighAvailabilityTag,
-    GWorkerGroups,
-    GTextRouterLink,
-    GCollapsableItems,
-  },
-  mixins: [shootItem],
-  props: {
-    visibleHeaders: {
-      type: Array,
-      required: true,
-    },
-=======
 const props = defineProps({
   modelValue: {
     type: Object,
     required: true,
->>>>>>> 5f92eb75
   },
   visibleHeaders: {
     type: Array,
