<!--
SPDX-FileCopyrightText: 2022 SAP SE or an SAP affiliate company and Gardener contributors

SPDX-License-Identifier: Apache-2.0
-->

<template>
  <g-list-item :class="{ 'pt-0 pb-0': dense }">
    <template #prepend>
      <v-icon v-if="!dense" :color="iconColor">mdi-key-change</v-icon>
    </template>
    <g-list-item-content>
      <div class="d-flex align-center">
        <v-tooltip top>
          <template #activator="{ props }">
            <span v-bind="props">{{title}}</span>
          </template>
          {{titleTooltip}}
        </v-tooltip>
        <v-tooltip top>
          <template #activator="{ props }">
            <v-chip v-bind="props" v-if="showChip" :color="phaseColor" label x-small class="ml-2" outlined>{{phaseCaption}}</v-chip>
          </template>
          <template v-if="phaseType === 'Prepared'">
            <template v-if="phase && phase.incomplete">
              <div>
                <strong>
                  All two-step credential rotations need to be in phase
                  <v-chip color="primary" label x-small class="ml-2">Prepared</v-chip>
                  in order to perform this operation
                </strong>
              </div>
              <div>Please prepare rotation of the following credentials</div>
              <ul v-if="phase">
                <li v-for="{title} in phase.unpreparedRotations" :key="title">{{title}}</li>
              </ul>
            </template>
            <template v-else>
              <div>
                This two-step operation is in phase
                <v-chip color="primary" label x-small class="ml-2">Prepared</v-chip>
              </div>
              <div v-if="!!lastInitiationTime">
                Rotation Prepared: <g-time-string :date-time="lastInitiationTime" mode="past" no-tooltip></g-time-string>
              </div>
            </template>
          </template>
          <span v-else-if="isProgressing">
            This operation is currently running
          </span>
          <span v-else>{{phaseCaption}}</span>
        </v-tooltip>
      </div>
      <template #description>
        <div class="d-flex align-center">
          <template v-if="type === 'certificateAuthorities' && !isCACertificateValiditiesAcceptable">
            <g-shoot-messages :shoot-item="shootItem" :filter="['cacertificatevalidities-constraint']" small class="mr-1" />
            <span color="warning">Certificate Authorities will expire in less than one year</span>
          </template>
          <template v-else>
            <span v-if="!!lastCompletionTime">Last Rotated: <g-time-string :date-time="lastCompletionTime" mode="past"></g-time-string></span>
            <span v-else>Not yet rotated</span>
          </template>
        </div>
      </template>
    </g-list-item-content>
    <template #append>
      <g-shoot-action-rotate-credentials
<<<<<<< HEAD
        :shoot-item="shootItem"
        button
        v-model="rotateCredentialsDialog"
        :type="type" />
=======
        v-model="rotateCredentialsDialog"
        :shoot-item="shootItem"
        :type="type"
        dialog
        button
      />
>>>>>>> 15ceb419
    </template>
  </g-list-item>
</template>

<script>
import GShootActionRotateCredentials from '@/components/GShootActionRotateCredentials'
import GTimeString from '@/components/GTimeString'
import GShootMessages from '@/components/ShootMessages/GShootMessages'
import shootStatusCredentialRotation from '@/mixins/shootStatusCredentialRotation'
import get from 'lodash/get'

export default {
  name: 'credential-tile',
  components: {
    GShootActionRotateCredentials,
    GTimeString,
    GShootMessages,
  },
  props: {
    dense: {
      type: Boolean,
      required: false,
    },
  },
  data () {
    return {
      rotateCredentialsDialog: false,
    }
  },
  mixins: [shootStatusCredentialRotation],
  data () {
    return {
      rotateCredentialsDialog: false,
    }
  },
  computed: {
    isProgressing () {
      return this.phaseType === 'Preparing' || this.phaseType === 'Completing' || this.phaseType === 'Rotating'
    },
    phaseCaption () {
      return get(this.phase, 'caption', this.phaseType)
    },
    phaseColor () {
      switch (this.phaseType) {
        case 'Prepared':
        case 'Completed':
          return 'primary'
        default:
          return 'info'
      }
    },
    iconColor () {
      if (!this.isCACertificateValiditiesAcceptable) {
        return 'warning'
      }
      return 'primary'
    },
    showChip () {
      return this.phaseType && this.phaseType !== 'Completed'
    },
    title () {
      return this.rotationType?.title
    },
    titleTooltip () {
      return this.rotationType?.twoStep ? 'Two-step rotation' : 'One-step rotation'
    },
  },
}
</script><|MERGE_RESOLUTION|>--- conflicted
+++ resolved
@@ -66,19 +66,12 @@
     </g-list-item-content>
     <template #append>
       <g-shoot-action-rotate-credentials
-<<<<<<< HEAD
-        :shoot-item="shootItem"
-        button
-        v-model="rotateCredentialsDialog"
-        :type="type" />
-=======
         v-model="rotateCredentialsDialog"
         :shoot-item="shootItem"
         :type="type"
         dialog
         button
       />
->>>>>>> 15ceb419
     </template>
   </g-list-item>
 </template>
@@ -102,11 +95,6 @@
       type: Boolean,
       required: false,
     },
-  },
-  data () {
-    return {
-      rotateCredentialsDialog: false,
-    }
   },
   mixins: [shootStatusCredentialRotation],
   data () {
