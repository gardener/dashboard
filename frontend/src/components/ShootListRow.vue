--- conflicted
+++ resolved
@@ -134,12 +134,7 @@
 import PurposeTag from '@/components/PurposeTag'
 import TimeString from '@/components/TimeString'
 import ShootVersion from '@/components/ShootVersion/ShootVersion'
-<<<<<<< HEAD
-import JournalLabels from '@/components/ShootJournals/JournalLabels'
-=======
-import RetryOperation from '@/components/RetryOperation'
 import TicketLabels from '@/components/ShootTickets/TicketLabels'
->>>>>>> 0f82519f
 import CopyBtn from '@/components/CopyBtn'
 import SelfTerminationWarning from '@/components/SelfTerminationWarning'
 import HibernationScheduleWarning from '@/components/ShootHibernation/HibernationScheduleWarning'
@@ -162,12 +157,7 @@
     ShootStatus,
     TimeString,
     ShootVersion,
-<<<<<<< HEAD
-    JournalLabels,
-=======
     TicketLabels,
-    RetryOperation,
->>>>>>> 0f82519f
     SelfTerminationWarning,
     HibernationScheduleWarning,
     AccountAvatar,
