<!--
SPDX-FileCopyrightText: 2020 SAP SE or an SAP affiliate company and Gardener contributors

SPDX-License-Identifier: Apache-2.0
-->

<template>
  <tr>
    <td v-for="cell in cells" :key="cell.header.value" :class="cell.header.class">
      <template v-if="cell.header.value === 'project'">
        <router-link :to="{ name: 'ShootList', params: { namespace: shootNamespace } }">
          {{ shootProjectName }}
        </router-link>
      </template>
      <template v-if="cell.header.value === 'name'">
        <v-row align="center" class="pa-0 ma-0 fill-height flex-nowrap">
          <v-col class="grow pa-0 ma-0">
            <router-link :to="{ name: 'ShootItem', params: { name: shootName, namespace: shootNamespace } }">
              {{ shootName }}
            </router-link>
          </v-col>
          <v-col class="shrink" >
            <div class="d-flex flew-row" v-if="!isShootMarkedForDeletion">
<<<<<<< HEAD
              <self-termination-warning :expirationTimestamp="shootExpirationTimestamp" />
              <version-expiration-warning :shootItem="shootItem" />
              <constraint-warning
                :value="!isMaintenancePreconditionSatisfied"
                type="maintenance"
                icon>
                {{maintenancePreconditionSatisfiedMessage}}
              </constraint-warning>
              <constraint-warning
                :value="!isHibernationPossible && shootHibernationSchedules.length > 0"
                type="hibernation"
                icon>
                {{hibernationPossibleMessage}}
              </constraint-warning>
=======
              <self-termination-warning :expiration-timestamp="shootExpirationTimestamp"></self-termination-warning>
              <version-expiration-warning :shoot-item="shootItem"></version-expiration-warning>
>>>>>>> b5a34fff
              <hibernation-schedule-warning
                v-if="isShootHasNoHibernationScheduleWarning"
                :name="shootName"
                :namespace="shootNamespace"
                :purpose="shootPurpose" />
            </div>
          </v-col>
        </v-row>
      </template>
      <template v-if="cell.header.value === 'infrastructure'">
        <vendor :shoot-item="shootItem"></vendor>
      </template>
      <template v-if="cell.header.value === 'seed'">
        <shoot-seed-name :shoot-item="shootItem" />
      </template>
      <template v-if="cell.header.value === 'technicalId'">
        <div class="d-flex align-center justify-start flex-nowrap fill-height">
          <span>{{shootTechnicalId}}</span>
          <copy-btn :clipboard-text="shootTechnicalId"></copy-btn>
        </div>
      </template>
      <template v-if="cell.header.value === 'createdBy'">
        <account-avatar :account-name="shootCreatedBy"></account-avatar>
      </template>
      <template v-if="cell.header.value === 'createdAt'">
        <v-tooltip top>
          <template v-slot:activator="{ on }">
            <div v-on="on">
              <time-string :date-time="shootCreationTimestamp" mode="past"></time-string>
            </div>
          </template>
          {{ shootCreatedAt }}
        </v-tooltip>
      </template>
      <template v-if="cell.header.value === 'purpose'">
        <purpose-tag :purpose="shootPurpose"></purpose-tag>
      </template>
      <template v-if="cell.header.value === 'lastOperation'">
        <div>
          <shoot-status
          :popper-key="`${shootNamespace}/${shootName}`"
          :shoot-item="shootItem">
          </shoot-status>
        </div>
      </template>
      <template v-if="cell.header.value === 'k8sVersion'">
        <shoot-version :shoot-item="shootItem" chip></shoot-version>
      </template>
      <template v-if="cell.header.value === 'readiness'">
        <status-tags :shoot-item="shootItem"></status-tags>
      </template>
      <template v-if="cell.header.value === 'accessRestrictions'">
        <access-restriction-chips :selected-access-restrictions="shootSelectedAccessRestrictions"></access-restriction-chips>
      </template>
      <template v-if="cell.header.value === 'ticket'">
        <v-tooltip top>
          <template v-slot:activator="{ on }">
            <div v-on="on">
              <router-link :to="{ name: 'ShootItem', params: { name: shootName, namespace: shootNamespace } }">
                <time-string :date-time="shootLastUpdatedTicketTimestamp" mode="past"></time-string>
              </router-link>
            </div>
          </template>
          {{ shootLastUpdatedTicket }}
        </v-tooltip>
      </template>
      <template v-if="cell.header.value === 'ticketLabels'">
        <template v-if="shootLastUpdatedTicketTimestamp && !shootTicketsLabels.length">
          None
        </template>
        <div class="labels" v-else>
          <ticket-label v-for="label in shootTicketsLabels" :key="label.id" :label="label"></ticket-label>
        </div>
      </template>
      <template v-if="cell.header.customField">
        <template v-if="cell.value">
          <v-tooltip top v-if="cell.header.tooltip">
            <template v-slot:activator="{ on }">
              <span v-on="on">{{cell.value}}</span>
            </template>
            {{cell.header.tooltip}}
          </v-tooltip>
          <span v-else>{{cell.value}}</span>
        </template>
        <span class="grey--text" v-else-if="cell.header.defaultValue">
          {{cell.header.defaultValue}}
        </span>
      </template>
      <template v-if="cell.header.value === 'actions'">
        <v-row class="fill-height" align="center" justify="end" >
          <v-tooltip top v-if="canGetSecrets">
            <template v-slot:activator="{ on }">
              <div v-on="on">
                <v-btn small icon class="action-button--text" :disabled="isClusterAccessDialogDisabled" @click="showDialog('access')">
                  <v-icon size="22">mdi-key</v-icon>
                </v-btn>
              </div>
            </template>
            <span>{{showClusterAccessActionTitle}}</span>
          </v-tooltip>
          <shoot-list-row-actions :shoot-item="shootItem"></shoot-list-row-actions>
        </v-row>
      </template>
    </td>
  </tr>
</template>

<script>
import { mapGetters } from 'vuex'
import includes from 'lodash/includes'
import get from 'lodash/get'
import map from 'lodash/map'
import isObject from 'lodash/isObject'

import AccessRestrictionChips from '@/components/ShootAccessRestrictions/AccessRestrictionChips'
import AccountAvatar from '@/components/AccountAvatar'
import CopyBtn from '@/components/CopyBtn'
import Vendor from '@/components/Vendor'
import ShootStatus from '@/components/ShootStatus'
import StatusTags from '@/components/StatusTags'
import PurposeTag from '@/components/PurposeTag'
import TimeString from '@/components/TimeString'
import ShootVersion from '@/components/ShootVersion/ShootVersion'
import TicketLabel from '@/components/ShootTickets/TicketLabel'
import SelfTerminationWarning from '@/components/SelfTerminationWarning'
import HibernationScheduleWarning from '@/components/ShootHibernation/HibernationScheduleWarning'
import ShootSeedName from '@/components/ShootSeedName'
import VersionExpirationWarning from '@/components/VersionExpirationWarning'
import ShootListRowActions from '@/components/ShootListRowActions'
import ConstraintWarning from '@/components/ConstraintWarning'

import {
  isTypeDelete,
  isShootHasNoHibernationScheduleWarning,
  getTimestampFormatted
} from '@/utils'

import { shootItem } from '@/mixins/shootItem'

export default {
  components: {
    AccessRestrictionChips,
    StatusTags,
    PurposeTag,
    ShootStatus,
    TimeString,
    ShootVersion,
    TicketLabel,
    SelfTerminationWarning,
    HibernationScheduleWarning,
    AccountAvatar,
    CopyBtn,
    ShootSeedName,
    Vendor,
    VersionExpirationWarning,
    ShootListRowActions,
    ConstraintWarning
  },
  props: {
    shootItem: {
      type: Object,
      required: true
    },
    visibleHeaders: {
      type: Array,
      required: true
    }
  },
  mixins: [shootItem],
  computed: {
    ...mapGetters([
      'latestUpdatedTicketByNameAndNamespace',
      'ticketsLabels',
      'canGetSecrets',
      'canDeleteShoots'
    ]),
    isInfoAvailable () {
      // operator not yet updated shoot resource
      if (this.shootLastOperation.type === undefined || this.shootLastOperation.state === undefined) {
        return false
      }
      return !this.isCreateOrDeleteInProcess
    },
    isCreateOrDeleteInProcess () {
      // create or delete in process
      if (includes(['Create', 'Delete'], this.shootLastOperation.type) && this.shootLastOperation.state === 'Processing') {
        return true
      }
      return false
    },
    isTypeDelete () {
      return isTypeDelete(this.shootLastOperation)
    },
    isClusterAccessDialogDisabled () {
      if (this.shootInfo.dashboardUrl) {
        return false
      }
      if (this.shootInfo.kubeconfig) {
        return false
      }

      // disabled if info is NOT available
      return !this.isInfoAvailable
    },
    showClusterAccessActionTitle () {
      return this.isClusterAccessDialogDisabled
        ? 'Cluster Access'
        : 'Show Cluster Access'
    },
    isShootHasNoHibernationScheduleWarning () {
      return isShootHasNoHibernationScheduleWarning(this.shootItem)
    },
    shootLastUpdatedTicketTimestamp () {
      return this.latestUpdatedTicketByNameAndNamespace(this.shootMetadata)
    },
    shootLastUpdatedTicket () {
      return getTimestampFormatted(this.shootLastUpdatedTicketTimestamp)
    },
    shootTicketsLabels () {
      return this.ticketsLabels(this.shootMetadata)
    },
    cells () {
      return map(this.visibleHeaders, header => {
        let value = get(this.shootItem, header.path)
        if (isObject(value)) { // only allow primitive types
          value = undefined
        }
        return {
          header,
          value // currently only applicable for header.customField === true
        }
      })
    }
  },
  methods: {
    showDialog: function (action) {
      const shootItem = this.shootItem
      this.$emit('show-dialog', { action, shootItem })
    }
  }
}
</script>
<style lang="scss" scoped>
  .labels {
    line-height: 10px;
  }

  .action-button-group {
    white-space: nowrap;

    button[type=button] {
      margin: 0 4px;
    }
  }

  .nowrap {
    white-space: nowrap;
  }
</style><|MERGE_RESOLUTION|>--- conflicted
+++ resolved
@@ -21,9 +21,8 @@
           </v-col>
           <v-col class="shrink" >
             <div class="d-flex flew-row" v-if="!isShootMarkedForDeletion">
-<<<<<<< HEAD
-              <self-termination-warning :expirationTimestamp="shootExpirationTimestamp" />
-              <version-expiration-warning :shootItem="shootItem" />
+              <self-termination-warning :expiration-timestamp="shootExpirationTimestamp" />
+              <version-expiration-warning :shoot-item="shootItem" />
               <constraint-warning
                 :value="!isMaintenancePreconditionSatisfied"
                 type="maintenance"
@@ -36,10 +35,6 @@
                 icon>
                 {{hibernationPossibleMessage}}
               </constraint-warning>
-=======
-              <self-termination-warning :expiration-timestamp="shootExpirationTimestamp"></self-termination-warning>
-              <version-expiration-warning :shoot-item="shootItem"></version-expiration-warning>
->>>>>>> b5a34fff
               <hibernation-schedule-warning
                 v-if="isShootHasNoHibernationScheduleWarning"
                 :name="shootName"
