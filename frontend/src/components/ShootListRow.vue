--- conflicted
+++ resolved
@@ -159,14 +159,8 @@
     availableK8sUpdatesForShoot,
     getCreatedBy,
     isHibernated,
-<<<<<<< HEAD
-    isSelfTerminationWarning,
-    isValidTerminationDate,
     isReconciliationDeactivated,
     isShootMarkedForDeletion } from '@/utils'
-=======
-    isReconciliationDeactivated } from '@/utils'
->>>>>>> c9f87748
 
   export default {
     components: {
@@ -284,13 +278,6 @@
 
         // disabled if info is NOT available
         return !this.isInfoAvailable
-<<<<<<< HEAD
-      },
-      isSelfTerminationWarning () {
-        return isSelfTerminationWarning(this.row.expirationTimestamp)
-      },
-      isValidTerminationDate () {
-        return isValidTerminationDate(this.row.expirationTimestamp)
       },
       showDashboardActionTitle () {
         return this.isDashboardDialogDisabled
@@ -306,8 +293,6 @@
         return this.isShootMarkedForDeletion
           ? 'Cluster already marked for deletion'
           : 'Delete Cluster'
-=======
->>>>>>> c9f87748
       }
     },
     methods: {
