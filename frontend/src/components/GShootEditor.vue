--- conflicted
+++ resolved
@@ -39,29 +39,13 @@
     >
       <div class="d-flex align-center justify-start fill-height">
         <div class="px-2">
-<<<<<<< HEAD
           <g-action-button
             v-tooltip:top="'Discard and Reload'"
             size="x-small"
             icon="mdi-reload"
             :disabled="!touched"
-            @click="resetEditor"
-          />
-=======
-          <v-tooltip location="top">
-            <template #activator="slotProps">
-              <div v-bind="slotProps.props">
-                <g-action-button
-                  size="x-small"
-                  icon="mdi-reload"
-                  :disabled="!touched"
-                  @click="refreshEditor"
-                />
-              </div>
-            </template>
-            <span>Discard and Reload</span>
-          </v-tooltip>
->>>>>>> e064da98
+            @click="refreshEditor"
+          />
         </div>
         <v-divider vertical />
         <div class="px-2">
