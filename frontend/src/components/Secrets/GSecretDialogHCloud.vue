--- conflicted
+++ resolved
@@ -10,12 +10,6 @@
     :data="secretData"
     :secret-validations="v$"
     :secret="secret"
-<<<<<<< HEAD
-    vendor="hcloud"
-=======
-    create-title="Add new Hetzner Cloud Secret"
-    replace-title="Replace Hetzner Cloud Secret"
->>>>>>> f85457c8
   >
     <template #secret-slot>
       <div>
@@ -114,14 +108,6 @@
       return !this.secret
     },
   },
-<<<<<<< HEAD
-  mounted () {
-    if (!this.isCreateMode) {
-      setDelayedInputFocus(this, 'hcloudToken')
-    }
-  },
-=======
->>>>>>> f85457c8
   methods: {
     getErrorMessages,
   },
