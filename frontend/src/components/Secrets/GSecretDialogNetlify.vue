--- conflicted
+++ resolved
@@ -10,12 +10,6 @@
     :data="secretData"
     :secret-validations="v$"
     :secret="secret"
-<<<<<<< HEAD
-    vendor="netlify-dns"
-=======
-    create-title="Add new Netlify Secret"
-    replace-title="Replace Netlify Secret"
->>>>>>> f85457c8
   >
     <template #secret-slot>
       <div>
@@ -61,10 +55,7 @@
 import GSecretDialog from '@/components/Secrets/GSecretDialog'
 import GExternalLink from '@/components/GExternalLink'
 
-import {
-  getErrorMessages,
-  setDelayedInputFocus,
-} from '@/utils'
+import { getErrorMessages } from '@/utils'
 import { withFieldName } from '@/utils/validators'
 
 export default {
@@ -123,14 +114,6 @@
       return !this.secret
     },
   },
-<<<<<<< HEAD
-  mounted () {
-    if (!this.isCreateMode) {
-      setDelayedInputFocus(this, 'apiToken')
-    }
-  },
-=======
->>>>>>> f85457c8
   methods: {
     getErrorMessages,
   },
