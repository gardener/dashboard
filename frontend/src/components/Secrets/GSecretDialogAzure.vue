--- conflicted
+++ resolved
@@ -194,24 +194,9 @@
     isCreateMode () {
       return !this.secret
     },
-<<<<<<< HEAD
-=======
-    name () {
-      if (this.vendor === 'azure') {
-        return 'Azure'
-      }
-      if (this.vendor === 'azure-dns') {
-        return 'Azure DNS'
-      }
-      if (this.vendor === 'azure-private-dns') {
-        return 'Azure Private DNS'
-      }
-      return undefined
-    },
     isDNSSecret () {
       return this.vendor === 'azure-dns' || this.vendor === 'azure-private-dns'
     },
->>>>>>> ac859f00
   },
   methods: {
     getErrorMessages,
