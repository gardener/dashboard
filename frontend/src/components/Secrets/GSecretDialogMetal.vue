--- conflicted
+++ resolved
@@ -10,12 +10,6 @@
     :data="secretData"
     :secret-validations="v$"
     :secret="secret"
-<<<<<<< HEAD
-    vendor="metal"
-=======
-    create-title="Add new Metal Secret"
-    replace-title="Replace Metal Secret"
->>>>>>> f85457c8
   >
     <template #secret-slot>
       <div>
@@ -126,14 +120,6 @@
       return !this.secret
     },
   },
-<<<<<<< HEAD
-  mounted () {
-    if (!this.isCreateMode) {
-      setDelayedInputFocus(this, 'apiUrl')
-    }
-  },
-=======
->>>>>>> f85457c8
   methods: {
     getErrorMessages,
   },
