<!--
SPDX-FileCopyrightText: 2023 SAP SE or an SAP affiliate company and Gardener contributors

SPDX-License-Identifier: Apache-2.0
 -->

<template>
  <g-secret-dialog
    v-model="visible"
    :data="secretData"
    :secret-validations="v$"
    :secret="secret"
    :vendor="vendor"
  >
    <template #secret-slot>
      <div>
        <v-text-field
          ref="accessKeyId"
          v-model="accessKeyId"
          color="primary"
          label="Access Key Id"
          :error-messages="getErrorMessages(v$.accessKeyId)"
          counter="128"
          hint="e.g. QNJebZ17v5Q7pYpP"
          variant="underlined"
          @update:model-value="v$.accessKeyId.$touch()"
          @blur="v$.accessKeyId.$touch()"
        />
      </div>
      <div>
        <v-text-field
          v-model="accessKeySecret"
          color="primary"
          label="Access Key Secret"
          :error-messages="getErrorMessages(v$.accessKeySecret)"
          :append-icon="hideSecret ? 'mdi-eye' : 'mdi-eye-off'"
          :type="hideSecret ? 'password' : 'text'"
          counter="30"
          hint="e.g. WJalrXUtnFEMIK7MDENG/bPxRfiCYz"
          variant="underlined"
          @click:append="() => (hideSecret = !hideSecret)"
          @update:model-value="v$.accessKeySecret.$touch()"
          @blur="v$.accessKeySecret.$touch()"
        />
      </div>
    </template>
    <template #help-slot>
      <div v-if="vendor==='alicloud'">
        <p>
          Before you can provision and access a Kubernetes cluster on Alibaba Cloud, you need to add account credentials. To manage
          credentials for Alibaba Cloud Resource Access Management (RAM), use the
          <g-external-link url="https://ram.console.aliyun.com/overview">
            RAM Console
          </g-external-link>.
          The Gardener needs the credentials to provision and operate the Alibaba Cloud infrastructure for your Kubernetes cluster.
        </p>
        <p>
          Gardener uses encrypted system disk when creating Shoot, please enable ECS disk encryption on Alibaba Cloud Console
          (<g-external-link url="https://www.alibabacloud.com/help/doc-detail/59643.htm">
            official
            documentation
          </g-external-link>).
        </p>
        <p>
          Copy the Alibaba Cloud RAM policy document below and attach it to the RAM user
          (<g-external-link url="https://www.alibabacloud.com/help/product/28625.htm?spm=a3c0i.100866.1204872.1.79461e4eLtFABp">
            official
            documentation
          </g-external-link>). Alternatively, you can assign following permissions to the RAM
          user: AliyunECSFullAccess, AliyunSLBFullAccess, AliyunVPCFullAccess, AliyunEIPFullAccess, AliyunNATGatewayFullAccess.
        </p>
        <g-code-block
          height="100%"
          lang="json"
          :content="JSON.stringify(template, undefined, 2)"
        />
      </div>
      <div v-if="vendor==='alicloud-dns'">
        <p>
          You need to provide an access key (access key ID and secret access key) for Alibaba Cloud to allow the dns-controller-manager to authenticate to Alibaba Cloud DNS.
        </p>
        <p>
          For details see
          <g-external-link url="https://github.com/aliyun/alibaba-cloud-sdk-go/blob/master/docs/2-Client-EN.md#accesskey-client">
            AccessKey Client
          </g-external-link>.
          Currently the regionId is fixed to cn-shanghai.
        </p>
      </div>
    </template>
  </g-secret-dialog>
</template>

<script>
import { useVuelidate } from '@vuelidate/core'
import {
  required,
  minLength,
  maxLength,
} from '@vuelidate/validators'

import GSecretDialog from '@/components/Secrets/GSecretDialog'
import GCodeBlock from '@/components/GCodeBlock'
import GExternalLink from '@/components/GExternalLink'

import { getErrorMessages } from '@/utils'
import { withFieldName } from '@/utils/validators'

export default {
  components: {
    GSecretDialog,
    GCodeBlock,
    GExternalLink,
  },
  props: {
    modelValue: {
      type: Boolean,
      required: true,
    },
    secret: {
      type: Object,
    },
    vendor: {
      type: String,
    },
  },
  emits: [
    'update:modelValue',
  ],
  setup () {
    return {
      v$: useVuelidate(),
    }
  },
  data () {
    return {
      accessKeyId: undefined,
      accessKeySecret: undefined,
      hideSecret: true,
      template: {
        Statement: [
          {
            Action: 'vpc:*',
            Effect: 'Allow',
            Resource: '*',
          },
          {
            Action: 'ecs:*',
            Effect: 'Allow',
            Resource: '*',
          },
          {
            Action: 'slb:*',
            Effect: 'Allow',
            Resource: '*',
          },
          {
            Action: [
              'ram:GetRole',
              'ram:CreateRole',
              'ram:CreateServiceLinkedRole',
            ],
            Effect: 'Allow',
            Resource: '*',
          },
          {
            Action: 'ros:*',
            Effect: 'Allow',
            Resource: '*',
          },
        ],
        Version: '1',
      },
    }
  },
  validations () {
    return {
      accessKeyId: withFieldName('Access Key ID', {
        required,
        minLength: minLength(16),
        maxLength: maxLength(128),
      }),
      accessKeySecret: withFieldName('Access Key Secret', {
        required,
        minLength: minLength(30),
      }),
    }
  },
  computed: {
    visible: {
      get () {
        return this.modelValue
      },
      set (modelValue) {
        this.$emit('update:modelValue', modelValue)
      },
    },
    secretData () {
      return {
        accessKeyID: this.accessKeyId,
        accessKeySecret: this.accessKeySecret,
      }
    },
    isCreateMode () {
      return !this.secret
    },
  },
<<<<<<< HEAD
  mounted () {
    if (!this.isCreateMode) {
      setDelayedInputFocus(this, 'accessKeyId')
    }
  },
=======
>>>>>>> f85457c8
  methods: {
    getErrorMessages,
  },
}
</script><|MERGE_RESOLUTION|>--- conflicted
+++ resolved
@@ -205,14 +205,6 @@
       return !this.secret
     },
   },
-<<<<<<< HEAD
-  mounted () {
-    if (!this.isCreateMode) {
-      setDelayedInputFocus(this, 'accessKeyId')
-    }
-  },
-=======
->>>>>>> f85457c8
   methods: {
     getErrorMessages,
   },
