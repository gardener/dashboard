<!--
SPDX-FileCopyrightText: 2023 SAP SE or an SAP affiliate company and Gardener contributors

SPDX-License-Identifier: Apache-2.0
-->

<template>
  <g-secret-dialog
    v-model="visible"
    :data="secretData"
    :secret-validations="v$"
    :secret="secret"
    :vendor="vendor"
  >
    <template #secret-slot>
<<<<<<< HEAD
      <template v-if="customCloudProviderFields">
        <div
          v-for="{ key, label, hint, type } in customCloudProviderFields"
          :key="key"
        >
          <v-text-field
            v-if="type === 'text' || type === 'password'"
            v-model="customCloudProviderData[key]"
            color="primary"
            :label="label"
            :error-messages="getErrorMessages(`customCloudProviderData.${key}`)"
            :append-icon="type === 'password' ? showSecrets[key] ? 'mdi-eye' : 'mdi-eye-off' : undefined"
            :type="type === 'password' && !showSecrets[key] ? 'password' : 'text'"
            :hint="hint"
            @click:append="toggleShowSecrets(key)"
            @update:model-value="v$.customCloudProviderData[key].$touch()"
            @blur="v$.customCloudProviderData[key].$touch()"
          />
          <v-textarea
            v-if="type === 'yaml' || type === 'json'"
            v-model="customCloudProviderData[key]"
            color="primary"
            :label="label"
            :error-messages="getErrorMessages(`customCloudProviderData.${key}`)"
            :hint="hint"
            @update:model-value="onInputTextarea(key, type)"
            @blur="v$.customCloudProviderData[key].$touch()"
          />
        </div>
      </template>
=======
      <div>
        <v-textarea
          ref="data"
          v-model="data"
          color="primary"
          variant="filled"
          label="Secret Data"
          :error-messages="getErrorMessages(v$.data)"
          @update:model-value="onInputSecretData"
          @blur="v$.data.$touch()"
        />
      </div>
>>>>>>> a2d9fb14
    </template>
    <template #help-slot>
      <!-- eslint-disable vue/no-v-html -->
      <div
        v-if="helpHtml"
        class="markdown"
        v-html="helpHtml"
      />
      <div v-else>
        <p>
          This is a generic provider service account dialog.
        </p>
        <p>
          Please enter data required for {{ vendor }}.
        </p>
      </div>
    </template>
  </g-secret-dialog>
</template>

<script>
import { useVuelidate } from '@vuelidate/core'
import {
  required,
  requiredIf,
} from '@vuelidate/validators'
import { mapState } from 'pinia'

import { useConfigStore } from '@/store/config'

import GSecretDialog from '@/components/Secrets/GSecretDialog'

import {
  withFieldName,
  withMessage,
} from '@/utils/validators'
import {
  getErrorMessages,
  setDelayedInputFocus,
  transformHtml,
} from '@/utils'

<<<<<<< HEAD
import {
  isObject,
  forEach,
  get,
  every,
  map,
  isEmpty,
  fromPairs,
  set,
} from '@/lodash'
=======
import { isObject } from '@/lodash'
>>>>>>> a2d9fb14

export default {
  components: {
    GSecretDialog,
  },
  inject: ['yaml'],
  props: {
    modelValue: {
      type: Boolean,
      required: true,
    },
    secret: {
      type: Object,
    },
    vendor: {
      type: String,
    },
  },
  emits: [
    'update:modelValue',
  ],
  setup () {
    return {
      v$: useVuelidate(),
    }
  },
  data () {
    return {
<<<<<<< HEAD
      customCloudProviderData: {},
      customCloudProviderParsedData: {},
      showSecrets: {},
    }
  },
  validations () {
    return this.validators
=======
      data: undefined,
      secretData: {},
    }
  },
  validations () {
    return {
      data: withFieldName('Secret Data', {
        required,
        isYAML: withMessage('You need to enter secret data as YAML key - value pairs', () => Object.keys(this.secretData).length > 0),
      }),
    }
>>>>>>> a2d9fb14
  },
  computed: {
    ...mapState(useConfigStore, [
      'customCloudProviders',
    ]),
    visible: {
      get () {
        return this.modelValue
      },
      set (modelValue) {
        this.$emit('update:modelValue', modelValue)
      },
    },
    validationErrors () {
      const allValidationErrors = {
        customCloudProviderData: {},
      }
      forEach(this.customCloudProviderFields, ({ key, validationErrors }) => {
        allValidationErrors.customCloudProviderData[key] = validationErrors
      })
      return allValidationErrors
    },
<<<<<<< HEAD
    validators () {
      const allValidators = {
        customCloudProviderData: {},
      }
      forEach(this.customCloudProviderFields, ({ key, validators }) => {
        const compiledValidators = {}
        forEach(validators, (validator, validatorName) => {
          switch (validator.type) {
            case 'required':
              compiledValidators[validatorName] = required
              break
            case 'requiredIf':
              compiledValidators[validatorName] = requiredIf(() => !every(map(validator.not, fieldKey => this.customCloudProviderData[fieldKey])))
              break
            case 'isValidObject':
              compiledValidators[validatorName] = () => isEmpty(this.customCloudProviderData[key]) || Object.keys(this.customCloudProviderParsedData[key]).length > 0
              break
            case 'regex':
              compiledValidators[validatorName] = value => !value || new RegExp(validator.value).test(value)
          }
        })
        allValidators.customCloudProviderData[key] = compiledValidators
      })
      return allValidators
    },
    customCloudProvider () {
      return get(this.customCloudProviders, this.vendor)
    },
    customCloudProviderFields () {
      const configuredFields = this.customCloudProvider?.secret?.fields
      if (configuredFields) {
        return configuredFields
      }
      return [
        {
          key: 'secret',
          label: 'Secret Data',
          hint: 'Provide secret data as YAML key-value pairs',
          type: 'yaml',
          validators: {
            required: {
              type: 'required',
            },
            isYAML: {
              type: 'isValidObject',
            },
          },
          validationErrors: {
            required: 'You can\'t leave this empty',
            isYAML: 'You need to enter secret data as YAML key-value pairs',
          },
        },
      ]
    },
    helpHtml () {
      return transformHtml(this.customCloudProvider?.secret?.help)
    },
    valid () {
      return !this.v$.$invalid
    },
=======
>>>>>>> a2d9fb14
    isCreateMode () {
      return !this.secret
    },
    secretData () {
      const data = fromPairs(map(this.customCloudProviderFields, ({ key, type }) => {
        if (type === 'json' || type === 'yaml') {
          return [key, this.customCloudProviderParsedData[key]]
        }
        return [key, this.customCloudProviderData[key]]
      }))
      return data
    },
  },
  methods: {
    async onInputTextarea (key, type) {
      set(this.customCloudProviderParsedData, key, {})
      try {
        if (type === 'yaml') {
          this.customCloudProviderParsedData[key] = await this.yaml.load(this.customCloudProviderData[key])
        } else if (type === 'json') {
          this.customCloudProviderParsedData[key] = JSON.parse(this.customCloudProviderData[key])
        }
      } catch (err) {
        /* ignore errors */
      } finally {
        if (!isObject(this.customCloudProviderParsedData[key])) {
          this.customCloudProviderParsedData[key] = {}
        }
      }
      this.v$.customCloudProviderData[key].$touch()
    },
    reset () {
      this.v$.$reset()

      this.customCloudProviderParsedData = {}
      this.customCloudProviderData = {}
      this.showSecrets = {}

      if (!this.isCreateMode) {
        setDelayedInputFocus(this, 'textAreaData')
      }
    },
<<<<<<< HEAD
    getErrorMessages (field) {
      return getValidationErrors(this, field)
    },
    toggleShowSecrets (key) {
      set(this.showSecrets, key, !this.showSecrets[key])
    },
=======
    getErrorMessages,
>>>>>>> a2d9fb14
  },
}
</script>

<style lang="scss" scoped>

.markdown {
  :deep(p) {
    margin: 0px;
  }
}

</style><|MERGE_RESOLUTION|>--- conflicted
+++ resolved
@@ -13,7 +13,6 @@
     :vendor="vendor"
   >
     <template #secret-slot>
-<<<<<<< HEAD
       <template v-if="customCloudProviderFields">
         <div
           v-for="{ key, label, hint, type } in customCloudProviderFields"
@@ -24,7 +23,7 @@
             v-model="customCloudProviderData[key]"
             color="primary"
             :label="label"
-            :error-messages="getErrorMessages(`customCloudProviderData.${key}`)"
+            :error-messages="getErrorMessages(v$.customCloudProviderData[key])"
             :append-icon="type === 'password' ? showSecrets[key] ? 'mdi-eye' : 'mdi-eye-off' : undefined"
             :type="type === 'password' && !showSecrets[key] ? 'password' : 'text'"
             :hint="hint"
@@ -37,27 +36,13 @@
             v-model="customCloudProviderData[key]"
             color="primary"
             :label="label"
-            :error-messages="getErrorMessages(`customCloudProviderData.${key}`)"
+            :error-messages="getErrorMessages(v$.customCloudProviderData[key])"
             :hint="hint"
             @update:model-value="onInputTextarea(key, type)"
             @blur="v$.customCloudProviderData[key].$touch()"
           />
         </div>
       </template>
-=======
-      <div>
-        <v-textarea
-          ref="data"
-          v-model="data"
-          color="primary"
-          variant="filled"
-          label="Secret Data"
-          :error-messages="getErrorMessages(v$.data)"
-          @update:model-value="onInputSecretData"
-          @blur="v$.data.$touch()"
-        />
-      </div>
->>>>>>> a2d9fb14
     </template>
     <template #help-slot>
       <!-- eslint-disable vue/no-v-html -->
@@ -95,12 +80,11 @@
   withMessage,
 } from '@/utils/validators'
 import {
-  getErrorMessages,
   setDelayedInputFocus,
   transformHtml,
+  getErrorMessages,
 } from '@/utils'
 
-<<<<<<< HEAD
 import {
   isObject,
   forEach,
@@ -111,9 +95,6 @@
   fromPairs,
   set,
 } from '@/lodash'
-=======
-import { isObject } from '@/lodash'
->>>>>>> a2d9fb14
 
 export default {
   components: {
@@ -142,7 +123,6 @@
   },
   data () {
     return {
-<<<<<<< HEAD
       customCloudProviderData: {},
       customCloudProviderParsedData: {},
       showSecrets: {},
@@ -150,19 +130,6 @@
   },
   validations () {
     return this.validators
-=======
-      data: undefined,
-      secretData: {},
-    }
-  },
-  validations () {
-    return {
-      data: withFieldName('Secret Data', {
-        required,
-        isYAML: withMessage('You need to enter secret data as YAML key - value pairs', () => Object.keys(this.secretData).length > 0),
-      }),
-    }
->>>>>>> a2d9fb14
   },
   computed: {
     ...mapState(useConfigStore, [
@@ -185,12 +152,11 @@
       })
       return allValidationErrors
     },
-<<<<<<< HEAD
     validators () {
       const allValidators = {
         customCloudProviderData: {},
       }
-      forEach(this.customCloudProviderFields, ({ key, validators }) => {
+      forEach(this.customCloudProviderFields, ({ key, label, validators }) => {
         const compiledValidators = {}
         forEach(validators, (validator, validatorName) => {
           switch (validator.type) {
@@ -206,8 +172,11 @@
             case 'regex':
               compiledValidators[validatorName] = value => !value || new RegExp(validator.value).test(value)
           }
+          if (validator.message) {
+            compiledValidators[validatorName] = withMessage(validator.message, compiledValidators[validatorName])
+          }
         })
-        allValidators.customCloudProviderData[key] = compiledValidators
+        allValidators.customCloudProviderData[key] = withFieldName(label, compiledValidators)
       })
       return allValidators
     },
@@ -231,11 +200,8 @@
             },
             isYAML: {
               type: 'isValidObject',
+              message: 'You need to enter secret data as YAML key- value pairs',
             },
-          },
-          validationErrors: {
-            required: 'You can\'t leave this empty',
-            isYAML: 'You need to enter secret data as YAML key-value pairs',
           },
         },
       ]
@@ -246,8 +212,6 @@
     valid () {
       return !this.v$.$invalid
     },
-=======
->>>>>>> a2d9fb14
     isCreateMode () {
       return !this.secret
     },
@@ -290,16 +254,10 @@
         setDelayedInputFocus(this, 'textAreaData')
       }
     },
-<<<<<<< HEAD
-    getErrorMessages (field) {
-      return getValidationErrors(this, field)
-    },
     toggleShowSecrets (key) {
       set(this.showSecrets, key, !this.showSecrets[key])
     },
-=======
     getErrorMessages,
->>>>>>> a2d9fb14
   },
 }
 </script>
