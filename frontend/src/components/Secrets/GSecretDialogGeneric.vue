--- conflicted
+++ resolved
@@ -53,11 +53,7 @@
 
 import { transformHtml } from '@/utils'
 
-<<<<<<< HEAD
-import { get } from '@/lodash'
-=======
-import isObject from 'lodash/isObject'
->>>>>>> 7aa80527
+import get from 'lodash/get'
 
 export default {
   components: {
