<!--
SPDX-FileCopyrightText: 2023 SAP SE or an SAP affiliate company and Gardener contributors

SPDX-License-Identifier: Apache-2.0
 -->

<template>
  <g-secret-dialog
    v-model="visible"
    :data="secretData"
    :secret-validations="v$"
    :secret="secret"
<<<<<<< HEAD
    vendor="vsphere"
=======
    create-title="Add new VMware vSphere Secret"
    replace-title="Replace VMware vSphere Secret"
>>>>>>> f85457c8
  >
    <template #secret-slot>
      <div>
        <v-text-field
          ref="vsphereUsername"
          v-model="vsphereUsername"
          color="primary"
          label="vSphere Username"
          :error-messages="getErrorMessages(v$.vsphereUsername)"
          variant="underlined"
          @update:model-value="v$.vsphereUsername.$touch()"
          @blur="v$.vsphereUsername.$touch()"
        />
      </div>
      <div>
        <v-text-field
          v-model="vspherePassword"
          color="primary"
          label="vSphere Password"
          :error-messages="getErrorMessages(v$.vspherePassword)"
          :append-icon="hideVspherePassword ? 'mdi-eye' : 'mdi-eye-off'"
          :type="hideVspherePassword ? 'password' : 'text'"
          variant="underlined"
          @click:append="() => (hideVspherePassword = !hideVspherePassword)"
          @update:model-value="v$.vspherePassword.$touch()"
          @blur="v$.vspherePassword.$touch()"
        />
      </div>
      <div>
        <v-text-field
          v-model="nsxtUsername"
          color="primary"
          label="NSX-T Username"
          :error-messages="getErrorMessages(v$.nsxtUsername)"
          variant="underlined"
          @update:model-value="v$.nsxtUsername.$touch()"
          @blur="v$.nsxtUsername.$touch()"
        />
      </div>
      <div>
        <v-text-field
          v-model="nsxtPassword"
          color="primary"
          label="NSX-T Password"
          :error-messages="getErrorMessages(v$.nsxtPassword)"
          :append-icon="hideNsxtPassword ? 'mdi-eye' : 'mdi-eye-off'"
          :type="hideNsxtPassword ? 'password' : 'text'"
          variant="underlined"
          @click:append="() => (hideNsxtPassword = !hideNsxtPassword)"
          @update:model-value="v$.nsxtPassword.$touch()"
          @blur="v$.nsxtPassword.$touch()"
        />
      </div>
    </template>

    <template #help-slot>
      <div>
        <p>
          Before you can provision and access a Kubernetes cluster on VMware vSphere, you need to add vSphere and NSX-T account credentials.
          The Gardener needs these credentials to provision and operate the VMware vSphere infrastructure for your Kubernetes cluster.
        </p>
        <p>
          Ensure that these accounts have privileges to <strong>create, modify and delete VMs and Networking resources</strong>.
        </p>
        <p>
          Please read the
          <g-external-link url="https://docs.vmware.com/de/VMware-vSphere/index.html">
            VMware vSphere Documentation
          </g-external-link>
          and the
          <g-external-link url="https://docs.vmware.com/en/VMware-NSX-T-Data-Center/index.html">
            VMware NSX-T Data Center Documentation
          </g-external-link>.
        </p>
      </div>
    </template>
  </g-secret-dialog>
</template>

<script>
import { useVuelidate } from '@vuelidate/core'
import { required } from '@vuelidate/validators'

import GSecretDialog from '@/components/Secrets/GSecretDialog'
import GExternalLink from '@/components/GExternalLink.vue'

import { getErrorMessages } from '@/utils'
import { withFieldName } from '@/utils/validators'

export default {
  components: {
    GSecretDialog,
    GExternalLink,
  },
  props: {
    modelValue: {
      type: Boolean,
      required: true,
    },
    secret: {
      type: Object,
    },
  },
  emits: [
    'update:modelValue',
  ],
  setup () {
    return {
      v$: useVuelidate(),
    }
  },
  data () {
    return {
      vsphereUsername: undefined,
      vspherePassword: undefined,
      hideVspherePassword: true,
      nsxtUsername: undefined,
      nsxtPassword: undefined,
      hideNsxtPassword: true,
    }
  },
  validations () {
    return {
      vsphereUsername: withFieldName('vSphere Username', {
        required,
      }),
      vspherePassword: withFieldName('vSphere Password', {
        required,
      }),
      nsxtUsername: withFieldName('NSX-T Username', {
        required,
      }),
      nsxtPassword: withFieldName('NSX-T Password', {
        required,
      }),
    }
  },
  computed: {
    visible: {
      get () {
        return this.modelValue
      },
      set (modelValue) {
        this.$emit('update:modelValue', modelValue)
      },
    },
    valid () {
      return !this.v$.$invalid
    },
    secretData () {
      return {
        vsphereUsername: this.vsphereUsername,
        vspherePassword: this.vspherePassword,
        nsxtUsername: this.nsxtUsername,
        nsxtPassword: this.nsxtPassword,
      }
    },
    isCreateMode () {
      return !this.secret
    },
  },
<<<<<<< HEAD
  mounted () {
    if (!this.isCreateMode) {
      setDelayedInputFocus(this, 'vsphereUsername')
    }
  },
=======
>>>>>>> f85457c8
  methods: {
    getErrorMessages,
  },
}
</script><|MERGE_RESOLUTION|>--- conflicted
+++ resolved
@@ -10,12 +10,6 @@
     :data="secretData"
     :secret-validations="v$"
     :secret="secret"
-<<<<<<< HEAD
-    vendor="vsphere"
-=======
-    create-title="Add new VMware vSphere Secret"
-    replace-title="Replace VMware vSphere Secret"
->>>>>>> f85457c8
   >
     <template #secret-slot>
       <div>
@@ -177,14 +171,6 @@
       return !this.secret
     },
   },
-<<<<<<< HEAD
-  mounted () {
-    if (!this.isCreateMode) {
-      setDelayedInputFocus(this, 'vsphereUsername')
-    }
-  },
-=======
->>>>>>> f85457c8
   methods: {
     getErrorMessages,
   },
