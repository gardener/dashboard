<!--
SPDX-FileCopyrightText: 2023 SAP SE or an SAP affiliate company and Gardener contributors

SPDX-License-Identifier: Apache-2.0
 -->

<template>
  <v-dialog
    v-model="visible"
    max-width="850"
  >
    <v-card>
      <g-toolbar
        prepend-icon="mdi-account-plus"
        :title="title"
      >
        <template #append>
          <v-btn
            variant="text"
            size="small"
            icon="mdi-help"
            :class="helpVisible ? 'toolbar-title text-toolbar' : 'toolbar text-toolbar-title'"
            @click="helpVisible = !helpVisible"
          />
        </template>
      </g-toolbar>
      <v-card-text>
        <div class="d-flex flex-row pa-3">
          <div
            ref="secretDetails"
            class="d-flex flex-column flex-grow-1"
          >
            <div>
              <template v-if="isCreateMode">
                <v-text-field
                  ref="name"
                  v-model.trim="name"
                  color="primary"
                  label="Secret Name"
                  :error-messages="getErrorMessages(v$.name)"
                  variant="underlined"
                  @update:model-value="v$.name.$touch()"
                  @blur="v$.name.$touch()"
                />
              </template>
              <template v-else>
                <div class="text-h6 pb-4">
                  {{ name }}
                </div>
              </template>
            </div>
            <slot name="secret-slot" />
            <g-message
              v-model:message="errorMessage"
              v-model:detailed-message="detailedErrorMessage"
              color="error"
            />
          </div>
          <v-slide-x-reverse-transition>
            <div
              v-if="helpVisible"
              class="ml-6 help-container"
              :style="helpContainerStyles"
            >
              <div class="help-content">
                <slot name="help-slot" />
              </div>
            </div>
          </v-slide-x-reverse-transition>
        </div>
      </v-card-text>
      <v-alert
        :model-value="!isCreateMode && relatedShootCount > 0"
        type="warning"
        rounded="0"
        class="mb-2"
      >
        This secret is used by {{ relatedShootCount }} clusters. The new secret should be part of the same account as the one that gets replaced.
      </v-alert>
      <v-alert
        :model-value="!isCreateMode && relatedShootCount > 0"
        type="warning"
        rounded="0"
        class="mb-2"
      >
        Clusters will only start using the new secret after they got reconciled. Therefore, wait until all clusters using the secret are reconciled before you disable the old secret in your infrastructure account. Otherwise the clusters will no longer function.
      </v-alert>
      <v-divider />
      <v-card-actions>
        <v-spacer />
        <v-btn
          variant="text"
          @click="cancel"
        >
          Cancel
        </v-btn>
        <v-btn
          variant="text"
          color="primary"
          @click="submit"
        >
          {{ submitButtonText }}
        </v-btn>
      </v-card-actions>
    </v-card>
  </v-dialog>
</template>

<script>
import {
  mapActions,
  mapState,
} from 'pinia'
import { useVuelidate } from '@vuelidate/core'
import {
  required,
  maxLength,
} from '@vuelidate/validators'

import { useSecretStore } from '@/store/secret'
import { useAuthzStore } from '@/store/authz'
import { useGardenerExtensionStore } from '@/store/gardenerExtension'
import { useShootStore } from '@/store/shoot'

import GToolbar from '@/components/GToolbar.vue'
import GMessage from '@/components/GMessage'

import {
  messageFromErrors,
  withFieldName,
  unique,
  lowerCaseAlphaNumHyphen,
  noStartEndHyphen,
} from '@/utils/validators'
import {
  errorDetailsFromError,
  isConflict,
} from '@/utils/error'
import {
  getErrorMessages,
  setDelayedInputFocus,
  setInputFocus,
} from '@/utils'

<<<<<<< HEAD
import {
  cloneDeep,
  get,
  filter,
  includes,
} from '@/lodash'
=======
import includes from 'lodash/includes'
import filter from 'lodash/filter'
import sortBy from 'lodash/sortBy'
import head from 'lodash/head'
import get from 'lodash/get'
import cloneDeep from 'lodash/cloneDeep'
>>>>>>> 7aa80527

export default {
  components: {
    GMessage,
    GToolbar,
  },
  inject: ['logger'],
  props: {
    modelValue: {
      type: Boolean,
      required: true,
    },
    data: {
      type: Object,
      required: true,
    },
    secretValidations: {
      // need to pass nested validation object which shares scope,
      // as v$ is part of secretValidations but not vice versa
      type: Object,
      required: true,
    },
    providerType: {
      type: String,
      required: true,
    },
    createTitle: {
      type: String,
      required: true,
    },
    replaceTitle: {
      type: String,
      required: true,
    },
    secret: {
      type: Object,
    },
  },
  emits: [
    'update:modelValue',
    'cloud-profile-name',
  ],
  setup () {
    return {
      v$: useVuelidate(),
    }
  },
  data () {
    return {
      name: undefined,
      errorMessage: undefined,
      detailedErrorMessage: undefined,
      helpVisible: false,
    }
  },
  validations () {
    const rules = {}
    if (!this.isCreateMode) {
      return rules
    }

    const nameRules = {
      required,
      maxLength: maxLength(128),
      lowerCaseAlphaNumHyphen,
      noStartEndHyphen,
      unique: unique(this.isDnsProviderSecret ? 'dnsSecretNames' : 'infrastructureSecretNames'),
    }
    rules.name = withFieldName('Secret Name', nameRules)

    return rules
  },
  computed: {
    ...mapState(useAuthzStore, ['namespace']),
    ...mapState(useSecretStore, [
      'infrastructureSecretList',
      'dnsSecretList',
    ]),
    ...mapState(useGardenerExtensionStore, ['dnsProviderTypes']),
    ...mapState(useShootStore, ['shootList']),
    visible: {
      get () {
        return this.modelValue
      },
      set (modelValue) {
        this.$emit('update:modelValue', modelValue)
      },
    },
    infrastructureSecretNames () {
      return this.infrastructureSecretList.map(item => item.metadata.name)
    },
    dnsSecretNames () {
      return this.dnsSecretList.map(item => item.metadata.name)
    },
    isCreateMode () {
      return !this.secret
    },
    submitButtonText () {
      return this.isCreateMode ? 'Add Secret' : 'Replace Secret'
    },
    title () {
      return this.isCreateMode ? this.createTitle : this.replaceTitle
    },
    relatedShootCount () {
      return this.shootsByInfrastructureSecret.length
    },
    shootsByInfrastructureSecret () {
      const name = get(this.secret, ['metadata', 'name'])
      return filter(this.shootList, ['spec.secretBindingName', name])
    },
    helpContainerStyles () {
      const detailsRef = this.$refs.secretDetails
      let detailsHeight = 0
      if (detailsRef) {
        detailsHeight = detailsRef.getBoundingClientRect().height
      }
      return {
        maxHeight: `${detailsHeight}px`,
        maxWidth: '50%',
      }
    },
    isInfrastructureSecret () {
      return includes(this.sortedProviderTypesList, this.providerType)
    },
    isDnsProviderSecret () {
      return includes(this.dnsProviderTypes, this.providerType)
    },
  },
  mounted () {
    this.reset()
  },
  methods: {
    ...mapActions(useSecretStore, [
      'createSecret',
      'updateSecret',
    ]),
    hide () {
      this.visible = false
    },
    cancel () {
      this.hide()
    },
    async submit () {
      if (this.secretValidations.$invalid) {
        await this.secretValidations.$validate()
        const message = messageFromErrors(this.secretValidations.$errors)
        this.errorMessage = 'There are input errors that you need to resolve'
        this.detailedErrorMessage = message
        return
      }
      try {
        await this.save()
        this.hide()
      } catch (err) {
        const errorDetails = errorDetailsFromError(err)
        if (this.isCreateMode) {
          if (isConflict(err)) {
            this.errorMessage = `Infrastructure Secret name '${this.name}' is already taken. Please try a different name.`
            setInputFocus(this, 'name')
          } else {
            this.errorMessage = 'Failed to create Infrastructure Secret.'
          }
        } else {
          this.errorMessage = 'Failed to update Infrastructure Secret.'
        }
        this.detailedErrorMessage = errorDetails.detailedMessage
        this.logger.error(this.errorMessage, errorDetails.errorCode, errorDetails.detailedMessage, err)
      }
    },
    save () {
      if (this.isCreateMode) {
        const metadata = {
          name: this.name,
          namespace: this.namespace,
          secretRef: {
            name: this.name,
            namespace: this.namespace,
          },
          provider: {
            type: this.providerType,
          },
        }
        return this.createSecret({ metadata, data: this.data })
      } else {
        const metadata = cloneDeep(this.secret.metadata)

        return this.updateSecret({ metadata, data: this.data })
      }
    },
    reset () {
      this.v$.$reset()

      if (this.isCreateMode) {
<<<<<<< HEAD
        this.name = `my-${this.providerType}-secret`
        setDelayedInputFocus(this, 'name')
      } else {
        this.name = get(this.secret, 'metadata.name')
=======
        this.name = `my-${this.vendor}-secret`

        if (this.cloudProfiles.length === 1) {
          this.cloudProfileName = get(head(this.cloudProfiles), ['metadata', 'name'])
        } else {
          this.cloudProfileName = undefined
        }

        setDelayedInputFocus(this, 'name')
      } else {
        this.name = get(this.secret, ['metadata', 'name'])
        this.cloudProfileName = get(this.secret, ['metadata', 'cloudProfileName'])
>>>>>>> 7aa80527
      }

      this.errorMessage = undefined
      this.detailedMessage = undefined
    },
    getErrorMessages,
  },
}
</script>

<style lang="scss" scoped>

.help-container {
  position: relative;
  overflow: hidden;
}

.help-content {
  height: 100%;
  overflow-y: auto;
  padding-right: 15px;
  box-sizing: content-box;
}

.help-container::after {
  content: "";
  position: absolute;
  bottom: 0;
  left: 0;
  width: 100%;
  height: 50px;
  background: linear-gradient(to bottom, rgba(255, 255, 255, 0), rgba(var(--v-theme-surface)));
  pointer-events: none;
}

</style><|MERGE_RESOLUTION|>--- conflicted
+++ resolved
@@ -142,21 +142,10 @@
   setInputFocus,
 } from '@/utils'
 
-<<<<<<< HEAD
-import {
-  cloneDeep,
-  get,
-  filter,
-  includes,
-} from '@/lodash'
-=======
 import includes from 'lodash/includes'
 import filter from 'lodash/filter'
-import sortBy from 'lodash/sortBy'
-import head from 'lodash/head'
 import get from 'lodash/get'
 import cloneDeep from 'lodash/cloneDeep'
->>>>>>> 7aa80527
 
 export default {
   components: {
@@ -350,25 +339,10 @@
       this.v$.$reset()
 
       if (this.isCreateMode) {
-<<<<<<< HEAD
         this.name = `my-${this.providerType}-secret`
         setDelayedInputFocus(this, 'name')
       } else {
-        this.name = get(this.secret, 'metadata.name')
-=======
-        this.name = `my-${this.vendor}-secret`
-
-        if (this.cloudProfiles.length === 1) {
-          this.cloudProfileName = get(head(this.cloudProfiles), ['metadata', 'name'])
-        } else {
-          this.cloudProfileName = undefined
-        }
-
-        setDelayedInputFocus(this, 'name')
-      } else {
         this.name = get(this.secret, ['metadata', 'name'])
-        this.cloudProfileName = get(this.secret, ['metadata', 'cloudProfileName'])
->>>>>>> 7aa80527
       }
 
       this.errorMessage = undefined
