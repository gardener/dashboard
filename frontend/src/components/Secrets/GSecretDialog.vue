<!--
SPDX-FileCopyrightText: 2023 SAP SE or an SAP affiliate company and Gardener contributors

SPDX-License-Identifier: Apache-2.0
 -->

<template>
  <v-dialog
    v-model="visible"
    max-width="850"
  >
    <v-card>
      <g-toolbar
        prepend-icon="mdi-account-plus"
        :title="title"
      >
        <template #append>
          <v-btn
            variant="text"
            size="small"
            icon="mdi-help"
            :class="helpVisible ? 'toolbar-title text-toolbar' : 'toolbar text-toolbar-title'"
            @click="helpVisible = !helpVisible"
          />
        </template>
      </g-toolbar>
      <v-card-text>
        <div class="d-flex flex-row pa-3">
          <div
            ref="secretDetails"
            class="d-flex flex-column flex-grow-1"
          >
            <div>
              <template v-if="isCreateMode">
                <v-text-field
                  ref="name"
                  v-model.trim="name"
                  color="primary"
                  label="Secret Name"
                  :error-messages="getErrorMessages(v$.name)"
                  variant="underlined"
                  @update:model-value="v$.name.$touch()"
                  @blur="v$.name.$touch()"
                />
              </template>
              <template v-else>
                <div class="text-h6 pb-4">
                  {{ name }}
                </div>
              </template>
            </div>

            <div v-if="showCloudProfileSelect">
              <g-cloud-profile
                ref="cloudProfile"
                v-model="cloudProfileName"
                :create-mode="isCreateMode"
                :cloud-profiles="cloudProfiles"
              />
            </div>
            <slot name="secret-slot" />
            <g-message
              v-model:message="errorMessage"
              v-model:detailed-message="detailedErrorMessage"
              color="error"
            />
          </div>
          <v-slide-x-reverse-transition>
            <div
              v-if="helpVisible"
              class="ml-6 help-container"
              :style="helpContainerStyles"
            >
              <div class="help-content">
                <slot name="help-slot" />
              </div>
            </div>
          </v-slide-x-reverse-transition>
        </div>
      </v-card-text>
      <v-alert
        :model-value="!isCreateMode && relatedShootCount > 0"
        type="warning"
        rounded="0"
        class="mb-2"
      >
        This secret is used by {{ relatedShootCount }} clusters. The new secret should be part of the same account as the one that gets replaced.
      </v-alert>
      <v-alert
        :model-value="!isCreateMode && relatedShootCount > 0"
        type="warning"
        rounded="0"
        class="mb-2"
      >
        Clusters will only start using the new secret after they got reconciled. Therefore, wait until all clusters using the secret are reconciled before you disable the old secret in your infrastructure account. Otherwise the clusters will no longer function.
      </v-alert>
      <v-divider />
      <v-card-actions>
        <v-spacer />
        <v-btn
          variant="text"
          @click="cancel"
        >
          Cancel
        </v-btn>
        <v-btn
          variant="text"
          color="primary"
          @click="submit"
        >
          {{ submitButtonText }}
        </v-btn>
      </v-card-actions>
    </v-card>
  </v-dialog>
</template>

<script>
import {
  mapActions,
  mapState,
} from 'pinia'
import { useVuelidate } from '@vuelidate/core'
import {
  required,
  maxLength,
} from '@vuelidate/validators'

import { useSecretStore } from '@/store/secret'
import { useAuthzStore } from '@/store/authz'
import { useCloudProfileStore } from '@/store/cloudProfile'
import { useGardenerExtensionStore } from '@/store/gardenerExtension'
import { useShootStore } from '@/store/shoot'
import { useConfigStore } from '@/store/config'

import GToolbar from '@/components/GToolbar.vue'
import GMessage from '@/components/GMessage'
import GCloudProfile from '@/components/GCloudProfile'

import {
  messageFromErrors,
  withFieldName,
  unique,
  lowerCaseAlphaNumHyphen,
  noStartEndHyphen,
} from '@/utils/validators'
import {
  errorDetailsFromError,
  isConflict,
} from '@/utils/error'
import {
  getErrorMessages,
  setDelayedInputFocus,
  setInputFocus,
} from '@/utils'

import includes from 'lodash/includes'
import filter from 'lodash/filter'
import sortBy from 'lodash/sortBy'
import head from 'lodash/head'
import get from 'lodash/get'
import cloneDeep from 'lodash/cloneDeep'

export default {
  components: {
    GCloudProfile,
    GMessage,
    GToolbar,
  },
  inject: ['logger'],
  props: {
    modelValue: {
      type: Boolean,
      required: true,
    },
    data: {
      type: Object,
      required: true,
    },
    secretValidations: {
      // need to pass nested validation object which shares scope,
      // as v$ is part of secretValidations but not vice versa
      type: Object,
      required: true,
    },
    vendor: {
      type: String,
      required: true,
    },
    secret: {
      type: Object,
    },
  },
  emits: [
    'update:modelValue',
    'cloud-profile-name',
  ],
  setup () {
    return {
      v$: useVuelidate(),
    }
  },
  data () {
    return {
      selectedCloudProfile: undefined,
      name: undefined,
      errorMessage: undefined,
      detailedErrorMessage: undefined,
      helpVisible: false,
    }
  },
  validations () {
    const rules = {}
    if (!this.isCreateMode) {
      return rules
    }

    const nameRules = {
      required,
      maxLength: maxLength(128),
      lowerCaseAlphaNumHyphen,
      noStartEndHyphen,
      unique: unique(this.isDnsProviderSecret ? 'dnsSecretNames' : 'infrastructureSecretNames'),
    }
    rules.name = withFieldName('Secret Name', nameRules)

    return rules
  },
  computed: {
    ...mapState(useAuthzStore, ['namespace']),
    ...mapState(useSecretStore, [
      'infrastructureSecretList',
      'dnsSecretList',
    ]),
    ...mapState(useCloudProfileStore, ['sortedInfrastructureKindList']),
    ...mapState(useGardenerExtensionStore, ['dnsProviderTypes']),
    ...mapState(useShootStore, ['shootList']),
    cloudProfileName: {
      get () {
        return this.selectedCloudProfile
      },
      set (cloudProfileName) {
        this.selectedCloudProfile = cloudProfileName
        this.$emit('cloud-profile-name', cloudProfileName)
      },
    },
    cloudProfiles () {
      return sortBy(this.cloudProfilesByCloudProviderKind(this.vendor), [item => item.metadata.name])
    },
    visible: {
      get () {
        return this.modelValue
      },
      set (modelValue) {
        this.$emit('update:modelValue', modelValue)
      },
    },
    infrastructureSecretNames () {
      return this.infrastructureSecretList.map(item => item.metadata.name)
    },
    dnsSecretNames () {
      return this.dnsSecretList.map(item => item.metadata.name)
    },
    isCreateMode () {
      return !this.secret
    },
    submitButtonText () {
      return this.isCreateMode ? 'Add Secret' : 'Replace Secret'
    },
    title () {
      return this.isCreateMode
        ? `Add new ${this.vendorDisplayName(this.vendor)} Secret`
        : `Replace ${this.vendorDisplayName(this.vendor)} Secret`
    },
    relatedShootCount () {
      return this.shootsByInfrastructureSecret.length
    },
    shootsByInfrastructureSecret () {
      const name = get(this.secret, ['metadata', 'name'])
      return filter(this.shootList, ['spec.secretBindingName', name])
    },
    helpContainerStyles () {
      const detailsRef = this.$refs.secretDetails
      let detailsHeight = 0
      if (detailsRef) {
        detailsHeight = detailsRef.getBoundingClientRect().height
      }
      return {
        maxHeight: `${detailsHeight}px`,
        maxWidth: '50%',
      }
    },
    isInfrastructureSecret () {
      return includes(this.sortedInfrastructureKindList, this.vendor)
    },
    isDnsProviderSecret () {
      return includes(this.dnsProviderTypes, this.vendor)
    },
    showCloudProfileSelect () {
      if (!this.isInfrastructureSecret) {
        return false
      }
      if (this.cloudProfiles.length > 1) {
        return true
      }
      if (this.cloudProfiles.length === 1 && !this.cloudProfiles[0].data.seedNames?.length) {
        return true
      }
      return false
    },
  },
  mounted () {
    if (this.isCreateMode) {
      this.name = `my-${this.vendor}-secret`

      if (this.cloudProfiles.length === 1) {
        this.cloudProfileName = get(head(this.cloudProfiles), 'metadata.name')
      } else {
        this.cloudProfileName = undefined
      }

      setDelayedInputFocus(this, 'name')
    } else {
      this.name = get(this.secret, 'metadata.name')
      this.cloudProfileName = get(this.secret, 'metadata.cloudProfileName')
    }
  },
  methods: {
    ...mapActions(useSecretStore, [
      'createSecret',
      'updateSecret',
    ]),
    ...mapActions(useCloudProfileStore, [
      'cloudProfilesByCloudProviderKind',
    ]),
    ...mapActions(useConfigStore, ['vendorDisplayName']),
    hide () {
      this.visible = false
    },
    cancel () {
      this.hide()
    },
    async submit () {
      if (this.secretValidations.$invalid) {
        await this.secretValidations.$validate()
        const message = messageFromErrors(this.secretValidations.$errors)
        this.errorMessage = 'There are input errors that you need to resolve'
        this.detailedErrorMessage = message
        return
      }
      try {
        await this.save()
        this.hide()
      } catch (err) {
        const errorDetails = errorDetailsFromError(err)
        if (this.isCreateMode) {
          if (isConflict(err)) {
            this.errorMessage = `Infrastructure Secret name '${this.name}' is already taken. Please try a different name.`
            setInputFocus(this, 'name')
          } else {
            this.errorMessage = 'Failed to create Infrastructure Secret.'
          }
        } else {
          this.errorMessage = 'Failed to update Infrastructure Secret.'
        }
        this.detailedErrorMessage = errorDetails.detailedMessage
        this.logger.error(this.errorMessage, errorDetails.errorCode, errorDetails.detailedMessage, err)
      }
    },
    save () {
      if (this.isCreateMode) {
        const metadata = {
          name: this.name,
          namespace: this.namespace,
          secretRef: {
            name: this.name,
            namespace: this.namespace,
          },
        }

        if (this.isInfrastructureSecret) {
          metadata.cloudProviderKind = this.vendor
          metadata.cloudProfileName = this.cloudProfileName
        }

        if (this.isDnsProviderSecret) {
          metadata.dnsProviderName = this.vendor
        }

        return this.createSecret({ metadata, data: this.data })
      } else {
        const metadata = cloneDeep(this.secret.metadata)

        return this.updateSecret({ metadata, data: this.data })
      }
    },
<<<<<<< HEAD
=======
    reset () {
      this.v$.$reset()
      const cloudProfileRef = this.$refs.cloudProfile
      if (cloudProfileRef) {
        cloudProfileRef.v$.$reset()
      }

      if (this.isCreateMode) {
        this.name = `my-${this.vendor}-secret`

        if (this.cloudProfiles.length === 1) {
          this.cloudProfileName = get(head(this.cloudProfiles), ['metadata', 'name'])
        } else {
          this.cloudProfileName = undefined
        }

        setDelayedInputFocus(this, 'name')
      } else {
        this.name = get(this.secret, ['metadata', 'name'])
        this.cloudProfileName = get(this.secret, ['metadata', 'cloudProfileName'])
      }

      this.errorMessage = undefined
      this.detailedMessage = undefined
    },
>>>>>>> 7aa80527
    getErrorMessages,
  },
}
</script>

<style lang="scss" scoped>

.help-container {
  position: relative;
  overflow: hidden;
}

.help-content {
  height: 100%;
  overflow-y: auto;
  padding-right: 15px;
  box-sizing: content-box;
}

.help-container::after {
  content: "";
  position: absolute;
  bottom: 0;
  left: 0;
  width: 100%;
  height: 50px;
  background: linear-gradient(to bottom, rgba(255, 255, 255, 0), rgba(var(--v-theme-surface)));
  pointer-events: none;
}

</style><|MERGE_RESOLUTION|>--- conflicted
+++ resolved
@@ -314,15 +314,15 @@
       this.name = `my-${this.vendor}-secret`
 
       if (this.cloudProfiles.length === 1) {
-        this.cloudProfileName = get(head(this.cloudProfiles), 'metadata.name')
+        this.cloudProfileName = get(head(this.cloudProfiles), ['metadata', 'name'])
       } else {
         this.cloudProfileName = undefined
       }
 
       setDelayedInputFocus(this, 'name')
     } else {
-      this.name = get(this.secret, 'metadata.name')
-      this.cloudProfileName = get(this.secret, 'metadata.cloudProfileName')
+      this.name = get(this.secret, ['metadata', 'name'])
+      this.cloudProfileName = get(this.secret, ['metadata', 'cloudProfileName'])
     }
   },
   methods: {
@@ -394,34 +394,6 @@
         return this.updateSecret({ metadata, data: this.data })
       }
     },
-<<<<<<< HEAD
-=======
-    reset () {
-      this.v$.$reset()
-      const cloudProfileRef = this.$refs.cloudProfile
-      if (cloudProfileRef) {
-        cloudProfileRef.v$.$reset()
-      }
-
-      if (this.isCreateMode) {
-        this.name = `my-${this.vendor}-secret`
-
-        if (this.cloudProfiles.length === 1) {
-          this.cloudProfileName = get(head(this.cloudProfiles), ['metadata', 'name'])
-        } else {
-          this.cloudProfileName = undefined
-        }
-
-        setDelayedInputFocus(this, 'name')
-      } else {
-        this.name = get(this.secret, ['metadata', 'name'])
-        this.cloudProfileName = get(this.secret, ['metadata', 'cloudProfileName'])
-      }
-
-      this.errorMessage = undefined
-      this.detailedMessage = undefined
-    },
->>>>>>> 7aa80527
     getErrorMessages,
   },
 }
