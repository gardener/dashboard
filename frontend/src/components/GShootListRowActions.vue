<!--
SPDX-FileCopyrightText: 2023 SAP SE or an SAP affiliate company and Gardener contributors

SPDX-License-Identifier: Apache-2.0
-->

<template>
  <v-menu
    v-model="actionMenu"
    location="left"
    :close-on-content-click="false"
    eager
  >
    <template #activator="{ props }">
      <g-action-button
        v-bind="props"
        icon="mdi-dots-vertical"
        tooltip="Cluster Actions"
      />
    </template>
    <v-list
      dense
      @click.capture="actionMenu = false"
    >
      <v-list-item>
        <g-shoot-action-change-hibernation
          v-model="changeHibernationDialog"
          :shoot-item="shootItem"
          text
        />
      </v-list-item>
      <v-list-item>
        <g-shoot-action-maintenance-start
          v-model="maintenanceStartDialog"
          :shoot-item="shootItem"
          text
        />
      </v-list-item>
      <v-list-item>
        <g-shoot-action-reconcile-start
          v-model="reconcileStartDialog"
          :shoot-item="shootItem"
          text
        />
      </v-list-item>
      <v-list-item>
        <g-shoot-action-rotate-credentials
          v-model="rotateCredentialsDialog"
          :shoot-item="shootItem"
          :type="rotationType"
          text
        />
      </v-list-item>
      <v-divider />
      <v-list-item v-if="!canForceDeleteShoot">
        <g-shoot-action-delete-cluster

          v-model="deleteClusterDialog"
          :shoot-item="shootItem"
          text
        />
      </v-list-item>
      <v-list-item v-if="canForceDeleteShoot">
        <g-shoot-action-force-delete
          v-model="forceDeleteDialog"
          :shoot-item="shootItem"
          button
          text
        />
      </v-list-item>
    </v-list>
  </v-menu>
<<<<<<< HEAD
  <g-shoot-action-change-hibernation
    v-model="changeHibernationDialog"
    :shoot-item="shootItem"
    dialog
  />
  <g-shoot-action-maintenance-start
    v-model="maintenanceStartDialog"
    :shoot-item="shootItem"
    dialog
  />
  <g-shoot-action-reconcile-start
    v-model="reconcileStartDialog"
    :shoot-item="shootItem"
    dialog
  />
  <g-shoot-action-rotate-credentials
    v-model="rotateCredentialsDialog"
    :shoot-item="shootItem"
    :type="rotationType"
    dialog
  />
  <g-shoot-action-delete-cluster
    v-if="!canForceDeleteShoot"
    v-model="deleteClusterDialog"
    :shoot-item="shootItem"
    dialog
  />
  <g-shoot-action-force-delete
    v-if="canForceDeleteShoot"
    v-model="forceDeleteDialog"
    :shoot-item="shootItem"
    dialog
  />
=======
>>>>>>> 20c14c6f
</template>

<script>
import GActionButton from '@/components/GActionButton.vue'
import GShootActionChangeHibernation from '@/components/ShootHibernation/GShootActionChangeHibernation.vue'
import GShootActionMaintenanceStart from '@/components/ShootMaintenance/GShootActionMaintenanceStart.vue'
import GShootActionReconcileStart from '@/components/GShootActionReconcileStart.vue'
import GShootActionRotateCredentials from '@/components/GShootActionRotateCredentials.vue'
import GShootActionDeleteCluster from '@/components/GShootActionDeleteCluster.vue'
import GShootActionForceDelete from '@/components/GShootActionForceDelete.vue'

import { shootItem } from '@/mixins/shootItem'

export default {
  components: {
    GActionButton,
    GShootActionChangeHibernation,
    GShootActionMaintenanceStart,
    GShootActionReconcileStart,
    GShootActionRotateCredentials,
    GShootActionDeleteCluster,
    GShootActionForceDelete,
  },
  mixins: [shootItem],
  props: {
    shootItem: {
      type: Object,
    },
  },
  data () {
    return {
      menu: false,
      reconcileStartDialog: false,
      changeHibernationDialog: false,
      maintenanceStartDialog: false,
      rotateCredentialsDialog: false,
      deleteClusterDialog: false,
      forceDeleteDialog: false,
      rotationType: 'ALL_CREDENTIALS',
    }
  },
  computed: {
    actionMenu: {
      get () {
        return this.menu
      },
      set (value) {
        this.menu = value
      },
    },
  },
}
</script><|MERGE_RESOLUTION|>--- conflicted
+++ resolved
@@ -54,7 +54,6 @@
       <v-divider />
       <v-list-item v-if="!canForceDeleteShoot">
         <g-shoot-action-delete-cluster
-
           v-model="deleteClusterDialog"
           :shoot-item="shootItem"
           text
@@ -70,42 +69,6 @@
       </v-list-item>
     </v-list>
   </v-menu>
-<<<<<<< HEAD
-  <g-shoot-action-change-hibernation
-    v-model="changeHibernationDialog"
-    :shoot-item="shootItem"
-    dialog
-  />
-  <g-shoot-action-maintenance-start
-    v-model="maintenanceStartDialog"
-    :shoot-item="shootItem"
-    dialog
-  />
-  <g-shoot-action-reconcile-start
-    v-model="reconcileStartDialog"
-    :shoot-item="shootItem"
-    dialog
-  />
-  <g-shoot-action-rotate-credentials
-    v-model="rotateCredentialsDialog"
-    :shoot-item="shootItem"
-    :type="rotationType"
-    dialog
-  />
-  <g-shoot-action-delete-cluster
-    v-if="!canForceDeleteShoot"
-    v-model="deleteClusterDialog"
-    :shoot-item="shootItem"
-    dialog
-  />
-  <g-shoot-action-force-delete
-    v-if="canForceDeleteShoot"
-    v-model="forceDeleteDialog"
-    :shoot-item="shootItem"
-    dialog
-  />
-=======
->>>>>>> 20c14c6f
 </template>
 
 <script>
