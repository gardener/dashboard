<!--
SPDX-FileCopyrightText: 2020 SAP SE or an SAP affiliate company and Gardener contributors

SPDX-License-Identifier: Apache-2.0
 -->

<template>
<<<<<<< HEAD
  <div>
    <v-list-item>
      <v-list-item-avatar>
        <img :src="avatarUrl" />
      </v-list-item-avatar>
      <v-list-item-content>
        <v-list-item-title v-if="isServiceAccountFromCurrentNamespace" class="cursor-pointer">
          <g-popper
            :title="displayName"
            :popperKey="`serviceAccount_sa_${username}`"
          >
            <template v-slot:popperRef>
              <span>{{displayName}}</span>
=======
  <tr>
    <td v-if="selectedHeaders.displayName">
      <v-list-item>
        <v-list-item-avatar><img :src="item.avatarUrl" /></v-list-item-avatar>
        <v-list-item-content>
          <v-list-item-title class="d-flex">
            <span class="subtitle-1">{{item.displayName}}</span>
            <v-tooltip top v-if="foreign">
              <template v-slot:activator="{ on }">
                <v-icon v-on="on" small class="ml-1">mdi-account-arrow-left</v-icon>
              </template>
              <span>Service Account invited from namespace {{serviceAccountNamespace}}</span>
            </v-tooltip>
            <v-tooltip top v-if="orphaned">
              <template v-slot:activator="{ on }">
                <v-icon v-on="on" small class="ml-1" color="warning">mdi-alert-circle-outline</v-icon>
              </template>
              <span>Associated Service Account does not exists</span>
            </v-tooltip>
          </v-list-item-title>
          <v-list-item-subtitle>{{item.username}}</v-list-item-subtitle>
        </v-list-item-content>
      </v-list-item>
    </td>
    <td v-if="selectedHeaders.createdBy">
      <account-avatar :account-name="item.createdBy" :size="16"></account-avatar>
    </td>
    <td v-if="selectedHeaders.creationTimestamp">
      <div>
        <v-tooltip top v-if="item.creationTimestamp">
          <template v-slot:activator="{ on }">
            <span v-on="on">
              <time-string :date-time="item.creationTimestamp" mode="past"></time-string>
            </span>
          </template>
          {{item.created}}
        </v-tooltip>
        <span v-else class="font-weight-light text--disabled">Unknown</span>
      </div>
    </td>
    <td v-if="selectedHeaders.description">
      <div class="description-column">
        <span v-if="item.description">{{item.description}}</span>
        <span v-else class="font-weight-light text--disabled">Not defined</span>
      </div>
    </td>
    <td v-if="selectedHeaders.roles">
      <div class="d-flex justify-end">
        <member-account-roles :role-display-names="item.roleDisplayNames"></member-account-roles>
      </div>
    </td>
    <td width="250px" v-if="selectedHeaders.actions">
      <div class="d-flex flex-row justify-end">
        <div v-if="!foreign && canGetSecrets" class="ml-1">
          <v-tooltip top>
            <template v-slot:activator="{ on }">
              <v-btn v-on="on" icon @click.native.stop="onDownload" :disabled="orphaned">
                <v-icon>mdi-download</v-icon>
              </v-btn>
>>>>>>> 19ce6521
            </template>
            <span>Download Kubeconfig</span>
          </v-tooltip>
        </div>
        <div v-if="!foreign && canGetSecrets" class="ml-1">
          <v-tooltip top>
            <template v-slot:activator="{ on }">
              <v-btn v-on="on" icon @click="onKubeconfig" :disabled="orphaned">
                <v-icon>mdi-eye</v-icon>
              </v-btn>
            </template>
            <span>Show Kubeconfig</span>
          </v-tooltip>
<<<<<<< HEAD
        </v-list-item-title>
        <v-list-item-subtitle>
          {{username}}
        </v-list-item-subtitle>
      </v-list-item-content>
      <v-list-item-action class="ml-1">
        <service-account-roles :role-display-names="roleDisplayNames"></service-account-roles>
      </v-list-item-action>
      <v-list-item-action v-if="isServiceAccountFromCurrentNamespace && canGetSecrets" class="ml-1">
        <v-tooltip top>
          <template v-slot:activator="{ on }">
            <v-btn v-on="on" icon @click.native.stop="onDownload" color="actionButton">
              <v-icon>mdi-download</v-icon>
            </v-btn>
          </template>
          <span>Download Kubeconfig</span>
        </v-tooltip>
      </v-list-item-action>
      <v-list-item-action v-if="isServiceAccountFromCurrentNamespace && canGetSecrets" class="ml-1">
        <v-tooltip top>
          <template v-slot:activator="{ on }">
            <v-btn v-on="on" icon @click="onKubeconfig" color="actionButton">
              <v-icon>mdi-eye</v-icon>
            </v-btn>
          </template>
          <span>Show Kubeconfig</span>
        </v-tooltip>
      </v-list-item-action>
      <v-list-item-action v-if="canManageServiceAccountMembers" class="ml-1">
        <v-tooltip top>
          <template v-slot:activator="{ on }">
            <v-btn v-on="on" color="actionButton" icon @click.native.stop="onEdit">
              <v-icon>mdi-pencil</v-icon>
            </v-btn>
          </template>
          <span>Change Service Account Roles</span>
        </v-tooltip>
      </v-list-item-action>
      <v-list-item-action v-if="canManageServiceAccountMembers" class="ml-1">
        <v-tooltip top>
          <template v-slot:activator="{ on }">
            <v-btn v-on="on" icon color="error" @click.native.stop="onDelete">
              <v-icon v-if="isServiceAccountFromCurrentNamespace">mdi-delete</v-icon>
              <v-icon v-else>mdi-close</v-icon>
            </v-btn>
          </template>
          <span v-if="isServiceAccountFromCurrentNamespace">Delete Service Account</span>
          <span v-else>Remove Foreign Service Account from Project</span>
        </v-tooltip>
      </v-list-item-action>
    </v-list-item>
  </div>
=======
        </div>
        <div v-if="!foreign && canDeleteSecrets" class="ml-1">
          <v-tooltip top>
            <template v-slot:activator="{ on }">
              <v-btn v-on="on" icon @click="onRotateSecret" :disabled="orphaned">
                <v-icon>mdi-refresh</v-icon>
              </v-btn>
            </template>
            <span>Rotate Service Account Secret</span>
          </v-tooltip>
        </div>
        <div v-if="canManageServiceAccountMembers" class="ml-1">
          <v-tooltip top>
            <template v-slot:activator="{ on }">
              <v-btn v-on="on" icon @click.native.stop="onEdit">
                <v-icon>mdi-pencil</v-icon>
              </v-btn>
            </template>
            <span>Edit Service Account</span>
          </v-tooltip>
        </div>
        <div v-if="canManageServiceAccountMembers" class="ml-1">
          <v-tooltip top>
            <template v-slot:activator="{ on }">
              <v-btn v-on="on" icon color="red" @click.native.stop="onDelete">
                <v-icon>{{ foreign ? 'mdi-close' : 'mdi-delete' }}</v-icon>
              </v-btn>
            </template>
            <span>{{ foreign ? 'Remove Foreign Service Account from Project' : 'Delete Service Account' }}</span>
          </v-tooltip>
        </div>
      </div>
    </td>
  </tr>
>>>>>>> 19ce6521
</template>

<script>
import { mapState, mapGetters } from 'vuex'
import TimeString from '@/components/TimeString'
import AccountAvatar from '@/components/AccountAvatar'
import MemberAccountRoles from '@/components/MemberAccountRoles'
import {
  isForeignServiceAccount,
  parseServiceAccountUsername,
  mapTableHeader
} from '@/utils'

export default {
  name: 'project-service-account-row',
  components: {
    TimeString,
    AccountAvatar,
    MemberAccountRoles
  },
  props: {
    item: {
      type: Object,
      required: true
    },
    headers: {
      type: Array,
      required: true
    }
  },
  computed: {
    ...mapState([
      'namespace'
    ]),
    ...mapGetters([
      'canManageServiceAccountMembers',
      'canGetSecrets',
      'canDeleteSecrets'
    ]),
    orphaned () {
      return this.item.orphaned
    },
    foreign () {
      return isForeignServiceAccount(this.namespace, this.item.username)
    },
    createdByClasses () {
      return this.item.createdBy ? ['font-weight-bold'] : ['grey--text']
    },
    serviceAccountNamespace () {
      const { namespace } = parseServiceAccountUsername(this.item.username)
      return namespace
    },
    selectedHeaders () {
      return mapTableHeader(this.headers, 'selected')
    }
  },
  methods: {
    onDownload () {
      this.$emit('download', this.item)
    },
    onKubeconfig () {
      this.$emit('kubeconfig', this.item)
    },
    onRotateSecret () {
      this.$emit('rotateSecret', this.item)
    },
    onEdit () {
      this.$emit('edit', this.item)
    },
    onDelete () {
      this.$emit('delete', this.item)
    }
  }
}
</script>

<style lang="scss" scoped>
  .description-column {
    max-width: 20vw;
    max-height: 60px;
    overflow: scroll;
  }
</style><|MERGE_RESOLUTION|>--- conflicted
+++ resolved
@@ -5,21 +5,6 @@
  -->
 
 <template>
-<<<<<<< HEAD
-  <div>
-    <v-list-item>
-      <v-list-item-avatar>
-        <img :src="avatarUrl" />
-      </v-list-item-avatar>
-      <v-list-item-content>
-        <v-list-item-title v-if="isServiceAccountFromCurrentNamespace" class="cursor-pointer">
-          <g-popper
-            :title="displayName"
-            :popperKey="`serviceAccount_sa_${username}`"
-          >
-            <template v-slot:popperRef>
-              <span>{{displayName}}</span>
-=======
   <tr>
     <td v-if="selectedHeaders.displayName">
       <v-list-item>
@@ -76,10 +61,9 @@
         <div v-if="!foreign && canGetSecrets" class="ml-1">
           <v-tooltip top>
             <template v-slot:activator="{ on }">
-              <v-btn v-on="on" icon @click.native.stop="onDownload" :disabled="orphaned">
+              <v-btn v-on="on" color="actionButton" icon @click.native.stop="onDownload" :disabled="orphaned">
                 <v-icon>mdi-download</v-icon>
               </v-btn>
->>>>>>> 19ce6521
             </template>
             <span>Download Kubeconfig</span>
           </v-tooltip>
@@ -87,71 +71,17 @@
         <div v-if="!foreign && canGetSecrets" class="ml-1">
           <v-tooltip top>
             <template v-slot:activator="{ on }">
-              <v-btn v-on="on" icon @click="onKubeconfig" :disabled="orphaned">
+              <v-btn v-on="on" color="actionButton"  icon @click="onKubeconfig" :disabled="orphaned">
                 <v-icon>mdi-eye</v-icon>
               </v-btn>
             </template>
             <span>Show Kubeconfig</span>
           </v-tooltip>
-<<<<<<< HEAD
-        </v-list-item-title>
-        <v-list-item-subtitle>
-          {{username}}
-        </v-list-item-subtitle>
-      </v-list-item-content>
-      <v-list-item-action class="ml-1">
-        <service-account-roles :role-display-names="roleDisplayNames"></service-account-roles>
-      </v-list-item-action>
-      <v-list-item-action v-if="isServiceAccountFromCurrentNamespace && canGetSecrets" class="ml-1">
-        <v-tooltip top>
-          <template v-slot:activator="{ on }">
-            <v-btn v-on="on" icon @click.native.stop="onDownload" color="actionButton">
-              <v-icon>mdi-download</v-icon>
-            </v-btn>
-          </template>
-          <span>Download Kubeconfig</span>
-        </v-tooltip>
-      </v-list-item-action>
-      <v-list-item-action v-if="isServiceAccountFromCurrentNamespace && canGetSecrets" class="ml-1">
-        <v-tooltip top>
-          <template v-slot:activator="{ on }">
-            <v-btn v-on="on" icon @click="onKubeconfig" color="actionButton">
-              <v-icon>mdi-eye</v-icon>
-            </v-btn>
-          </template>
-          <span>Show Kubeconfig</span>
-        </v-tooltip>
-      </v-list-item-action>
-      <v-list-item-action v-if="canManageServiceAccountMembers" class="ml-1">
-        <v-tooltip top>
-          <template v-slot:activator="{ on }">
-            <v-btn v-on="on" color="actionButton" icon @click.native.stop="onEdit">
-              <v-icon>mdi-pencil</v-icon>
-            </v-btn>
-          </template>
-          <span>Change Service Account Roles</span>
-        </v-tooltip>
-      </v-list-item-action>
-      <v-list-item-action v-if="canManageServiceAccountMembers" class="ml-1">
-        <v-tooltip top>
-          <template v-slot:activator="{ on }">
-            <v-btn v-on="on" icon color="error" @click.native.stop="onDelete">
-              <v-icon v-if="isServiceAccountFromCurrentNamespace">mdi-delete</v-icon>
-              <v-icon v-else>mdi-close</v-icon>
-            </v-btn>
-          </template>
-          <span v-if="isServiceAccountFromCurrentNamespace">Delete Service Account</span>
-          <span v-else>Remove Foreign Service Account from Project</span>
-        </v-tooltip>
-      </v-list-item-action>
-    </v-list-item>
-  </div>
-=======
         </div>
         <div v-if="!foreign && canDeleteSecrets" class="ml-1">
           <v-tooltip top>
             <template v-slot:activator="{ on }">
-              <v-btn v-on="on" icon @click="onRotateSecret" :disabled="orphaned">
+              <v-btn v-on="on" color="actionButton"  icon @click="onRotateSecret" :disabled="orphaned">
                 <v-icon>mdi-refresh</v-icon>
               </v-btn>
             </template>
@@ -161,7 +91,7 @@
         <div v-if="canManageServiceAccountMembers" class="ml-1">
           <v-tooltip top>
             <template v-slot:activator="{ on }">
-              <v-btn v-on="on" icon @click.native.stop="onEdit">
+              <v-btn v-on="on" color="actionButton"  icon @click.native.stop="onEdit">
                 <v-icon>mdi-pencil</v-icon>
               </v-btn>
             </template>
@@ -171,7 +101,7 @@
         <div v-if="canManageServiceAccountMembers" class="ml-1">
           <v-tooltip top>
             <template v-slot:activator="{ on }">
-              <v-btn v-on="on" icon color="red" @click.native.stop="onDelete">
+              <v-btn v-on="on" icon color="error" @click.native.stop="onDelete">
                 <v-icon>{{ foreign ? 'mdi-close' : 'mdi-delete' }}</v-icon>
               </v-btn>
             </template>
@@ -181,7 +111,6 @@
       </div>
     </td>
   </tr>
->>>>>>> 19ce6521
 </template>
 
 <script>
