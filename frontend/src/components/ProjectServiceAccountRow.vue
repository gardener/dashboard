--- conflicted
+++ resolved
@@ -14,7 +14,7 @@
 limitations under the License.
  -->
 
-<template^>
+<template>
   <div>
     <v-list-tile avatar>
       <v-list-tile-avatar>
@@ -51,7 +51,6 @@
           {{username}}
         </v-list-tile-sub-title>
       </v-list-tile-content>
-<<<<<<< HEAD
       <v-list-tile-action>
         <v-layout row align-center>
           <v-chip v-for="(roleName, index) in roleNames" :key="index" small color="blue-grey darken-2" text-color="white">
@@ -59,10 +58,7 @@
           </v-chip>
         </v-layout>
       </v-list-tile-action>
-      <v-list-tile-action v-if="isServiceAccountFromCurrentNamespace">
-=======
       <v-list-tile-action v-if="isServiceAccountFromCurrentNamespace && canGetSecrets">
->>>>>>> 9e4badb5
         <v-tooltip top>
           <v-btn slot="activator" icon class="blue-grey--text" @click.native.stop="onDownload">
             <v-icon>mdi-download</v-icon>
@@ -86,7 +82,7 @@
           <span>Update Service Account</span>
         </v-tooltip>
       </v-list-tile-action>
-      <v-list-tile-action>
+      <v-list-tile-action v-if="canPatchProject">
         <v-tooltip top>
           <v-btn slot="activator" icon class="red--text" @click.native.stop="onDelete">
             <v-icon>mdi-delete</v-icon>
