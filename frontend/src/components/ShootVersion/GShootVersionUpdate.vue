--- conflicted
+++ resolved
@@ -183,11 +183,7 @@
       return filter(this.items, item => !item.notNextMinor)
     },
     hasMoreSupportedVersions () {
-<<<<<<< HEAD
       return filter(this.items, item => item.notNextMinor && item.isSupported).length
-=======
-      return filter(this.items, item => item.notNextMinor && item.issu).length
->>>>>>> d9ea1869
     },
     selectedVersionIsPatch () {
       const isPatch = get(this.selectedItem, 'updateType') === 'patch'
