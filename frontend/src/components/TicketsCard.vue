--- conflicted
+++ resolved
@@ -102,35 +102,8 @@
       return imageNames.join(', ')
     },
     createTicketLink () {
-<<<<<<< HEAD
-      const url = `${window.location.origin}/namespace/${this.shootNamespace}/shoots/${this.shootName}`
-
-      const dashboardShootLink = `**Shoot:** [${this.shootProjectName}/${this.shootName}](${url})`
-      const kind = `**Kind:** ${this.shootCloudProviderKind} / ${this.shootRegion}`
-
-      const seedLinkOrName = this.canLinkToSeed ? `[${this.shootSeedName}](${window.location.origin}/namespace/garden/shoots/${this.shootSeedName})` : this.shootSeedName
-      const seed = `**Seed:** ${seedLinkOrName}`
-
-      const createdAt = `**Created At:** ${this.shootCreatedAt}`
-      const lastOperation = `**Last Operation:** ${code(get(this.shootLastOperation, 'description', ''))}`
-      let shootLastErrorDescriptions = compact(map(this.shootLastErrors, 'description'))
-      shootLastErrorDescriptions = map(shootLastErrorDescriptions, code)
-      shootLastErrorDescriptions = join(shootLastErrorDescriptions, '\n')
-      const lastError = `**Last Errors:** ${shootLastErrorDescriptions || '-'}`
-
       const ticketTitle = encodeURIComponent(`[${this.shootProjectName}/${this.shootName}]`)
-      const body = encodeURIComponent(`
-${dashboardShootLink}
-${kind}
-${seed}
-${createdAt}
-${lastOperation}
-${lastError}
-${this.errorConditions}`)
-=======
-      const ticketTitle = encodeURIComponent(`[${this.shootNamespace}/${this.shootName}]`)
       const body = encodeURIComponent(this.issueDescription)
->>>>>>> f743aa03
 
       return `${this.gitHubRepoUrl}/issues/new?title=${ticketTitle}&body=${body}`
     }
