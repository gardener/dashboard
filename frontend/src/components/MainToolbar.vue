<!--
Copyright (c) 2019 by SAP SE or an SAP affiliate company. All rights reserved. This file is licensed under the Apache Software License, v. 2 except as noted otherwise in the LICENSE file

Licensed under the Apache License, Version 2.0 (the "License");
you may not use this file except in compliance with the License.
You may obtain a copy of the License at

     http://www.apache.org/licenses/LICENSE-2.0

Unless required by applicable law or agreed to in writing, software
distributed under the License is distributed on an "AS IS" BASIS,
WITHOUT WARRANTIES OR CONDITIONS OF ANY KIND, either express or implied.
See the License for the specific language governing permissions and
limitations under the License.
-->

<template>
  <v-toolbar fixed app :tabs="!!tabs">
    <v-toolbar-side-icon v-if="!sidebar" @click.native.stop="setSidebar(!sidebar)"></v-toolbar-side-icon>
    <breadcrumb></breadcrumb>
    <v-spacer></v-spacer>
<<<<<<< HEAD
    <div class="text-xs-center mr-4" v-if="helpMenuItems.length">
      <v-menu
        offset-y
        open-on-click
        :nudge-bottom="12"
        transition="slide-y-transition"
        :close-on-content-click="true"
        v-model="help"
        >
        <v-tooltip left slot="activator" open-delay="500">
          <v-btn slot="activator" icon class="cyan--text text--darken-2">
            <v-icon medium>help_outline</v-icon>
          </v-btn>
          Info
        </v-tooltip>
=======
    <div class="text-xs-center" v-if="helpMenuItems.length">
      <v-menu offset-y open-on-click :nudge-bottom="12" transition="slide-y-transition" :close-on-content-click="true" v-model="help">
        <v-btn slot="activator" icon class="cyan--text text--darken-2 mr-4" title="Gardener Landing Page">
          <v-icon medium>help_outline</v-icon>
        </v-btn>
>>>>>>> 03059189
        <v-card tile>
          <v-card-title primary-title>
            <div class="content">
              <div class="title mb-2">Gardener</div>
              <v-progress-circular size="18" indeterminate v-if="!dashboardVersion"></v-progress-circular>
              <div class="caption" v-if="!!gardenerVersion">API version {{gardenerVersion}}</div>
              <div class="caption" v-if="!!dashboardVersion">Dashboard version {{dashboardVersion}}</div>
            </div>
          </v-card-title>
          <v-divider></v-divider>
          <template v-for="(item, index) in helpMenuItems">
            <v-divider v-if="index !== 0" :key="`d-${index}`"></v-divider>
            <v-card-actions :key="index">
              <v-btn block flat class="action-button cyan--text text--darken-2" :href="item.url" :target="helpTarget(item)" :title="item.title">
                <v-icon left color="cyan darken-2">{{item.icon}}</v-icon>
                {{item.title}}
                <v-icon color="cyan darken-2" class="link-icon">mdi-open-in-new</v-icon>
              </v-btn>
            </v-card-actions>
          </template>
        </v-card>
      </v-menu>
    </div>
    <div class="text-xs-center">
      <v-menu offset-y open-on-click :nudge-bottom="12" transition="slide-y-transition" :close-on-content-click="true" v-model="menu">
        <v-tooltip left slot="activator" open-delay="500">
          <v-badge v-if="isAdmin" slot="activator" color="cyan darken-2" bottom overlap>
            <v-icon slot="badge" small dark>supervisor_account</v-icon>
            <v-avatar size="40px">
              <img :src="avatarUrl" />
            </v-avatar>
          </v-badge>
          <v-avatar v-else slot="activator" size="40px">
            <img :src="avatarUrl" />
          </v-avatar>
          <span v-if="isAdmin">
            {{avatarTitle}}
            <v-chip small color="cyan darken-2" dark>
              <v-avatar>
                <v-icon>supervisor_account</v-icon>
              </v-avatar>
              <span class="operator">Operator</span>
            </v-chip>
          </span>
          <span v-else>{{avatarTitle}}</span>
        </v-tooltip>
        <v-card tile>
          <v-card-title primary-title>
            <div class="content">
              <div class="title">{{displayName}}</div>
              <div class="caption">{{username}}</div>
              <div class="caption" v-if="isAdmin">Operator</div>
            </div>
          </v-card-title>
          <v-card-actions>
            <v-btn block flat class="action-button cyan--text text--darken-2" :to="accountLink" title="My Account">
              <v-icon left>account_circle</v-icon>
              My Account
            </v-btn>
          </v-card-actions>
          <v-divider></v-divider>
          <v-card-actions>
            <v-btn block flat class="action-button pink--text" @click.native.stop="handleLogout" title="Logout">
              <v-icon left>exit_to_app</v-icon>
              Logout
            </v-btn>
          </v-card-actions>
        </v-card>
      </v-menu>
    </div>
    <v-tabs v-if="tabs" slot="extension" slider-color="grey darken-3">
      <template v-for="(tab, key) in tabs">
        <v-spacer v-if="tab.spacer" :key="key"></v-spacer>
        <v-tab :to="tab.to($route)" :key="key" ripple>
          {{tab.title}}
        </v-tab>
      </template>
    </v-tabs>
  </v-toolbar>
</template>

<script>
import { mapState, mapGetters, mapActions } from 'vuex'
import get from 'lodash/get'
import Breadcrumb from '@/components/Breadcrumb'
import { getInfo } from '@/utils/api'

export default {
  name: 'toolbar',
  components: {
    Breadcrumb
  },
  data () {
    return {
      menu: false,
      help: false,
      gardenerVersion: undefined,
      dashboardVersion: undefined
    }
  },
  methods: {
    ...mapActions([
      'setSidebar',
      'setError'
    ]),
    handleLogout () {
      this.$userManager.signout()
    }
  },
  computed: {
    ...mapState([
      'title',
      'sidebar',
      'user',
      'cfg'
    ]),
    ...mapGetters([
      'username',
      'displayName',
      'avatarUrl',
      'isAdmin'
    ]),
    helpMenuItems () {
      return this.cfg.helpMenuItems || {}
    },
    tabs () {
      return get(this.$route, 'meta.tabs', false)
    },
    avatarTitle () {
      return `${this.displayName} (${this.username})`
    },
    helpTarget () {
      return (item) => {
        return get(item, 'target', '_blank')
      }
    },
    accountLink () {
      return {
        name: 'Account',
        query: this.$route.query
      }
    }
  },
  watch: {
    async help (value) {
      if (value && !this.dashboardVersion) {
        try {
          const {
            data: {
              gardenerVersion,
              version
            } = {}
          } = await getInfo()
          if (gardenerVersion) {
            this.gardenerVersion = `${gardenerVersion.major}.${gardenerVersion.minor}`
          }
          if (version) {
            this.dashboardVersion = `${version}`
          }
        } catch (err) {
          this.setError({
            message: `Failed to fetch version information. ${err.message}`
          })
        }
      }
    }
  }
}
</script>

<style lang="styl" scoped>

  .content {
    text-align: center;
    display: block;
    width: 100%;
  }

  .action-button >>> .v-btn__content {
    justify-content: left
  }

  .link-icon {
    font-size: 100%;
    padding-left: 4px;
  }

  .operator {
    color: white;
    font-weight: bold;
  }

  >>> .v-toolbar__extension {
    padding: 0;
  }

</style><|MERGE_RESOLUTION|>--- conflicted
+++ resolved
@@ -19,29 +19,14 @@
     <v-toolbar-side-icon v-if="!sidebar" @click.native.stop="setSidebar(!sidebar)"></v-toolbar-side-icon>
     <breadcrumb></breadcrumb>
     <v-spacer></v-spacer>
-<<<<<<< HEAD
     <div class="text-xs-center mr-4" v-if="helpMenuItems.length">
-      <v-menu
-        offset-y
-        open-on-click
-        :nudge-bottom="12"
-        transition="slide-y-transition"
-        :close-on-content-click="true"
-        v-model="help"
-        >
+      <v-menu offset-y open-on-click :nudge-bottom="12" transition="slide-y-transition" :close-on-content-click="true" v-model="help">
         <v-tooltip left slot="activator" open-delay="500">
           <v-btn slot="activator" icon class="cyan--text text--darken-2">
             <v-icon medium>help_outline</v-icon>
           </v-btn>
           Info
         </v-tooltip>
-=======
-    <div class="text-xs-center" v-if="helpMenuItems.length">
-      <v-menu offset-y open-on-click :nudge-bottom="12" transition="slide-y-transition" :close-on-content-click="true" v-model="help">
-        <v-btn slot="activator" icon class="cyan--text text--darken-2 mr-4" title="Gardener Landing Page">
-          <v-icon medium>help_outline</v-icon>
-        </v-btn>
->>>>>>> 03059189
         <v-card tile>
           <v-card-title primary-title>
             <div class="content">
