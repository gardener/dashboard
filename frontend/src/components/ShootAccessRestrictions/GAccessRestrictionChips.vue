--- conflicted
+++ resolved
@@ -5,20 +5,13 @@
 -->
 
 <template>
-<<<<<<< HEAD
   <g-collapsable-items
-    :items="selectedAccessRestrictions"
+    :items="props.accessRestrictions"
     :uid="shootUid"
     inject-key="expandedAccessRestrictions"
     :collapse="collapse"
     hide-empty
     item-name="Restriction"
-=======
-  <div
-    v-for="{ key, title, description, options: optionsList } in props.accessRestrictions"
-    :key="key"
-    class="d-flex"
->>>>>>> 4ec037d6
   >
     <template #item="{ item: { key, title, description, options: optionsList } }">
       <v-chip
@@ -67,13 +60,8 @@
 
 import { transformHtml } from '@/utils'
 
-<<<<<<< HEAD
-defineProps({
-  selectedAccessRestrictions: {
-=======
 const props = defineProps({
   accessRestrictions: {
->>>>>>> 4ec037d6
     type: Array,
   },
   collapse: {
