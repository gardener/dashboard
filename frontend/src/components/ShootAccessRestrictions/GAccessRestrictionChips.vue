<!--
SPDX-FileCopyrightText: 2023 SAP SE or an SAP affiliate company and Gardener contributors

SPDX-License-Identifier: Apache-2.0
-->

<template>
<<<<<<< HEAD
  <g-collapsable-items
    :items="selectedAccessRestrictions"
    :uid="shootUid"
    inject-key="expandedAccessRestrictions"
    :collapse="collapse"
    hide-empty
    item-name="Restriction"
  >
    <template #item="{ item: { key, title, description, options: optionsList } }">
=======
  <div
    v-for="{ key, title, description, options: optionsList } in props.selectedAccessRestrictions"
    :key="key"
    class="d-flex"
  >
    <v-chip
      size="small"
      variant="tonal"
      color="primary"
      class="mr-2 my-0"
    >
      {{ title }}
>>>>>>> 5f92eb75
      <v-tooltip
        activator="parent"
        location="top"
        :disabled="!description"
        max-width="600px"
      >
        <!-- eslint-disable-next-line vue/no-v-html -->
        <div v-html="transformHtml(description) " />
      </v-tooltip>
    </v-chip>

    <v-chip
      v-for="options in optionsList "
      :key="`${key}_${options.key}`"
      size="small"
      variant="tonal"
      color="primary"
      class="mr-2"
    >
      {{ options.title }}
      <v-tooltip
        activator="parent"
        location="top"
        :disabled="!options.description"
        max-width="600px"
      >
<<<<<<< HEAD
        <template #activator="{ props }">
          <v-chip
            v-bind="props"
            size="small"
            variant="tonal"
            color="primary"
            class="mr-2"
            label
          >
            {{ options.title }}
          </v-chip>
        </template>
=======
>>>>>>> 5f92eb75
        <!-- eslint-disable-next-line vue/no-v-html -->
        <div v-html="transformHtml(options.description) " />
      </v-tooltip>
<<<<<<< HEAD
    </template>
  </g-collapsable-items>
</template>

<script>
import GCollapsableItems from '@/components/GCollapsableItems'

import { transformHtml } from '@/utils'

export default {
  components: {
    GCollapsableItems,
  },
  props: {
    selectedAccessRestrictions: {
      type: Array,
    },
    collapse: {
      type: Boolean,
      default: false,
    },
    shootUid: {
      type: String,
    },
  },
  methods: {
    transformHtml (value) {
      return transformHtml(value)
    },
=======
    </v-chip>
  </div>
</template>

<script setup>
import { transformHtml } from '@/utils'

const props = defineProps({
  selectedAccessRestrictions: {
    type: Array,
>>>>>>> 5f92eb75
  },
})
</script>

<style lang="scss" scoped>
  section {
    :deep(> p) {
      margin: 0;
    }
  }
</style><|MERGE_RESOLUTION|>--- conflicted
+++ resolved
@@ -5,7 +5,6 @@
 -->
 
 <template>
-<<<<<<< HEAD
   <g-collapsable-items
     :items="selectedAccessRestrictions"
     :uid="shootUid"
@@ -15,106 +14,62 @@
     item-name="Restriction"
   >
     <template #item="{ item: { key, title, description, options: optionsList } }">
-=======
-  <div
-    v-for="{ key, title, description, options: optionsList } in props.selectedAccessRestrictions"
-    :key="key"
-    class="d-flex"
-  >
-    <v-chip
-      size="small"
-      variant="tonal"
-      color="primary"
-      class="mr-2 my-0"
-    >
-      {{ title }}
->>>>>>> 5f92eb75
-      <v-tooltip
-        activator="parent"
-        location="top"
-        :disabled="!description"
-        max-width="600px"
+      <v-chip
+        size="small"
+        variant="tonal"
+        color="primary"
+        class="mr-2 my-0"
       >
-        <!-- eslint-disable-next-line vue/no-v-html -->
-        <div v-html="transformHtml(description) " />
-      </v-tooltip>
-    </v-chip>
+        {{ title }}
+        <v-tooltip
+          activator="parent"
+          location="top"
+          :disabled="!description"
+          max-width="600px"
+        >
+          <!-- eslint-disable-next-line vue/no-v-html -->
+          <div v-html="transformHtml(description) " />
+        </v-tooltip>
+      </v-chip>
 
-    <v-chip
-      v-for="options in optionsList "
-      :key="`${key}_${options.key}`"
-      size="small"
-      variant="tonal"
-      color="primary"
-      class="mr-2"
-    >
-      {{ options.title }}
-      <v-tooltip
-        activator="parent"
-        location="top"
-        :disabled="!options.description"
-        max-width="600px"
+      <v-chip
+        v-for="options in optionsList "
+        :key="`${key}_${options.key}`"
+        size="small"
+        variant="tonal"
+        color="primary"
+        class="mr-2"
       >
-<<<<<<< HEAD
-        <template #activator="{ props }">
-          <v-chip
-            v-bind="props"
-            size="small"
-            variant="tonal"
-            color="primary"
-            class="mr-2"
-            label
-          >
-            {{ options.title }}
-          </v-chip>
-        </template>
-=======
->>>>>>> 5f92eb75
-        <!-- eslint-disable-next-line vue/no-v-html -->
-        <div v-html="transformHtml(options.description) " />
-      </v-tooltip>
-<<<<<<< HEAD
+        {{ options.title }}
+        <v-tooltip
+          activator="parent"
+          location="top"
+          :disabled="!options.description"
+          max-width="600px"
+        >
+          <!-- eslint-disable-next-line vue/no-v-html -->
+          <div v-html="transformHtml(options.description) " />
+        </v-tooltip>
+      </v-chip>
     </template>
   </g-collapsable-items>
 </template>
 
-<script>
+<script setup>
 import GCollapsableItems from '@/components/GCollapsableItems'
 
 import { transformHtml } from '@/utils'
 
-export default {
-  components: {
-    GCollapsableItems,
-  },
-  props: {
-    selectedAccessRestrictions: {
-      type: Array,
-    },
-    collapse: {
-      type: Boolean,
-      default: false,
-    },
-    shootUid: {
-      type: String,
-    },
-  },
-  methods: {
-    transformHtml (value) {
-      return transformHtml(value)
-    },
-=======
-    </v-chip>
-  </div>
-</template>
-
-<script setup>
-import { transformHtml } from '@/utils'
-
-const props = defineProps({
+defineProps({
   selectedAccessRestrictions: {
     type: Array,
->>>>>>> 5f92eb75
+  },
+  collapse: {
+    type: Boolean,
+    default: false,
+  },
+  shootUid: {
+    type: String,
   },
 })
 </script>
