--- conflicted
+++ resolved
@@ -115,11 +115,7 @@
     },
     textClass (definition) {
       return this.enabled(definition)
-<<<<<<< HEAD
-        ? 'text--secondary'
-=======
         ? 'text-secondary'
->>>>>>> c0adf211
         : 'text-disabled'
     },
     applyTo (shootResource) {
