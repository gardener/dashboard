<!--
Copyright (c) 2019 by SAP SE or an SAP affiliate company. All rights reserved. This file is licensed under the Apache Software License, v. 2 except as noted otherwise in the LICENSE file

Licensed under the Apache License, Version 2.0 (the "License");
you may not use this file except in compliance with the License.
You may obtain a copy of the License at

     http://www.apache.org/licenses/LICENSE-2.0

Unless required by applicable law or agreed to in writing, software
distributed under the License is distributed on an "AS IS" BASIS,
WITHOUT WARRANTIES OR CONDITIONS OF ANY KIND, either express or implied.
See the License for the specific language governing permissions and
limitations under the License.
-->

<template>
  <v-layout>
    <transition-group name="list">
      <v-layout row v-for="(scheduleEvent, index) in parsedScheduleEvents" :key="scheduleEvent.id"  class="list-item pt-2">
        <hibernation-schedule-event
          ref="scheduleEvents"
          :scheduleEvent="scheduleEvent"
          @removeScheduleEvent="onRemoveSchedule(index)"
          @updateWakeUpTime="onUpdateWakeUpTime"
          @updateHibernateTime="onUpdateHibernateTime"
          @updateSelectedDays="onUpdateSelectedDays"
          @valid="onScheduleEventValid">
        </hibernation-schedule-event>
      </v-layout>
      <v-layout row v-if="!parseError" key="addSchedule" class="list-item pt-2">
        <v-flex xs12>
          <v-btn
            small
            @click="addSchedule"
            outline
            fab
            icon
            class="cyan darken-2 mx-0 my-0">
            <v-icon class="cyan--text text--darken-2">add</v-icon>
          </v-btn>
          <v-btn
            @click="addSchedule"
            flat
            class="cyan--text text--darken-2">
            Add Hibernation Schedule
          </v-btn>
        </v-flex>
      </v-layout>
    </transition-group>
    <v-layout row v-show="showNoScheduleCheckbox" key="noSchedule" align-center class="list-item pt-4">
      <v-flex>
        <v-checkbox
          v-model="confirmNoSchedule"
          color="cyan darken-2"
          class="my-0"
          :label="noScheduleCheckboxLabel"
          hint="Check the box above to avoid getting prompted for setting a hibernation schedule"
          persistent-hint>
        </v-checkbox>
      </v-flex>
    </v-layout>
    <v-layout row v-if="parseError" class="pt-2">
      <v-alert :value="true" type="warning">
        One ore more errors occured while parsing hibernation schedules. Your configuration may still be valid - the Dashboard UI currently only supports basic schedules.<br />
        You probably configured crontab lines for your hibernation schedule manually. Please edit your schedules directly in the cluster specification. You can also delete it there and come back to this screen to configure your schedule via the Dashboard UI.
      </v-alert>
    </v-layout>
  </v-layout>
</template>

<script>
import HibernationScheduleEvent from '@/components/HibernationScheduleEvent'
import forEach from 'lodash/forEach'
import get from 'lodash/get'
import set from 'lodash/set'
import find from 'lodash/find'
import includes from 'lodash/includes'
import isEmpty from 'lodash/isEmpty'
import isEqual from 'lodash/isEqual'
import { purposeRequiresHibernationSchedule } from '@/utils'
import moment from 'moment-timezone'
import { mapState } from 'vuex'

<<<<<<< HEAD
=======
let currentID = 0

const scheduleCrontabRegex = /^(?<minute>\d{0,2})\s(?<hour>\d{0,2})\s\*\s\*\s(?<weekdays>[0-6,]+)$/

>>>>>>> f560a1ea
export default {
  name: 'hibernation-schedule',
  components: {
    HibernationScheduleEvent
  },
  props: {
    schedules: {
      type: Array
    },
    purpose: {
      type: String
    },
    noSchedule: {
      type: Boolean,
      default: false
    }
  },
  data () {
    return {
      parsedScheduleEvents: undefined,
      parseError: false,
      currentID: 0
    }
  },
  computed: {
    ...mapState([
      'cfg'
    ]),
    valid () {
      let valid = true
      forEach(this.parsedScheduleEvents, schedule => {
        if (!schedule.valid) {
          valid = false
        }
      })
      this.$emit('valid', valid)

      return valid
    },
    confirmNoSchedule: {
      get () {
        return this.noSchedule
      },
      set (value) {
        if (value) {
          this.clearParsedScheduleEvents()
        }
        this.$emit('updateNoSchedule', value)
      }
    },
    showNoScheduleCheckbox () {
      return purposeRequiresHibernationSchedule(this.purpose) &&
      isEmpty(this.parsedScheduleEvents) &&
      !this.parseError
    },
    noScheduleCheckboxLabel () {
      return `This ${this.purpose} cluster does not need a hibernation schedule`
    }
  },
  methods: {
    reset () {
      this.parseSchedules(this.schedules)

      this.$nextTick(() => {
        forEach(this.$refs.scheduleEvents, (scheduleEventComponent) => {
          scheduleEventComponent.reset()
        })
      })
    },
    clearParsedScheduleEvents () {
      this.currentID = 0 // Schedule Event Ids need to be stable
      this.parsedScheduleEvents = []
    },
    id () {
      this.currentID++
      return this.currentID
    },
    parseSchedules (schedules) {
      this.clearParsedScheduleEvents()

      this.parseError = false
      forEach(schedules, schedule => {
        const cronStart = get(schedule, 'start')
        const cronEnd = get(schedule, 'end')
        const start = get(scheduleCrontabRegex.exec(cronStart), 'groups')
        const end = get(scheduleCrontabRegex.exec(cronEnd), 'groups')

        if (cronStart && !start) {
          console.warn(`Could not parse start crontab line: ${cronStart}`)
          this.parseError = true
        }
        if (cronEnd && !end) {
          console.warn(`Could not parse end crontab line: ${cronEnd}`)
          this.parseError = true
        }
        if (start && end) {
          if (start.weekdays !== end.weekdays) {
            console.warn(`Start weekdays (${start.weekdays}) and end weekdays (${end.weekdays}) do not match. This is currently not supported by the dashboard`)
            this.parseError = true
          }
        }
        const id = this.id()
        const valid = true
        this.parsedScheduleEvents.push({ start, end, id, valid })
      })
      if (this.parseError) {
        this.clearParsedScheduleEvents()
      }
    },
    setScheduleProperty (schedule, name, value) {
      if (get(schedule, name) !== value) {
        set(schedule, name, value)
      }
    },
    ensureScheduleWeekdaysIsSet (schedule, weekdays1, weekdays2) {
      if (!get(schedule, weekdays1)) {
        set(schedule, weekdays1, get(schedule, weekdays2))
      }
    },
    setDefaultHibernationSchedule () {
      const defaultHibernationCrontab = find(this.cfg.defaultHibernationSchedules, ({ purposes }) => includes(purposes, this.purpose))
      const cronStart = get(defaultHibernationCrontab, 'start')
      const cronEnd = get(defaultHibernationCrontab, 'end')
      let start = get(scheduleCrontabRegex.exec(cronStart), 'groups')
      let end = get(scheduleCrontabRegex.exec(cronEnd), 'groups')

      // Convert configured default schedule to local timezone
      let startMoment, endMoment
      if (start) {
        startMoment = moment.tz(start.hour, 'HH', moment.tz.guess()).utc()
        start = {
          hour: startMoment.hours(),
          minute: start.minute,
          weekdays: start.weekdays
        }
      }
      if (end) {
        endMoment = moment.tz(end.hour, 'HH', moment.tz.guess()).utc()
        end = {
          hour: endMoment.hours(),
          minute: end.minute,
          weekdays: end.weekdays
        }
      }
      this.clearParsedScheduleEvents()
      if (start || end) {
        const id = this.id()
        const valid = true
        this.parsedScheduleEvents.push({ start, end, id, valid })
      }
    },
    addSchedule () {
      if (!isEmpty(this.parsedScheduleEvents)) {
        const id = this.id()
        const start = {}
        const end = {}
        const valid = false
        this.parsedScheduleEvents.push({ start, end, id, valid })
      } else {
        this.setDefaultHibernationSchedule()
      }
    },
    onRemoveSchedule (index) {
      this.parsedScheduleEvents.splice(index, 1)
    },
    onUpdateWakeUpTime ({ utcHour, utcMinute, id }) {
      const schedule = find(this.parsedScheduleEvents, { id })
      this.setScheduleProperty(schedule, 'end.hour', utcHour)
      this.setScheduleProperty(schedule, 'end.minute', utcMinute)
      this.ensureScheduleWeekdaysIsSet(schedule, 'end.weekdays', 'start.weekdays')
    },
    onUpdateHibernateTime ({ utcHour, utcMinute, id }) {
      const schedule = find(this.parsedScheduleEvents, { id })
      this.setScheduleProperty(schedule, 'start.hour', utcHour)
      this.setScheduleProperty(schedule, 'start.minute', utcMinute)
      this.ensureScheduleWeekdaysIsSet(schedule, 'start.weekdays', 'end.weekdays')
    },
    onUpdateSelectedDays ({ weekdays, id }) {
      const schedule = find(this.parsedScheduleEvents, { id })
      this.setScheduleProperty(schedule, 'start.weekdays', weekdays)
      this.setScheduleProperty(schedule, 'end.weekdays', weekdays)
    },
    onScheduleEventValid ({ id, valid }) {
      const schedule = find(this.parsedScheduleEvents, { id })
      schedule.valid = valid
    },
    emitScheduleCrontabs () {
      if (this.valid) {
        const crontabFromParsedScheduleEvent = parsedScheduleEvent => {
          if (parsedScheduleEvent && parsedScheduleEvent.hour && parsedScheduleEvent.minute && parsedScheduleEvent.weekdays) {
            return `${parsedScheduleEvent.minute} ${parsedScheduleEvent.hour} * * ${parsedScheduleEvent.weekdays}`
          }
          return null
        }
        const scheduleCrontabs = []
        let valid = true
        forEach(this.parsedScheduleEvents, parsedScheduleEvent => {
          const start = crontabFromParsedScheduleEvent(parsedScheduleEvent.start)
          const end = crontabFromParsedScheduleEvent(parsedScheduleEvent.end)

          const scheduleCrontab = {}
          if (start) {
            scheduleCrontab.start = start
          }
          if (end) {
            scheduleCrontab.end = end
          }
          if (start || end) {
            scheduleCrontabs.push(scheduleCrontab)
          } else {
            valid = false
          }
        })
        if (valid && !this.parseError) {
          this.$emit('updateHibernationSchedules', scheduleCrontabs)
        }
      }
    }
  },
  mounted () {
    this.parseSchedules(this.schedules)
  },
  watch: {
    parsedScheduleEvents: {
      deep: true,
      handler (value, oldValue) {
        if (!isEmpty(value)) {
          this.confirmNoSchedule = false
        }

        this.emitScheduleCrontabs()
      }
    },
    schedules: {
      deep: true,
      handler (value, oldValue) {
        if (!isEqual(value, oldValue)) {
          this.parseSchedules(value)
        }
      }
    },
    purpose (value) {
      if (!purposeRequiresHibernationSchedule(value)) {
        this.confirmNoSchedule = false
      }
    }
  }
}
</script><|MERGE_RESOLUTION|>--- conflicted
+++ resolved
@@ -82,13 +82,8 @@
 import moment from 'moment-timezone'
 import { mapState } from 'vuex'
 
-<<<<<<< HEAD
-=======
-let currentID = 0
-
 const scheduleCrontabRegex = /^(?<minute>\d{0,2})\s(?<hour>\d{0,2})\s\*\s\*\s(?<weekdays>[0-6,]+)$/
 
->>>>>>> f560a1ea
 export default {
   name: 'hibernation-schedule',
   components: {
