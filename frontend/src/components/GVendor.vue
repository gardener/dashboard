<!--
SPDX-FileCopyrightText: 2023 SAP SE or an SAP affiliate company and Gardener contributors

SPDX-License-Identifier: Apache-2.0
-->

<template>
  <span v-if="title">{{ titleText }}</span>
  <!-- we make the tooltip background transparent so that it does not conflict with the cards background -->
  <v-tooltip
    v-else
    location="top"
    :open-delay="200"
  >
    <template #activator="{ props }">
      <div
        class="d-flex align-center"
        v-bind="props"
      >
        <g-vendor-icon
          :icon="providerType"
        />
        <span
          v-if="description"
          class="ml-2"
        >
          {{ description }}
        </span>
      </div>
    </template>
    <v-card elevation="12">
      <v-list>
        <v-list-item>
          <v-list-item-subtitle>Provider</v-list-item-subtitle>
          <v-list-item-title class="d-flex">
            <g-vendor-icon
              :icon="providerType"
              class="mr-2"
            />
            {{ providerType }}
          </v-list-item-title>
        </v-list-item>
        <v-list-item v-if="shootCloudProfileName">
          <v-list-item-subtitle>Cloud Profile</v-list-item-subtitle>
          <v-list-item-title>{{ shootCloudProfileName }}</v-list-item-title>
        </v-list-item>
        <v-list-item v-if="region">
          <v-list-item-subtitle>Region</v-list-item-subtitle>
          <v-list-item-title>{{ region }}</v-list-item-title>
        </v-list-item>
        <v-list-item v-if="zones.length">
          <v-list-item-subtitle>{{ zoneTitle }}</v-list-item-subtitle>
          <v-list-item-title>{{ zoneText }}</v-list-item-title>
        </v-list-item>
      </v-list>
    </v-card>
  </v-tooltip>
</template>

<script>
import GVendorIcon from '@/components/GVendorIcon'

<<<<<<< HEAD
import { useShootItem } from '@/composables/useShootItem'

import { join } from '@/lodash'
=======
import join from 'lodash/join'
>>>>>>> 7aa80527

export default {
  components: {
    GVendorIcon,
  },
  props: {
    zones: {
      type: Array,
      default: () => [],
    },
    providerType: {
      type: String,
    },
    region: {
      type: String,
    },
    title: {
      type: Boolean,
      default: false,
    },
    extended: {
      type: Boolean,
      default: false,
    },
  },
  setup () {
    const {
      shootCloudProfileName,
    } = useShootItem() ?? {}
    return {
      shootCloudProfileName,
    }
  },
  computed: {
    zoneText () {
      return join(this.zones, ', ')
    },
    zoneTitle () {
      if (this.zones.length > 1) {
        return 'Zones'
      }
      return 'Zone'
    },
    description () {
      const description = []
      if (this.extended && this.providerType) {
        description.push(this.providerType)
      }
      if (this.region) {
        description.push(this.region)
      }
      if (this.extended && this.zones.length) {
        description.push(this.zoneText)
      }

      return join(description, ' / ')
    },
    titleText () {
      const titles = []
      if (this.extended && this.providerType) {
        titles.push('Provider')
      }
      if (this.region) {
        titles.push('Region')
      }
      if (this.extended && this.zones.length) {
        titles.push(this.zoneTitle)
      }
      return join(titles, ' / ')
    },
  },
}
</script>

<style lang="scss" scoped>
  :deep(.v-overlay__content) {
    opacity: 1 !important;
    padding: 0;
  }
</style><|MERGE_RESOLUTION|>--- conflicted
+++ resolved
@@ -60,13 +60,9 @@
 <script>
 import GVendorIcon from '@/components/GVendorIcon'
 
-<<<<<<< HEAD
 import { useShootItem } from '@/composables/useShootItem'
 
-import { join } from '@/lodash'
-=======
 import join from 'lodash/join'
->>>>>>> 7aa80527
 
 export default {
   components: {
