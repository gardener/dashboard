--- conflicted
+++ resolved
@@ -599,14 +599,11 @@
   })
 
   const isZonedCluster = computed(() => {
-<<<<<<< HEAD
     const customCloudProviders = configStore.customCloudProviders
-    const customCloudProviderZone = get(customCloudProviders.value, [providerType.value, 'zoned'])
+    const customCloudProviderZone = get(customCloudProviders?.value, [providerType.value, 'zoned'])
     if (customCloudProviderZone !== undefined) {
       return customCloudProviderZone
     }
-=======
->>>>>>> 516a9c96
     switch (providerType.value) {
       case 'azure':
         if (isNewCluster.value) {
@@ -1024,10 +1021,6 @@
     unusedZones,
     availableZones,
     isZonedCluster,
-<<<<<<< HEAD
-
-=======
->>>>>>> 516a9c96
     /* hibernation */
     maintenanceTimeWindowBegin,
     maintenanceTimeWindowEnd,
