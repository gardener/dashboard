--- conflicted
+++ resolved
@@ -50,29 +50,6 @@
 
 import { useShootDns } from './useShootDns'
 
-<<<<<<< HEAD
-import {
-  get,
-  set,
-  has,
-  map,
-  keyBy,
-  flatMap,
-  unset,
-  head,
-  find,
-  filter,
-  difference,
-  cloneDeep,
-  includes,
-  uniq,
-  isEqual,
-  isEmpty,
-  size,
-  forEach,
-  fromPairs,
-} from '@/lodash'
-=======
 import size from 'lodash/size'
 import isEmpty from 'lodash/isEmpty'
 import isEqual from 'lodash/isEqual'
@@ -90,7 +67,8 @@
 import has from 'lodash/has'
 import set from 'lodash/set'
 import get from 'lodash/get'
->>>>>>> 7aa80527
+import forEach from 'lodash/forEach'
+import fromPairs from 'lodash/fromPairs'
 
 export function createShootContextComposable (options = {}) {
   const {
@@ -900,7 +878,7 @@
   const customCloudProviderData = computed({
     get () {
       return fromPairs(map(customCloudProviderFields.value, ({ key, path }) =>
-        [key, get(manifest.value, `${path}.${key}`)],
+        [key, get(manifest.value, [`${path}.${key}`])],
       ))
     },
     set (value) {
