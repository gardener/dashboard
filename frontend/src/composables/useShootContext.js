--- conflicted
+++ resolved
@@ -110,14 +110,13 @@
     return uniq(flatMap(workers, 'zones'))
   })
 
-<<<<<<< HEAD
   const customCloudProviderFields = computed(() => {
     const customCloudProviders = configStore.customCloudProviders
     return get(customCloudProviders, [providerType.value, 'shoot', 'createFields'], [])
-=======
+  })
+
   const initialProviderInfrastructureConfigNetworksZones = computed(() => {
     return get(initialManifest.value, 'spec.provider.infrastructureConfig.networks.zones')
->>>>>>> 74eb02b3
   })
 
   /* manifest */
