//
// SPDX-FileCopyrightText: 2023 SAP SE or an SAP affiliate company and Gardener contributors
//
// SPDX-License-Identifier: Apache-2.0
//

<<<<<<< HEAD
import {
  computed,
  reactive,
  watch,
} from 'vue'
=======
import { computed, reactive, watch } from 'vue'
>>>>>>> 2182e849

import { useAuthnStore } from '@/store/authn'
import {
  get,
  head,
  some,
} from '@/utils/lodash'

import { createLocalState } from './createLocalState'

export const useTerminalConfig = () => {
  const authnStore = useAuthnStore()

  function updateState (options = {}) {
    const {
      container = {},
      defaultNode,
      currentNode,
      privilegedMode,
      nodes = [],
    } = options

    const autoSelectNodeItem = {
      data: {
        kubernetesHostname: '<AUTO-SELECT>', // node will be auto selected by the kube-scheduler. Value needs to be set to any value
      },
    }

    state.node = defaultNode
    if (!defaultNode) {
      state.node = authnStore.isAdmin
        ? get(head(nodes), 'data.kubernetesHostname')
        : autoSelectNodeItem.data.kubernetesHostname
    }

    if (!authnStore.isAdmin) {
      state.runtime = 'shoot'
    } else {
      const currentNodeIsShootWorker = some(nodes, ['data.kubernetesHostname', currentNode])
      state.runtime = currentNodeIsShootWorker ? 'shoot' : 'seed'
    }

    state.containerImage = container.image
    state.privilegedMode = privilegedMode
    state.shootNodes = [
      autoSelectNodeItem,
      ...nodes,
    ]
  }

  const state = reactive({
    node: '',
    containerImage: '',
    shootNodes: [],
    privilegedMode: false,
    runtime: 'shoot',
  })

  function isAutoSelectNode (hostname) {
    return hostname === '<AUTO-SELECT>'
  }

  const config = computed(() => {
    const node = isAutoSelectNode(state.node)
      ? undefined
      : state.node

    const preferredHost = state.runtime ? 'shoot' : 'seed'

    return {
      container: {
        image: state.containerImage,
        privileged: state.privilegedMode,
      },
      node,
      preferredHost,
      hostPID: state.privilegedMode,
      hostNetwork: state.privilegedMode,
    }
  })

  watch(() => state.runtime, value => {
    /* If user is admin, the default runtime is an infrastructure cluster.
      An admin would usually only choose the cluster as terminal runtime when in need of troubleshooting the worker nodes. Hence, enable privileged mode automatically.
      */
    if (authnStore.isAdmin) {
      state.privilegedMode = value === 'shoot'
    }
  })

  return {
    state,
    config,
    updateState,
  }
}<|MERGE_RESOLUTION|>--- conflicted
+++ resolved
@@ -4,15 +4,11 @@
 // SPDX-License-Identifier: Apache-2.0
 //
 
-<<<<<<< HEAD
 import {
   computed,
   reactive,
   watch,
 } from 'vue'
-=======
-import { computed, reactive, watch } from 'vue'
->>>>>>> 2182e849
 
 import { useAuthnStore } from '@/store/authn'
 import {
@@ -20,8 +16,6 @@
   head,
   some,
 } from '@/utils/lodash'
-
-import { createLocalState } from './createLocalState'
 
 export const useTerminalConfig = () => {
   const authnStore = useAuthnStore()
