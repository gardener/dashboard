//
// SPDX-FileCopyrightText: 2024 SAP SE or an SAP affiliate company and Gardener contributors
//
// SPDX-License-Identifier: Apache-2.0
//

import { EditorView } from '@codemirror/view'
import { indentUnit } from '@codemirror/language'

import { useLogger } from '@/composables/useLogger'

import {
  trim,
  nth,
  filter,
  includes,
  last,
  words,
  repeat,
  upperFirst,
  flatMap,
  get,
  unset,
  forIn,
  isEqual,
  first,
} from '@/lodash'

export async function createEditor (...args) {
  return new EditorView(...args)
}

export class EditorCompletions {
  constructor (shootProperties, options = {}) {
    const {
      cmView,
      supportedPaths = [],
      logger = useLogger(),
    } = options

    this._resolveSchemaArrays(shootProperties)
    this.shootCompletions = shootProperties

    this.logger = logger
    this.indentUnit = cmView.state.facet(indentUnit).length
    this.arrayBulletIndent = 2 // -[space]
    this.supportedPaths = supportedPaths
  }

  // Callback function for CodeMirror autocomplete plugin
  yamlHint (context) {
    const cmView = context.view
    const word = context.matchBefore(/\w*/)

    const cur = this._getCursor(cmView)
    const token = this._getYamlToken(cmView, cur)

    const lineString = cmView.state.doc.line(cur.line).text

    const lineContainsKeyValuePair = /\w:\s/.test(lineString)
    let list = []
    if (!lineContainsKeyValuePair) {
      list = this._getYamlCompletions(token, cur, cmView)
    }

    return {
      options: list,
      from: word.from,
      to: word.to,
      filter: false,
    }
  }

  // Callback function for CodeMirror tooltip
  editorTooltip (e, cmView) {
    const pos = cmView.posAtCoords({ x: e.clientX, y: e.clientY })
    const line = cmView.state.doc.lineAt(pos).number
    const lineChar = pos - cmView.state.doc.line(line).from

    const lineString = cmView.state.doc.line(line).text
    const result = lineString.match(/^(\s*-?\s*)([^\s]+?):.*$/)

    if (result) {
      const [, indent, tokenString] = result
      const start = indent.length
      const end = start + tokenString.length
      const string = tokenString.toLowerCase()
      const token = {
        start,
        end,
        string,
      }
      if (token.start <= lineChar && lineChar <= token.end) {
        // Ensure that mouse pointer is on propety and not somewhere else on this line
        const completions = this._getYamlCompletions(token, { ch: lineChar, line }, cmView, true)
        if (completions.length === 1) {
          return first(completions)
        }
      }
    }
  }

  // callback function for cm editor enter function
  editorEnter (cmView) {
    const cur = this._getCursor(cmView)

<<<<<<< HEAD
    const lineString = cmView.state.doc.line(cur.line).text
    const [, indent, firstArrayItem] = lineString.match(/^(\s*)(-\s)?(.*?)?$/) || []

=======
    const { lineString, lineTokens } = this._getTokenLine(cm, cur)
    const [, indent, firstArrayItem] = lineString.match(/^(\s*)(-\s)?(.*)$/) || []
>>>>>>> 74eb02b3
    let extraIntent = ''
    if (firstArrayItem) {
      extraIntent = `${repeat(' ', this.arrayBulletIndent)}`
    } else if (this._isLineStartingObject(lineString)) {
      extraIntent = `${repeat(' ', this.indentUnit)}`
    }
    this._replaceSelection(cmView, `\n${indent}${extraIntent}`)
  }

  // Get completions for token, exact match is used for tooltip function
  _getYamlCompletions (token, cur, cmView, exactMatch = false) {
    const completionPath = this._getTokenCompletionPath(token, cur, cmView)
    if (this.supportedPaths?.length) {
      const currentPath = completionPath.join('.')
      if (!this.supportedPaths.some(path => currentPath.startsWith(path))) {
        return []
      }
    }

    let completions
    if (completionPath.length > 0) {
      completions = get(this.shootCompletions, completionPath)
    } else {
      completions = this.shootCompletions
    }

    let completionArray = []
    const generateCompletionText = (propertyName, yamlType, tokenType) => {
      const numberOfSpaces = token.start + this.indentUnit + (tokenType === 'firstArrayItem' ? this.arrayBulletIndent : 0)
      const completionIndentStr = repeat(' ', numberOfSpaces)
      if (yamlType === 'array') {
        return `${propertyName}:\n${completionIndentStr}- `
      }
      if (yamlType === 'object') {
        return `${propertyName}:\n${completionIndentStr}`
      }
      return `${propertyName}: `
    }

    const generateTypeText = (type, format) => {
      const formatTypeText = (type, format) => {
        return format ? `${upperFirst(type)} (${format})` : upperFirst(type)
      }
      if (Array.isArray(type)) {
        return type
          .map((type, i) => formatTypeText(type, format[i])) // eslint-disable-line security/detect-object-injection
          .join(' | ')
      }
      return formatTypeText(type, format)
    }

    forIn(completions, (completion, propertyName) => {
      const text = generateCompletionText(propertyName, completion.type, token.type)
      if (token.type === 'firstArrayItem') {
        // text = '- ' + text // TODO: Selection ccurently does not replace the bullet
      }
      const string = propertyName.toLowerCase()
      const typeText = generateTypeText(completion.type, completion.format)

      completionArray.push({
        label: string,
        displayLabel: text,
        detail: typeText,
        type: 'keyword', // TODO check weather we want to show diffrent icons
        info: completion.description,
        apply: text,
        property: propertyName,
      })
    })

    if (trim(token.string).length > 0) {
      completionArray = filter(completionArray, completion => {
        let tokenString = token.string
        if (token.type === 'firstArrayItem') {
          tokenString = tokenString.replace(/.*\s-\s/, '')
        }
        if (exactMatch) {
          return isEqual(completion.label, tokenString)
        }
        // filter completions that to not match text already in line
        return includes(completion.label, tokenString)
      })
    }

    return completionArray
  }

  // get token at cursor position in editor with yaml content
  _getYamlToken (cmView, cur) {
    let token
<<<<<<< HEAD
    const lineString = cmView.state.doc.line(cur.line).text

    const result = lineString.match(/^(\s*)-\s(.*)?$/)
    if (result) {
      const indent = result[1]
      token = { string: lineString }
      token.type = 'firstArrayItem'
      token.indent = token.start = indent.length
      token.end = token.start + token.string.length + this.arrayBulletIndent
      token.propertyName = trim(token.string)

      const objectToken = this._returnObjectTokenFromLine(lineString)
      if (objectToken) {
        // firstArrayItem line can also start new object
        token.propertyName = objectToken.propertyName
=======
    const { lineTokens, lineString } = this._getTokenLine(cm, cur)
    forEach(lineTokens, lineToken => {
      const result = lineToken.string.match(/^(\s*)-\s(.*)$/)
      if (result) {
        const indent = result[1]
        token = lineToken
        token.type = 'firstArrayItem'
        token.string = this._getTokenStringFromLine(lineString, cur.ch)
        token.indent = token.start = indent.length
        token.end = token.start + token.string.length + this.arrayBulletIndent
        token.propertyName = trim(token.string)

        const objectToken = this._returnObjectTokenFromTokenLine(lineTokens)
        if (objectToken) {
          // firstArrayItem line can also start new object
          token.propertyName = objectToken.propertyName
        }
>>>>>>> 74eb02b3
      }
    }
    if (!token) {
      token = this._returnObjectTokenFromLine(lineString)
    }
    if (!token) {
      const string = this._getTokenStringFromLine(lineString, cur.ch)
      token = {
        string,
        start: cur.ch - string.length,
        end: cur.ch,
      }
    }

    return token
  }

  // returns path to completions in shootCompletions object
  _getTokenCompletionPath (token, cur, cmView) {
    let currentToken = token
    let line = cur.line
    const tokenContext = []
    while (line >= 1 && !this._isTopLevelProperty(currentToken)) {
      currentToken = this._getYamlToken(cmView, { line, ch: 0 })
      if (this._isCurrentTokenParentOfToken(currentToken, token) &&
        this._isCurrentTokenIndentSmallerThanContextRoot(currentToken, tokenContext)) {
        if (currentToken.type === 'property') {
          tokenContext.unshift(currentToken)
        } else if (currentToken.type === 'firstArrayItem') {
          tokenContext.unshift(currentToken)
        }
      }
      line--
    }

    // token context contains all parent tokens of `token, except for the token itself
    const tokenPath = flatMap(tokenContext, (pathToken, index, tokenContext) => {
      const isLeafContextToken = pathToken === last(tokenContext)
      switch (pathToken.type) {
        case 'property': {
          const nextToken = nth(tokenContext, index + 1)
          if (nextToken && nextToken.type === 'firstArrayItem') {
            // next item is array, so don't append 'properties' to path
            return pathToken.propertyName
          }
          if (isLeafContextToken && token.type === 'firstArrayItem') {
            // leaf context token is array, so list properties of its items
            return [pathToken.propertyName, 'items', 'properties']
          }
          // regular property token
          return [pathToken.propertyName, 'properties']
        }
        case 'firstArrayItem': {
          const isTokenIndentIndicatingObjectStart = token.start === pathToken.indent + this.indentUnit + this.arrayBulletIndent
          if (pathToken.propertyName !== undefined && isLeafContextToken && isTokenIndentIndicatingObjectStart) {
            // firstArrayItem line can also start new object, so list properties of item object
            return ['items', 'properties', pathToken.propertyName, 'properties']
          }
          // path token is array, so list properties of its items
          return ['items', 'properties']
        }
      }
      return []
    })

    return tokenPath
  }

  // Utils
  _isTopLevelProperty (token) {
    return token.type === 'property' && token.indent === 0
  }

  _isCurrentTokenParentOfToken (currentToken, token) {
    return currentToken.indent < token.start
  }

  _isContextInitial (context) {
    return context.length === 0
  }

  _isCurrentTokenIndentSmallerThanContextRoot (currentToken, context) {
    return this._isContextInitial(context) || first(context).indent > currentToken.indent
  }

  _getTokenStringFromLine (lineString, cursorChar) {
    return trim(last(words(lineString.substring(0, cursorChar).toLowerCase())))
  }

  _isLineStartingObject (lineString) {
    return lineString.endsWith(':')
  }

  _returnObjectTokenFromLine (lineString) {
    if (!this._isLineStartingObject(lineString)) {
      return
    }

    const [, indent, propertyName] = lineString.match(/^(\s*)(?:-\s)?(.+?):$/)
    const token = { string: lineString }
    token.indent = token.start = indent.length
    token.propertyName = propertyName
    token.type = 'property'

    return token
  }

  _resolveSchemaArrays (properties, parentPropertyName = '') {
    const hasOnlyTypeOrTypeAndFormatProperties = value => {
      if (value.every(item => {
        return (Object.keys(item).length === 1 && item.type) ||
        (Object.keys(item).length === 2 && item.type && item.format)
      })) {
        return true
      }
      return false
    }
    let foundDiscriminators = false
    for (const [propertyName, propertyValue] of Object.entries(properties)) {
      if (['allOf', 'anyOf', 'oneOf'].includes(propertyName) && !properties.type) {
        if (foundDiscriminators) {
          // We currently do not support merging when schema has multiple discriminators on same level
          this.logger.warn('Found multiple discriminators in schema at %s', parentPropertyName)
        }
        foundDiscriminators = true

        if (propertyValue.length === 1) {
          this._resolveSchemaArrays(propertyValue[0], parentPropertyName)
          Object.assign(properties, propertyValue[0])
        } else if (propertyValue.length > 1 && propertyName === 'oneOf') {
          if (hasOnlyTypeOrTypeAndFormatProperties(propertyValue)) {
            // In case of oneOf, we support multiple entries if they are only used to define different types
            properties.type = propertyValue.map(obj => obj.type)
            properties.format = propertyValue.map(obj => obj.format)
          } else {
            this.logger.warn('Found unsupported oneOf discriminator at %s', parentPropertyName)
          }
        } else {
          this.logger.warn('Unsupported schema array length, %s has length %i at %s', propertyName, propertyValue.length, parentPropertyName)
        }

        unset(properties, [propertyName])
      } else if (typeof propertyValue === 'object') {
        this._resolveSchemaArrays(propertyValue, propertyName)
      }
    }
  }

  _getCursor (cmView) {
    const selection = cmView.state.selection.main
    const line = cmView.state.doc.lineAt(selection.head).number
    const ch = selection.head - cmView.state.doc.line(line).from
    return { line, ch }
  }

  _replaceSelection (cmView, replacementText) {
    const selection = cmView.state.selection.main
    const newCursorPosition = selection.from + replacementText.length
    cmView.dispatch({
      changes: { from: selection.from, to: selection.to, insert: replacementText },
      selection: { anchor: newCursorPosition },
      effects: EditorView.scrollIntoView(newCursorPosition),
    })
  }
}<|MERGE_RESOLUTION|>--- conflicted
+++ resolved
@@ -104,14 +104,9 @@
   editorEnter (cmView) {
     const cur = this._getCursor(cmView)
 
-<<<<<<< HEAD
     const lineString = cmView.state.doc.line(cur.line).text
-    const [, indent, firstArrayItem] = lineString.match(/^(\s*)(-\s)?(.*?)?$/) || []
-
-=======
-    const { lineString, lineTokens } = this._getTokenLine(cm, cur)
     const [, indent, firstArrayItem] = lineString.match(/^(\s*)(-\s)?(.*)$/) || []
->>>>>>> 74eb02b3
+
     let extraIntent = ''
     if (firstArrayItem) {
       extraIntent = `${repeat(' ', this.arrayBulletIndent)}`
@@ -202,10 +197,9 @@
   // get token at cursor position in editor with yaml content
   _getYamlToken (cmView, cur) {
     let token
-<<<<<<< HEAD
     const lineString = cmView.state.doc.line(cur.line).text
 
-    const result = lineString.match(/^(\s*)-\s(.*)?$/)
+    const result = lineString.match(/^(\s*)-\s(.*)$/)
     if (result) {
       const indent = result[1]
       token = { string: lineString }
@@ -218,25 +212,6 @@
       if (objectToken) {
         // firstArrayItem line can also start new object
         token.propertyName = objectToken.propertyName
-=======
-    const { lineTokens, lineString } = this._getTokenLine(cm, cur)
-    forEach(lineTokens, lineToken => {
-      const result = lineToken.string.match(/^(\s*)-\s(.*)$/)
-      if (result) {
-        const indent = result[1]
-        token = lineToken
-        token.type = 'firstArrayItem'
-        token.string = this._getTokenStringFromLine(lineString, cur.ch)
-        token.indent = token.start = indent.length
-        token.end = token.start + token.string.length + this.arrayBulletIndent
-        token.propertyName = trim(token.string)
-
-        const objectToken = this._returnObjectTokenFromTokenLine(lineTokens)
-        if (objectToken) {
-          // firstArrayItem line can also start new object
-          token.propertyName = objectToken.propertyName
-        }
->>>>>>> 74eb02b3
       }
     }
     if (!token) {
