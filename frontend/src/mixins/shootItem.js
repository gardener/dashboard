//
// SPDX-FileCopyrightText: 2021 SAP SE or an SAP affiliate company and Gardener contributors
//
// SPDX-License-Identifier: Apache-2.0
//

import get from 'lodash/get'
import uniq from 'lodash/uniq'
import flatMap from 'lodash/flatMap'
import cloneDeep from 'lodash/cloneDeep'
import find from 'lodash/find'
import some from 'lodash/some'
import filter from 'lodash/filter'
import { mapGetters } from 'vuex'

import {
  getTimestampFormatted,
  getCreatedBy,
  isShootStatusHibernated,
  isReconciliationDeactivated,
  isTypeDelete,
  isTruthyValue,
  rotationTypes
} from '@/utils'

export const shootItem = {
  props: {
    shootItem: {
      type: Object,
      required: true
    }
  },
  computed: {
    ...mapGetters([
      'selectedAccessRestrictionsForShootByCloudProfileNameAndRegion',
      'isSeedUnreachableByName',
      'projectNameByNamespace'
    ]),
    shootMetadata () {
      return get(this.shootItem, 'metadata', {})
    },
    shootName () {
      return this.shootMetadata.name
    },
    shootNamespace () {
      return this.shootMetadata.namespace
    },
    isShootMarkedForDeletion () {
      const confirmationDeprecated = get(this.shootAnnotations, ['confirmation.garden.sapcloud.io/deletion'], 'false')
      const confirmation = get(this.shootAnnotations, ['confirmation.gardener.cloud/deletion'], confirmationDeprecated)
      const deletionTimestamp = this.shootDeletionTimestamp

      return !!deletionTimestamp && isTruthyValue(confirmation)
    },
    shootCreatedBy () {
      return getCreatedBy(this.shootMetadata)
    },
    shootCreatedAt () {
      return getTimestampFormatted(this.shootMetadata.creationTimestamp)
    },
    shootCreationTimestamp () {
      return this.shootMetadata.creationTimestamp
    },
    isShootReconciliationDeactivated () {
      return isReconciliationDeactivated(this.shootMetadata)
    },
    shootGenerationValue () {
      return this.shootMetadata.generation
    },
    shootDeletionTimestamp () {
      return this.shootMetadata.deletionTimestamp
    },
    shootProjectName () {
      return this.projectNameByNamespace(this.shootMetadata)
    },

    shootAnnotations () {
      return get(this.shootMetadata, 'annotations', {})
    },
    shootGardenOperation () {
      return this.shootAnnotations['gardener.cloud/operation']
    },
    shootPurpose () {
      return get(this.shootSpec, 'purpose')
    },
    isTestingCluster () {
      return this.shootPurpose === 'testing'
    },
    shootExpirationTimestamp () {
      return this.shootAnnotations['shoot.gardener.cloud/expiration-timestamp'] || this.shootAnnotations['shoot.garden.sapcloud.io/expirationTimestamp']
    },
    isShootActionsDisabledForPurpose () {
      return this.shootPurpose === 'infrastructure'
    },
    shootSpec () {
      return get(this.shootItem, 'spec', {})
    },
    isShootSettingHibernated () {
      return get(this.shootSpec, 'hibernation.enabled', false)
    },
    isShootStatusHibernated () {
      return isShootStatusHibernated(this.shootStatus)
    },
    isShootStatusHibernationProgressing () {
      return this.isShootSettingHibernated !== this.isShootStatusHibernated
    },
    shootSecretBindingName () {
      return this.shootSpec.secretBindingName
    },
    shootK8sVersion () {
      return get(this.shootSpec, 'kubernetes.version')
    },
    shootEnableStaticTokenKubeconfig () {
      return get(this.shootSpec, 'kubernetes.enableStaticTokenKubeconfig', true)
    },
    shootCloudProfileName () {
      return this.shootSpec.cloudProfileName
    },
    shootCloudProviderKind () {
      return get(this.shootSpec, 'provider.type')
    },
    shootWorkerGroups () {
      return get(this.shootSpec, 'provider.workers', [])
    },
    shootAddons () {
      const addons = cloneDeep(get(this.shootSpec, 'addons', {}))
      return addons
    },
    shootRegion () {
      return this.shootSpec.region
    },
    shootZones () {
      return uniq(flatMap(get(this.shootSpec, 'provider.workers'), 'zones'))
    },
    podsCidr () {
      return get(this.shootSpec, 'networking.pods')
    },
    nodesCidr () {
      return get(this.shootSpec, 'networking.nodes')
    },
    servicesCidr () {
      return get(this.shootSpec, 'networking.services')
    },
    shootDomain () {
      return get(this.shootSpec, 'dns.domain')
    },
    isCustomShootDomain () {
      return some(this.shootDnsProviders, ['primary', true])
    },
    shootDnsProviders () {
      return get(this.shootSpec, 'dns.providers')
    },
    shootHibernationSchedules () {
      return get(this.shootSpec, 'hibernation.schedules', [])
    },
    shootMaintenance () {
      return get(this.shootSpec, 'maintenance', [])
    },

    shootInfo () {
      return get(this.shootItem, 'info', {})
    },
    seedShootIngressDomain () {
      return this.shootInfo.seedShootIngressDomain || ''
    },
    canLinkToSeed () {
      return get(this.shootItem, 'info.canLinkToSeed', false)
    },
    isShootLastOperationTypeDelete () {
      return isTypeDelete(this.shootLastOperation)
    },
    isShootLastOperationTypeControlPlaneMigrating () {
      return this.shootLastOperation.type === 'Migrate' || (this.shootLastOperation.type === 'Restore' && this.shootLastOperation.state !== 'Succeeded')
    },
    shootLastOperationTypeControlPlaneMigrationMessage () {
      switch (this.shootLastOperation.type) {
        case 'Migrate':
          return 'Deleting Resources on old Seed'
        case 'Restore':
          return 'Creating Resources on new Seed'
      }
      return ''
    },
    shootLastOperation () {
      return get(this.shootItem, 'status.lastOperation', {})
    },
    shootLastErrors () {
      return get(this.shootItem, 'status.lastErrors', [])
    },
    shootConditions () {
      return get(this.shootItem, 'status.conditions', [])
    },
    shootConstraints () {
      return get(this.shootItem, 'status.constraints', [])
    },
    shootReadiness () {
      const shootConstraintsWithErrorCode = filter(this.shootConstraints, constraint => {
        return constraint.codes && constraint.codes.length
      })
      return [
        ...this.shootConditions,
        ...shootConstraintsWithErrorCode
      ]
    },
    shootObservedGeneration () {
      return get(this.shootItem, 'status.observedGeneration')
    },
    shootTechnicalId () {
      return get(this.shootItem, 'status.technicalID')
    },
    shootSeedName () {
      return get(this.shootSpec, 'seedName')
    },
    isSeedUnreachable () {
      return this.isSeedUnreachableByName(this.shootSeedName)
    },
<<<<<<< HEAD
    shootStatusSeedName () {
      return get(this.shootStatus, 'seed')
    },
=======
>>>>>>> 644f6ebd
    shootSelectedAccessRestrictions () {
      return this.selectedAccessRestrictionsForShootByCloudProfileNameAndRegion({ shootResource: this.shootItem, cloudProfileName: this.shootCloudProfileName, region: this.shootRegion })
    },
    hibernationPossibleConstraint () {
      return find(this.shootConstraints, ['type', 'HibernationPossible'])
    },
    isHibernationPossible () {
      const status = get(this.hibernationPossibleConstraint, 'status', 'True')
      return status !== 'False'
    },
    hibernationPossibleMessage () {
      return get(this.hibernationPossibleConstraint, 'message', 'Hibernation currently not possible')
    },
    maintenancePreconditionSatisfiedConstraint () {
      const constraints = this.shootConstraints
      return find(constraints, ['type', 'MaintenancePreconditionsSatisfied'])
    },
    isMaintenancePreconditionSatisfied () {
      const status = get(this.maintenancePreconditionSatisfiedConstraint, 'status', 'True')
      return status !== 'False'
    },
    maintenancePreconditionSatisfiedMessage () {
      return get(this.maintenancePreconditionSatisfiedConstraint, 'message', 'It may not be safe to trigger maintenance for this cluster')
    },
    caCertificateValiditiesAcceptableConstraint () {
      const constraints = this.shootConstraints
      return find(constraints, ['type', 'CACertificateValiditiesAcceptable'])
    },
    isCACertificateValiditiesAcceptable () {
      const status = get(this.caCertificateValiditiesAcceptableConstraint, 'status', 'True')
      return status !== 'False'
    },
    caCertificateValiditiesAcceptableMessage () {
      return get(this.caCertificateValiditiesAcceptableConstraint, 'message', 'There is at least one CA certificate which expires in less than 1y. Consider schduling a Certificate Authorities Rotation for this cluster')
    },
    shootStatus () {
      return get(this.shootItem, 'status', {})
    },
    shootStatusCredentialRotation () {
      return get(this.shootStatus, 'credentials.rotation', {})
    },
    shootStatusCredentialRotationAggregatedPhase () {
      const preparingPhaseCount = filter(this.shootStatusCredentialRotation, ['phase', 'Preparing']).length
      const completingPhaseCount = filter(this.shootStatusCredentialRotation, ['phase', 'Completing']).length
      if (completingPhaseCount > 0) {
        const type = 'Completing'
        return {
          type,
          caption: type
        }
      }

      if (preparingPhaseCount > 0) {
        const type = 'Preparing'
        return {
          type,
          caption: type
        }
      }

      const numberOfTwoPhaseOperations = rotationTypes.numberOfTwoPhaseOperations()
      const preparedPhases = filter(this.shootStatusCredentialRotation, ['phase', 'Prepared'])
      const preparedPhaseCount = preparedPhases.length

      if (preparedPhaseCount > 0) {
        if (preparedPhaseCount === numberOfTwoPhaseOperations) {
          const type = 'Prepared'
          return {
            type,
            caption: type
          }
        }

        const unpreparedRotations = filter(rotationTypes, (rotationType, key) => {
          if (!rotationType.twoPhase) {
            return false
          }
          return get(this.shootStatusCredentialRotation, [key, 'phase']) !== 'Prepared'
        })

        return {
          caption: `Prepared ${preparedPhaseCount}/${numberOfTwoPhaseOperations}`,
          type: 'Prepared',
          incomplete: true,
          unpreparedRotations
        }
      }

      const completedPhaseCount = filter(this.shootStatusCredentialRotation, ['phase', 'Completed']).length
      if (completedPhaseCount === numberOfTwoPhaseOperations) {
        const type = 'Completed'
        return {
          type,
          caption: type
        }
      }

      return undefined
    }
  },
  methods: {
    shootActionToolTip (tooltip) {
      if (!this.isShootActionsDisabledForPurpose) {
        return tooltip
      }
      return 'Actions disabled for cluster with purpose infrastructure'
    }
  }
}

export default shootItem<|MERGE_RESOLUTION|>--- conflicted
+++ resolved
@@ -156,7 +156,6 @@
     shootMaintenance () {
       return get(this.shootSpec, 'maintenance', [])
     },
-
     shootInfo () {
       return get(this.shootItem, 'info', {})
     },
@@ -214,12 +213,6 @@
     isSeedUnreachable () {
       return this.isSeedUnreachableByName(this.shootSeedName)
     },
-<<<<<<< HEAD
-    shootStatusSeedName () {
-      return get(this.shootStatus, 'seed')
-    },
-=======
->>>>>>> 644f6ebd
     shootSelectedAccessRestrictions () {
       return this.selectedAccessRestrictionsForShootByCloudProfileNameAndRegion({ shootResource: this.shootItem, cloudProfileName: this.shootCloudProfileName, region: this.shootRegion })
     },
