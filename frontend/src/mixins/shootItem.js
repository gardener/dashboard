--- conflicted
+++ resolved
@@ -250,16 +250,14 @@
     shootStatus () {
       return get(this.shootItem, 'status', {})
     },
-<<<<<<< HEAD
     lastMaintenance () {
       return get(this.shootStatus, 'lastMaintenance', {})
     },
     islastMaintenanceFailed () {
       return this.lastMaintenance.state === 'Failed'
-=======
+    },
     isStaleShoot () {
       return this.shootItem?.stale
->>>>>>> 9b65693f
     }
   },
   methods: {
