--- conflicted
+++ resolved
@@ -225,16 +225,12 @@
         secret,
         floatingPoolName,
         loadBalancerProviderName,
-<<<<<<< HEAD
-        loadBalancerClassNames,
+        loadBalancerClasses,
         partitionID,
         projectID,
         firewallImage,
         firewallSize,
         firewallNetworks
-=======
-        loadBalancerClasses
->>>>>>> afb24a54
       } = this.$refs.infrastructureDetails.getInfrastructureData()
       const oldInfrastructureKind = get(shootResource, 'spec.provider.type')
       if (oldInfrastructureKind !== infrastructureKind) {
@@ -346,8 +342,7 @@
 
       const floatingPoolName = get(shootResource, 'spec.provider.infrastructureConfig.floatingPoolName')
       const loadBalancerProviderName = get(shootResource, 'spec.provider.controlPlaneConfig.loadBalancerProvider')
-<<<<<<< HEAD
-      const loadBalancerClassNames = get(shootResource, 'spec.provider.controlPlaneConfig.loadBalancerClasses')
+      const loadBalancerClasses = get(shootResource, 'spec.provider.controlPlaneConfig.loadBalancerClasses')
 
       const partitionID = get(shootResource, 'spec.provider.infrastructureConfig.partitionID')
       const projectID = get(shootResource, 'spec.provider.infrastructureConfig.projectID')
@@ -355,9 +350,6 @@
       const firewallSize = get(shootResource, 'spec.provider.infrastructureConfig.firewall.size')
       const firewallNetworks = get(shootResource, 'spec.provider.infrastructureConfig.firewall.networks')
 
-=======
-      const loadBalancerClasses = get(shootResource, 'spec.provider.controlPlaneConfig.loadBalancerClasses')
->>>>>>> afb24a54
       this.$refs.infrastructureDetails.setInfrastructureData({
         infrastructureKind,
         cloudProfileName,
@@ -365,16 +357,12 @@
         secret,
         floatingPoolName,
         loadBalancerProviderName,
-<<<<<<< HEAD
-        loadBalancerClassNames,
+        loadBalancerClasses,
         partitionID,
         projectID,
         firewallImage,
         firewallSize,
         firewallNetworks
-=======
-        loadBalancerClasses
->>>>>>> afb24a54
       })
 
       const utcBegin = get(shootResource, 'spec.maintenance.timeWindow.begin')
