--- conflicted
+++ resolved
@@ -159,13 +159,10 @@
         'deleteProject'
       ]),
       hide () {
-        this.deleteConfirm = false
-<<<<<<< HEAD
         this.errorMessage = undefined
         this.detailedMessage = undefined
-=======
+        this.deleteConfirm = false
         this.edit = false
->>>>>>> ad20040b
       },
       onDeleteProject () {
         this
