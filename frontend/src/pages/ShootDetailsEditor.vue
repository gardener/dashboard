<!--
Copyright (c) 2019 by SAP SE or an SAP affiliate company. All rights reserved. This file is licensed under the Apache Software License, v. 2 except as noted otherwise in the LICENSE file

Licensed under the Apache License, Version 2.0 (the "License");
you may not use this file except in compliance with the License.
You may obtain a copy of the License at

     http://www.apache.org/licenses/LICENSE-2.0

Unless required by applicable law or agreed to in writing, software
distributed under the License is distributed on an "AS IS" BASIS,
WITHOUT WARRANTIES OR CONDITIONS OF ANY KIND, either express or implied.
See the License for the specific language governing permissions and
limitations under the License.
 -->

 <template>
   <v-layout fill-height>
     <shoot-editor
       :modificationWarning="modificationWarning"
       @dismissModificationWarning="onDismissModificationWarning"
       :errorMessage.sync="errorMessage"
       :detailedErrorMessage.sync="detailedErrorMessage"
       :shootContent="shootContent"
       :extraKeys="extraKeys"
       @clean="onClean"
       @conflictPath="onConflictPath"
       ref="shootEditor">
       <template slot="modificationWarning">
         By modifying the resource directly you may cause serious problems in your cluster.
         We cannot guarantee that you can solve problems that result from using Cluster Editor incorrectly.
       </template>
       <template slot="toolbarItemsRight">
        <v-btn flat @click.native.stop="save()" :disabled="clean" class="cyan--text text--darken-2">Save</v-btn>
<<<<<<< HEAD
         <!--
         <v-tooltip top :color="hasConflict ? 'error' : ''">
           <div slot="activator" class="px-3 py-2">
           <v-icon :class="hasConflict ? 'error--text' : 'success--text'">
             {{hasConflict ? 'mdi-alert-circle' : 'mdi-check-circle'}}
           </v-icon>
           </div>
           <span v-if="hasConflict">Cluster resource has been modified<br>by another user or process</span>
           <span v-else>Cluster resource can be saved<br>without any conflicts</span>
         </v-tooltip>
       -->
=======
>>>>>>> 30ff408e
       </template>
    </shoot-editor>
    <confirm-dialog ref="confirmDialog"></confirm-dialog>
  </v-layout>
</template>

<script>
import ConfirmDialog from '@/dialogs/ConfirmDialog'
import ShootEditor from '@/components/ShootEditor'
import { mapGetters, mapState } from 'vuex'
import { replaceShoot } from '@/utils/api'

// lodash
import get from 'lodash/get'
import pick from 'lodash/pick'

// js-yaml
import jsyaml from 'js-yaml'

let vm

export default {
  components: {
    ShootEditor,
    ConfirmDialog
  },
  name: 'shoot-details-editor',
  data () {
    const vm = this
    return {
      modificationWarning: true,
      clean: true,
      hasConflict: false,
      errorMessage: undefined,
      detailedErrorMessage: undefined,
      isShootCreated: false,
      extraKeys: {
<<<<<<< HEAD
        'Ctrl-S' (instance) {
          vm.save()
        },
        'Cmd-S' (instance) {
=======
        'Ctrl-S': (instance) => {
          vm.save()
        },
        'Cmd-S': (instance) => {
>>>>>>> 30ff408e
          vm.save()
        }
      }
    }
  },
  computed: {
    ...mapState([
      'namespace'
    ]),
    ...mapGetters([
      'shootByNamespaceAndName'
    ]),
    shootContent () {
      return this.shootByNamespaceAndName(this.$route.params)
    }
  },
  methods: {
    onDismissModificationWarning () {
      this.modificationWarning = false
      this.$localStorage.setItem('showShootEditorWarning', 'false')
    },
    onClean (clean) {
      this.clean = clean
    },
    onConflictPath (conflictPath) {
      this.hasConflict = !!conflictPath
    },
    async save () {
      try {
        if (this.untouched) {
          return
        }
        if (this.clean) {
          return this.$refs.shootEditor.clearHistory()
        }
        if (this.hasConflict && !(await this.confirmOverwrite())) {
          return
        }

        const paths = ['spec', 'metadata.labels', 'metadata.annotations']
        const data = pick(jsyaml.safeLoad(this.$refs.shootEditor.getContent()), paths)
        const { metadata: { namespace, name } } = this.shootContent
        const { data: value } = await replaceShoot({ namespace, name, data })
        this.$refs.shootEditor.update(value)

        this.snackbarColor = 'success'
        this.snackbarText = `Cluster specification has been successfully updated`
        this.snackbar = true
      } catch (err) {
        this.errorMessage = get(err, 'response.data.message', err.message)
      }
    },
    confirmEditorNavigation () {
      return this.$refs.confirmDialog.waitForConfirmation({
        confirmButtonText: 'Leave',
        captionText: 'Leave Editor?',
        messageHtml: 'Your changes have not been saved.<br/>Are you sure you want to leave the editor?'
      })
    },
    confirmOverwrite () {
      return this.$refs.confirmDialog.waitForConfirmation({
        confirmButtonText: 'Save',
        captionText: 'Confirm Overwrite',
        messageHtml: 'Meanwhile another user or process has changed the cluster resource.<br/>Are you sure you want to overwrite it?'
      })
    }
  },
  mounted () {
    const modificationWarning = this.$localStorage.getItem('showShootEditorWarning')
    this.modificationWarning = modificationWarning === null || modificationWarning === 'true'
    vm = this
  },
  async beforeRouteLeave (to, from, next) {
    if (this.clean) {
      return next()
    }
    try {
      if (await this.confirmEditorNavigation()) {
        next()
      } else {
        this.focus()
        next(false)
      }
    } catch (err) {
      next(err)
    }
  }
}
</script><|MERGE_RESOLUTION|>--- conflicted
+++ resolved
@@ -32,20 +32,6 @@
        </template>
        <template slot="toolbarItemsRight">
         <v-btn flat @click.native.stop="save()" :disabled="clean" class="cyan--text text--darken-2">Save</v-btn>
-<<<<<<< HEAD
-         <!--
-         <v-tooltip top :color="hasConflict ? 'error' : ''">
-           <div slot="activator" class="px-3 py-2">
-           <v-icon :class="hasConflict ? 'error--text' : 'success--text'">
-             {{hasConflict ? 'mdi-alert-circle' : 'mdi-check-circle'}}
-           </v-icon>
-           </div>
-           <span v-if="hasConflict">Cluster resource has been modified<br>by another user or process</span>
-           <span v-else>Cluster resource can be saved<br>without any conflicts</span>
-         </v-tooltip>
-       -->
-=======
->>>>>>> 30ff408e
        </template>
     </shoot-editor>
     <confirm-dialog ref="confirmDialog"></confirm-dialog>
@@ -65,8 +51,6 @@
 // js-yaml
 import jsyaml from 'js-yaml'
 
-let vm
-
 export default {
   components: {
     ShootEditor,
@@ -83,17 +67,10 @@
       detailedErrorMessage: undefined,
       isShootCreated: false,
       extraKeys: {
-<<<<<<< HEAD
-        'Ctrl-S' (instance) {
-          vm.save()
-        },
-        'Cmd-S' (instance) {
-=======
         'Ctrl-S': (instance) => {
           vm.save()
         },
         'Cmd-S': (instance) => {
->>>>>>> 30ff408e
           vm.save()
         }
       }
@@ -164,7 +141,6 @@
   mounted () {
     const modificationWarning = this.$localStorage.getItem('showShootEditorWarning')
     this.modificationWarning = modificationWarning === null || modificationWarning === 'true'
-    vm = this
   },
   async beforeRouteLeave (to, from, next) {
     if (this.clean) {
