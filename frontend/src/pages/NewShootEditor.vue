<!--
Copyright (c) 2019 by SAP SE or an SAP affiliate company. All rights reserved. This file is licensed under the Apache Software License, v. 2 except as noted otherwise in the LICENSE file

Licensed under the Apache License, Version 2.0 (the "License");
you may not use this file except in compliance with the License.
You may obtain a copy of the License at

     http://www.apache.org/licenses/LICENSE-2.0

Unless required by applicable law or agreed to in writing, software
distributed under the License is distributed on an "AS IS" BASIS,
WITHOUT WARRANTIES OR CONDITIONS OF ANY KIND, either express or implied.
See the License for the specific language governing permissions and
limitations under the License.
 -->

<template>
  <v-layout fill-height>
    <shoot-editor
      :modificationWarning="modificationWarning"
      @dismissModificationWarning="onDismissModificationWarning"
      :errorMessage.sync="errorMessage"
      :detailedErrorMessage.sync="detailedErrorMessage"
      :shootContent="newShootResource"
      ref="shootEditor">
      <template slot="modificationWarning">
        By modifying the resource directly you may create an invalid cluster resource.
        If the resource is invalid, you may lose data when switching back to the overview page.
      </template>
      <template slot="toolbarItemsRight">
<<<<<<< HEAD
        <v-flex d-flex fill-height align-center class="divider-left">
          <v-btn flat @click.native.stop="createClicked()" class="cyan--text text--darken-2">Create Cluster</v-btn>
=======
        <v-divider vertical></v-divider>
        <v-flex d-flex fill-height align-center>
          <v-btn flat @click.native.stop="createClicked()" class="cyan--text text--darken-2">Create</v-btn>
>>>>>>> 30ff408e
        </v-flex>
      </template>
    </shoot-editor>
    <confirm-dialog ref="confirmDialog"></confirm-dialog>
  </v-layout>
</template>

<script>
import ConfirmDialog from '@/dialogs/ConfirmDialog'
import ShootEditor from '@/components/ShootEditor'
import { mapGetters, mapState, mapActions } from 'vuex'
import { errorDetailsFromError } from '@/utils/error'

// lodash
import get from 'lodash/get'
import isEqual from 'lodash/isEqual'

// js-yaml
import jsyaml from 'js-yaml'

export default {
  components: {
    ShootEditor,
    ConfirmDialog
  },
  name: 'shoot-create-editor',
  data () {
    return {
      modificationWarning: true,
      errorMessage: undefined,
      detailedErrorMessage: undefined,
      isShootCreated: false
    }
  },
  computed: {
    ...mapState([
      'namespace'
    ]),
    ...mapGetters([
      'newShootResource',
      'initialNewShootResource'
    ])
  },
  methods: {
    ...mapActions([
      'setNewShootResource',
      'createShoot'
    ]),
    onDismissModificationWarning () {
      this.modificationWarning = false
      this.$localStorage.setItem('showNewShootEditorWarning', 'false')
    },
    confirmEditorNavigation () {
      return this.$refs.confirmDialog.waitForConfirmation({
        confirmButtonText: 'Leave',
        captionText: 'Leave Create Cluster Page?',
        messageHtml: 'Your cluster has not been created.<br/>Do you want to cancel cluster creation and discard your changes?'
      })
    },
    async createClicked () {
      const shootResource = jsyaml.safeLoad(this.$refs.shootEditor.getContent())

      try {
        await this.createShoot(shootResource)
        this.isShootCreated = true
        this.$router.push({
          name: 'ShootItem',
          params: {
            namespace: this.namespace,
            name: shootResource.metadata.name
          }
        })
      } catch (err) {
        const errorDetails = errorDetailsFromError(err)
        this.errorMessage = `Failed to create cluster.`
        this.detailedErrorMessage = errorDetails.detailedMessage
        console.error(this.errorMessage, errorDetails.errorCode, errorDetails.detailedMessage, err)
      }
    },
    async isShootContentDirty () {
      const data = await jsyaml.safeLoad(this.$refs.shootEditor.getContent())
<<<<<<< HEAD
      return !isEqual(JSON.stringify(this.initialNewShootResource), JSON.stringify(data))
=======
      return !isEqual(this.initialNewShootResource, data)
>>>>>>> 30ff408e
    }
  },
  mounted () {
    const modificationWarning = this.$localStorage.getItem('showNewShootEditorWarning')
    this.modificationWarning = modificationWarning === null || modificationWarning === 'true'
  },
  async beforeRouteLeave (to, from, next) {
    if (to.name === 'NewShoot') {
      try {
        const data = await jsyaml.safeLoad(this.$refs.shootEditor.getContent())
        this.setNewShootResource(data)
        return next()
      } catch (err) {
        this.errorMessage = get(err, 'response.data.message', err.message)
        return next(false)
      }
    }
    if (this.isShootCreated) {
      return next()
    }
    if (!this.isShootCreated && await this.isShootContentDirty()) {
      if (!await this.confirmEditorNavigation()) {
        this.$refs.shootEditor.focus()
        return next(false)
      }
    }
    return next()
  }
}
</script><|MERGE_RESOLUTION|>--- conflicted
+++ resolved
@@ -28,14 +28,9 @@
         If the resource is invalid, you may lose data when switching back to the overview page.
       </template>
       <template slot="toolbarItemsRight">
-<<<<<<< HEAD
-        <v-flex d-flex fill-height align-center class="divider-left">
-          <v-btn flat @click.native.stop="createClicked()" class="cyan--text text--darken-2">Create Cluster</v-btn>
-=======
         <v-divider vertical></v-divider>
         <v-flex d-flex fill-height align-center>
           <v-btn flat @click.native.stop="createClicked()" class="cyan--text text--darken-2">Create</v-btn>
->>>>>>> 30ff408e
         </v-flex>
       </template>
     </shoot-editor>
@@ -117,11 +112,7 @@
     },
     async isShootContentDirty () {
       const data = await jsyaml.safeLoad(this.$refs.shootEditor.getContent())
-<<<<<<< HEAD
-      return !isEqual(JSON.stringify(this.initialNewShootResource), JSON.stringify(data))
-=======
       return !isEqual(this.initialNewShootResource, data)
->>>>>>> 30ff408e
     }
   },
   mounted () {
