//
// SPDX-FileCopyrightText: 2023 SAP SE or an SAP affiliate company and Gardener contributors
//
// SPDX-License-Identifier: Apache-2.0
//

import {
  defineStore,
  acceptHMRUpdate,
} from 'pinia'
import {
  ref,
  computed,
} from 'vue'
import semver from 'semver'

import { useLogger } from '@/composables/useLogger'
import { useApi } from '@/composables/useApi'

import {
  shortRandomString,
  parseSize,
  defaultCriNameByKubernetesVersion,
  isValidTerminationDate,
  selectedImageIsNotLatest,
  UNKNOWN_EXPIRED_TIMESTAMP,
} from '@/utils'
import { v4 as uuidv4 } from '@/utils/uuid'

import { useConfigStore } from '../config'
import { useSeedStore } from '../seed'

import {
  matchesPropertyOrEmpty,
  vendorNameFromImageName,
  findVendorHint,
  decorateClassificationObject,
  firstItemMatchingVersionClassification,
  mapAccessRestrictionForInput,
  mapAccessRestrictionForDisplay,
} from './helper'

import {
  filter,
  sortBy,
  uniq,
  map,
  get,
  some,
  intersection,
  find,
  difference,
  toPairs,
  fromPairs,
  includes,
  isEmpty,
  flatMap,
  template,
  compact,
  head,
  cloneDeep,
  sample,
  pick,
} from '@/lodash'

export const useCloudProfileStore = defineStore('cloudProfile', () => {
  const logger = useLogger()
  const api = useApi()
  const seedStore = useSeedStore()
  const configStore = useConfigStore()

  const availableKubernetesUpdatesCache = new Map()

  const list = ref(null)

  const isInitial = computed(() => {
    return list.value === null
  })

  const cloudProfileList = computed(() => {
    return list.value
  })

  async function fetchCloudProfiles () {
    const response = await api.getCloudProfiles()
    list.value = response.data
  }

  function isValidRegion (cloudProfile) {
    const cloudProfileName = cloudProfile.metadata.name
    const cloudProviderKind = cloudProfile.metadata.cloudProviderKind
    return region => {
      if (cloudProviderKind === 'azure') {
        // Azure regions may not be zoned, need to filter these out for the dashboard
        return !!zonesByCloudProfileNameAndRegion({ cloudProfileName, region }).length
      }

      // Filter regions that are not defined in cloud profile
      return some(cloudProfile.data.regions, ['name', region])
    }
  }

  const infrastructureKindList = computed(() => {
    return uniq(map(list.value, 'metadata.cloudProviderKind'))
  })

  const sortedInfrastructureKindList = computed(() => {
<<<<<<< HEAD
    return intersection(configStore.cloudProviderList ?? ['aws', 'azure', 'gcp', 'openstack', 'alicloud', 'metal', 'vsphere', 'hcloud', 'onmetal', 'local'], infrastructureKindList.value)
=======
    return intersection(['aws', 'azure', 'gcp', 'openstack', 'alicloud', 'metal', 'vsphere', 'hcloud', 'onmetal', 'ironcore', 'local'], infrastructureKindList.value)
>>>>>>> 73a5bd3b
  })

  function cloudProfilesByCloudProviderKind (cloudProviderKind) {
    const predicate = item => item.metadata.cloudProviderKind === cloudProviderKind
    const filteredCloudProfiles = filter(list.value, predicate)
    return sortBy(filteredCloudProfiles, 'metadata.name')
  }

  function cloudProfileByName (cloudProfileName) {
    return find(list.value, ['metadata.name', cloudProfileName])
  }

  function seedsByCloudProfileName (cloudProfileName) {
    const cloudProfile = cloudProfileByName(cloudProfileName)
    return seedStore.seedsForCloudProfile(cloudProfile)
  }

  function zonesByCloudProfileNameAndRegion ({ cloudProfileName, region }) {
    const cloudProfile = cloudProfileByName(cloudProfileName)
    if (cloudProfile) {
      return map(get(find(cloudProfile.data.regions, { name: region }), 'zones'), 'name')
    }
    return []
  }

  function regionsWithSeedByCloudProfileName (cloudProfileName) {
    const cloudProfile = cloudProfileByName(cloudProfileName)
    if (!cloudProfile) {
      return []
    }
    const seeds = seedsByCloudProfileName(cloudProfileName)

    const uniqueSeedRegions = uniq(map(seeds, 'data.region'))
    const uniqueSeedRegionsWithZones = filter(uniqueSeedRegions, isValidRegion(cloudProfile))
    return uniqueSeedRegionsWithZones
  }

  function regionsWithoutSeedByCloudProfileName (cloudProfileName) {
    const cloudProfile = cloudProfileByName(cloudProfileName)
    if (cloudProfile) {
      const regionsInCloudProfile = map(cloudProfile.data.regions, 'name')
      const regionsInCloudProfileWithZones = filter(regionsInCloudProfile, isValidRegion(cloudProfile))
      const regionsWithoutSeed = difference(regionsInCloudProfileWithZones, regionsWithSeedByCloudProfileName(cloudProfileName))
      return regionsWithoutSeed
    }
    return []
  }

  function minimumVolumeSizeByMachineTypeAndVolumeType ({ machineType, volumeType }) {
    if (volumeType?.name) {
      return volumeType.minSize ?? '0Gi'
    }

    if (machineType?.storage) {
      return machineType.storage.minSize ?? '0Gi'
    }

    return '0Gi'
  }

  function getDefaultNodesCIDR ({ cloudProfileName }) {
    const cloudProfile = cloudProfileByName(cloudProfileName)
    return get(cloudProfile, 'data.providerConfig.defaultNodesCIDR', configStore.defaultNodesCIDR)
  }

  function floatingPoolsByCloudProfileNameAndRegionAndDomain ({ cloudProfileName, region, secretDomain }) {
    const cloudProfile = cloudProfileByName(cloudProfileName)
    const floatingPools = get(cloudProfile, 'data.providerConfig.constraints.floatingPools')
    let availableFloatingPools = filter(floatingPools, matchesPropertyOrEmpty('region', region))
    availableFloatingPools = filter(availableFloatingPools, matchesPropertyOrEmpty('domain', secretDomain))

    const hasRegionSpecificFloatingPool = find(availableFloatingPools, fp => !!fp.region && !fp.nonConstraining)
    if (hasRegionSpecificFloatingPool) {
      availableFloatingPools = filter(availableFloatingPools, { region })
    }
    const hasDomainSpecificFloatingPool = find(availableFloatingPools, fp => !!fp.domain && !fp.nonConstraining)
    if (hasDomainSpecificFloatingPool) {
      availableFloatingPools = filter(availableFloatingPools, { domain: secretDomain })
    }

    return availableFloatingPools
  }

  function floatingPoolNamesByCloudProfileNameAndRegionAndDomain ({ cloudProfileName, region, secretDomain }) {
    return uniq(map(floatingPoolsByCloudProfileNameAndRegionAndDomain({ cloudProfileName, region, secretDomain }), 'name'))
  }

  function loadBalancerProviderNamesByCloudProfileNameAndRegion ({ cloudProfileName, region }) {
    const cloudProfile = cloudProfileByName(cloudProfileName)
    const loadBalancerProviders = get(cloudProfile, 'data.providerConfig.constraints.loadBalancerProviders')
    let availableLoadBalancerProviders = filter(loadBalancerProviders, matchesPropertyOrEmpty('region', region))
    const hasRegionSpecificLoadBalancerProvider = find(availableLoadBalancerProviders, lb => !!lb.region)
    if (hasRegionSpecificLoadBalancerProvider) {
      availableLoadBalancerProviders = filter(availableLoadBalancerProviders, { region })
    }
    return uniq(map(availableLoadBalancerProviders, 'name'))
  }

  function loadBalancerClassNamesByCloudProfileName (cloudProfileName) {
    const loadBalancerClasses = loadBalancerClassesByCloudProfileName(cloudProfileName)
    return uniq(map(loadBalancerClasses, 'name'))
  }

  function loadBalancerClassesByCloudProfileName (cloudProfileName) {
    const cloudProfile = cloudProfileByName(cloudProfileName)
    return get(cloudProfile, 'data.providerConfig.constraints.loadBalancerConfig.classes')
  }

  function partitionIDsByCloudProfileNameAndRegion ({ cloudProfileName, region }) {
    // Partion IDs equal zones for metal infrastructure
    const cloudProfile = cloudProfileByName(cloudProfileName)
    if (get(cloudProfile, 'metadata.cloudProviderKind') !== 'metal') {
      return
    }
    const partitionIDs = zonesByCloudProfileNameAndRegion({ cloudProfileName, region })
    return partitionIDs
  }

  function firewallSizesByCloudProfileNameAndRegion ({ cloudProfileName, region, architecture }) {
    const cloudProfile = cloudProfileByName(cloudProfileName)
    if (get(cloudProfile, 'metadata.cloudProviderKind') !== 'metal') {
      return
    }
    // Firewall Sizes equals to list of machine types for this cloud provider
    const firewallSizes = machineTypesByCloudProfileNameAndRegionAndArchitecture({ cloudProfileName, region, architecture: undefined })
    return firewallSizes
  }

  function firewallImagesByCloudProfileName (cloudProfileName) {
    const cloudProfile = cloudProfileByName(cloudProfileName)
    return get(cloudProfile, 'data.providerConfig.firewallImages')
  }

  function firewallNetworksByCloudProfileNameAndPartitionId ({ cloudProfileName, partitionID }) {
    const cloudProfile = cloudProfileByName(cloudProfileName)
    const networks = get(cloudProfile, ['data', 'providerConfig', 'firewallNetworks', partitionID])
    return map(toPairs(networks), ([key, value]) => {
      return {
        key,
        value,
        text: `${key} [${value}]`,
      }
    })
  }

  function machineTypesOrVolumeTypesByCloudProfileNameAndRegion ({ type, cloudProfileName, region }) {
    const machineAndVolumeTypePredicate = unavailableItems => {
      return item => {
        if (item.usable === false) {
          return false
        }
        if (includes(unavailableItems, item.name)) {
          return false
        }
        return true
      }
    }

    if (!cloudProfileName) {
      return []
    }
    const cloudProfile = cloudProfileByName(cloudProfileName)
    if (!cloudProfile) {
      return []
    }
    const items = cloudProfile.data[type]
    if (!region) {
      return items
    }
    const zones = zonesByCloudProfileNameAndRegion({ cloudProfileName, region })

    const regionObject = find(cloudProfile.data.regions, { name: region })
    let regionZones = get(regionObject, 'zones', [])
    regionZones = filter(regionZones, regionZone => includes(zones, regionZone.name))
    const unavailableItems = map(regionZones, zone => {
      if (type === 'machineTypes') {
        return zone.unavailableMachineTypes
      } else if (type === 'volumeTypes') {
        return zone.unavailableVolumeTypes
      }
    })
    const unavailableItemsInAllZones = intersection(...unavailableItems)

    return filter(items, machineAndVolumeTypePredicate(unavailableItemsInAllZones))
  }

  function machineTypesByCloudProfileName ({ cloudProfileName }) {
    return machineTypesOrVolumeTypesByCloudProfileNameAndRegion({ type: 'machineTypes', cloudProfileName })
  }

  function expiringWorkerGroupsForShoot (shootWorkerGroups, shootCloudProfileName, imageAutoPatch) {
    const allMachineImages = machineImagesByCloudProfileName(shootCloudProfileName)
    const workerGroups = map(shootWorkerGroups, worker => {
      const workerImage = get(worker, 'machine.image', {})
      const { name, version } = workerImage
      const workerImageDetails = find(allMachineImages, { name, version })
      if (!workerImageDetails) {
        return {
          ...workerImage,
          expirationDate: UNKNOWN_EXPIRED_TIMESTAMP,
          workerName: worker.name,
          isValidTerminationDate: false,
          severity: 'warning',
        }
      }

      const updateAvailable = selectedImageIsNotLatest(workerImageDetails, allMachineImages)

      let severity
      if (!updateAvailable) {
        severity = 'error'
      } else if (!imageAutoPatch) {
        severity = 'warning'
      } else {
        severity = 'info'
      }

      return {
        ...workerImageDetails,
        isValidTerminationDate: isValidTerminationDate(workerImageDetails.expirationDate),
        workerName: worker.name,
        severity,
      }
    })
    return filter(workerGroups, 'expirationDate')
  }

  function machineTypesByCloudProfileNameAndRegionAndArchitecture ({ cloudProfileName, region, architecture }) {
    let machineTypes = machineTypesOrVolumeTypesByCloudProfileNameAndRegion({
      type: 'machineTypes',
      cloudProfileName,
      region,
    })
    machineTypes = map(machineTypes, item => {
      const machineType = { ...item }
      machineType.architecture ??= 'amd64' // default if not maintained
      return machineType
    })

    if (architecture) {
      return filter(machineTypes, { architecture })
    }

    return machineTypes
  }

  function machineArchitecturesByCloudProfileNameAndRegion ({ cloudProfileName, region }) {
    const machineTypes = machineTypesOrVolumeTypesByCloudProfileNameAndRegion({
      type: 'machineTypes',
      cloudProfileName,
      region,
    })
    const architectures = uniq(map(machineTypes, 'architecture'))
    return architectures.sort()
  }

  function volumeTypesByCloudProfileNameAndRegion ({ cloudProfileName, region }) {
    return machineTypesOrVolumeTypesByCloudProfileNameAndRegion({ type: 'volumeTypes', cloudProfileName, region })
  }

  function volumeTypesByCloudProfileName ({ cloudProfileName }) {
    return volumeTypesByCloudProfileNameAndRegion({ cloudProfileName })
  }

  function machineImagesByCloudProfileName (cloudProfileName) {
    const cloudProfile = cloudProfileByName(cloudProfileName)
    const machineImages = get(cloudProfile, 'data.machineImages')
    const mapMachineImages = machineImage => {
      const versions = filter(machineImage.versions, ({ version, expirationDate }) => {
        if (!semver.valid(version)) {
          logger.error(`Skipped machine image ${machineImage.name} as version ${version} is not a valid semver version`)
          return false
        }
        return true
      })
      versions.sort((a, b) => {
        return semver.rcompare(a.version, b.version)
      })

      const name = machineImage.name
      const vendorName = vendorNameFromImageName(machineImage.name)
      const displayName = get(configStore, ['vendors', vendorName, 'name'], vendorName)
      const vendorHint = findVendorHint(configStore.vendorHints, vendorName)

      return map(versions, ({ version, expirationDate, cri, classification, architectures }) => {
        if (isEmpty(architectures)) {
          architectures = ['amd64'] // default if not maintained
        }
        return decorateClassificationObject({
          key: name + '/' + version,
          name,
          displayName,
          version,
          cri,
          classification,
          expirationDate,
          vendorName,
          icon: vendorName,
          vendorHint,
          architectures,
        })
      })
    }

    return flatMap(machineImages, mapMachineImages)
  }

  function accessRestrictionNoItemsTextForCloudProfileNameAndRegion ({ cloudProfileName: cloudProfile, region }) {
    const noItemsText = get(configStore, 'accessRestriction.noItemsText', 'No access restriction options available for region ${region}') // eslint-disable-line no-template-curly-in-string

    const compiled = template(noItemsText)
    return compiled({
      region,
      cloudProfile,
    })
  }

  function accessRestrictionDefinitionsByCloudProfileNameAndRegion ({ cloudProfileName, region }) {
    if (!cloudProfileName) {
      return undefined
    }
    if (!region) {
      return undefined
    }

    const labels = labelsByCloudProfileNameAndRegion({ cloudProfileName, region })
    if (isEmpty(labels)) {
      return undefined
    }

    const items = get(configStore, 'accessRestriction.items')
    return filter(items, ({ key }) => {
      if (!key) {
        return false
      }
      return labels[key] === 'true'
    })
  }

  function accessRestrictionsForShootByCloudProfileNameAndRegion ({ shootResource, cloudProfileName, region }) {
    const definitions = accessRestrictionDefinitionsByCloudProfileNameAndRegion({ cloudProfileName, region })

    let accessRestrictionsMap = map(definitions, definition => mapAccessRestrictionForInput(definition, shootResource))
    accessRestrictionsMap = compact(accessRestrictionsMap)
    return fromPairs(accessRestrictionsMap)
  }

  function selectedAccessRestrictionsForShootByCloudProfileNameAndRegion ({ shootResource, cloudProfileName, region }) {
    const definitions = accessRestrictionDefinitionsByCloudProfileNameAndRegion({ cloudProfileName, region })
    const accessRestrictions = accessRestrictionsForShootByCloudProfileNameAndRegion({ shootResource, cloudProfileName, region })

    return compact(map(definitions, definition => mapAccessRestrictionForDisplay({ definition, accessRestriction: accessRestrictions[definition.key] })))
  }

  function labelsByCloudProfileNameAndRegion ({ cloudProfileName, region }) {
    const cloudProfile = cloudProfileByName(cloudProfileName)
    if (cloudProfile) {
      return get(find(cloudProfile.data.regions, { name: region }), 'labels')
    }
    return {}
  }

  function defaultMachineImageForCloudProfileNameAndMachineType (cloudProfileName, machineType) {
    const allMachineImages = machineImagesByCloudProfileName(cloudProfileName)
    const machineImages = filter(allMachineImages, ({ architectures }) => includes(architectures, machineType.architecture))
    return firstItemMatchingVersionClassification(machineImages)
  }

  function kubernetesVersions (cloudProfileName) {
    const cloudProfile = cloudProfileByName(cloudProfileName)
    const allVersions = get(cloudProfile, 'data.kubernetes.versions', [])
    const validVersions = filter(allVersions, ({ expirationDate, version }) => {
      if (!semver.valid(version)) {
        logger.error(`Skipped Kubernetes version ${version} as it is not a valid semver version`)
        return false
      }
      return true
    })
    return map(validVersions, decorateClassificationObject)
  }

  function sortedKubernetesVersions (cloudProfileName) {
    const kubernetsVersions = cloneDeep(kubernetesVersions(cloudProfileName))
    kubernetsVersions.sort((a, b) => {
      return semver.rcompare(a.version, b.version)
    })
    return kubernetsVersions
  }

  function defaultKubernetesVersionForCloudProfileName (cloudProfileName) {
    const k8sVersions = sortedKubernetesVersions(cloudProfileName)
    return firstItemMatchingVersionClassification(k8sVersions)
  }

  function availableKubernetesUpdatesForShoot (shootVersion, cloudProfileName) {
    const key = `${shootVersion}_${cloudProfileName}`
    let newerVersions = availableKubernetesUpdatesCache.get(key)
    if (newerVersions !== undefined) {
      return newerVersions
    }
    newerVersions = {}
    const allVersions = kubernetesVersions(cloudProfileName)

    const validVersions = filter(allVersions, ({ isExpired }) => !isExpired)
    const newerVersionsForShoot = filter(validVersions, ({ version }) => semver.gt(version, shootVersion))
    for (const version of newerVersionsForShoot) {
      const diff = semver.diff(version.version, shootVersion)
      if (!newerVersions[diff]) {
        newerVersions[diff] = []
      }
      newerVersions[diff].push(version)
    }
    newerVersions = newerVersionsForShoot.length ? newerVersions : null
    availableKubernetesUpdatesCache.set(key, newerVersions)

    return newerVersions
  }

  function kubernetesVersionIsNotLatestPatch (kubernetesVersion, cloudProfileName) {
    const allVersions = kubernetesVersions(cloudProfileName)
    return some(allVersions, ({ version, isPreview }) => {
      return semver.diff(version, kubernetesVersion) === 'patch' && semver.gt(version, kubernetesVersion) && !isPreview
    })
  }

  function kubernetesVersionUpdatePathAvailable (kubernetesVersion, cloudProfileName) {
    const allVersions = kubernetesVersions(cloudProfileName)
    if (kubernetesVersionIsNotLatestPatch(kubernetesVersion, cloudProfileName)) {
      return true
    }
    const versionMinorVersion = semver.minor(kubernetesVersion)
    return some(allVersions, ({ version, isPreview }) => {
      return semver.minor(version) === versionMinorVersion + 1 && !isPreview
    })
  }

  function kubernetesVersionExpirationForShoot (shootK8sVersion, shootCloudProfileName, k8sAutoPatch) {
    const allVersions = kubernetesVersions(shootCloudProfileName)
    const version = find(allVersions, { version: shootK8sVersion })
    if (!version) {
      return {
        version: shootK8sVersion,
        expirationDate: UNKNOWN_EXPIRED_TIMESTAMP,
        isValidTerminationDate: false,
        severity: 'warning',
      }
    }
    if (!version.expirationDate) {
      return undefined
    }

    const patchAvailable = kubernetesVersionIsNotLatestPatch(shootK8sVersion, shootCloudProfileName)
    const updatePathAvailable = kubernetesVersionUpdatePathAvailable(shootK8sVersion, shootCloudProfileName)

    let severity
    if (!updatePathAvailable) {
      severity = 'error'
    } else if ((!k8sAutoPatch && patchAvailable) || !patchAvailable) {
      severity = 'warning'
    } else if (k8sAutoPatch && patchAvailable) {
      severity = 'info'
    } else {
      return undefined
    }

    return {
      expirationDate: version.expirationDate,
      isValidTerminationDate: isValidTerminationDate(version.expirationDate),
      severity,
    }
  }

  function generateWorker (availableZones, cloudProfileName, region, kubernetesVersion) {
    const id = uuidv4()
    const name = `worker-${shortRandomString(5)}`
    const zones = !isEmpty(availableZones) ? [sample(availableZones)] : undefined
    const architecture = head(machineArchitecturesByCloudProfileNameAndRegion({ cloudProfileName, region }))
    const machineTypesForZone = machineTypesByCloudProfileNameAndRegionAndArchitecture({ cloudProfileName, region, architecture })
    const machineType = head(machineTypesForZone) || {}
    const volumeTypesForZone = volumeTypesByCloudProfileNameAndRegion({ cloudProfileName, region })
    const volumeType = head(volumeTypesForZone) || {}
    const machineImage = defaultMachineImageForCloudProfileNameAndMachineType(cloudProfileName, machineType)
    const minVolumeSize = minimumVolumeSizeByMachineTypeAndVolumeType({ machineType, volumeType })

    const defaultVolumeSize = parseSize(minVolumeSize) <= parseSize('50Gi') ? '50Gi' : minVolumeSize
    const worker = {
      id,
      name,
      minimum: 1,
      maximum: 2,
      maxSurge: 1,
      machine: {
        type: machineType.name,
        image: pick(machineImage, ['name', 'version']),
        architecture,
      },
      zones,
      cri: {
        name: defaultCriNameByKubernetesVersion(map(machineImage.cri, 'name'), kubernetesVersion),
      },
      isNew: true,
    }
    if (volumeType.name) {
      worker.volume = {
        type: volumeType.name,
        size: defaultVolumeSize,
      }
    } else if (!machineType.storage) {
      worker.volume = {
        size: defaultVolumeSize,
      }
    } else if (machineType.storage.type !== 'fixed') {
      worker.volume = {
        size: machineType.storage.size,
      }
    }
    return worker
  }

  return {
    list,
    isInitial,
    cloudProfileList,
    fetchCloudProfiles,
    cloudProfilesByCloudProviderKind,
    sortedInfrastructureKindList,
    cloudProfileByName,
    regionsWithSeedByCloudProfileName,
    regionsWithoutSeedByCloudProfileName,
    loadBalancerProviderNamesByCloudProfileNameAndRegion,
    getDefaultNodesCIDR,
    floatingPoolNamesByCloudProfileNameAndRegionAndDomain,
    floatingPoolsByCloudProfileNameAndRegionAndDomain,
    loadBalancerClassNamesByCloudProfileName,
    partitionIDsByCloudProfileNameAndRegion,
    firewallImagesByCloudProfileName,
    firewallSizesByCloudProfileNameAndRegion,
    firewallNetworksByCloudProfileNameAndPartitionId,
    defaultKubernetesVersionForCloudProfileName,
    zonesByCloudProfileNameAndRegion,
    machineArchitecturesByCloudProfileNameAndRegion,
    expiringWorkerGroupsForShoot,
    machineTypesByCloudProfileName,
    machineTypesByCloudProfileNameAndRegionAndArchitecture,
    volumeTypesByCloudProfileNameAndRegion,
    volumeTypesByCloudProfileName,
    defaultMachineImageForCloudProfileNameAndMachineType,
    minimumVolumeSizeByMachineTypeAndVolumeType,
    selectedAccessRestrictionsForShootByCloudProfileNameAndRegion,
    labelsByCloudProfileNameAndRegion,
    accessRestrictionNoItemsTextForCloudProfileNameAndRegion,
    kubernetesVersions,
    sortedKubernetesVersions,
    kubernetesVersionIsNotLatestPatch,
    availableKubernetesUpdatesForShoot,
    kubernetesVersionUpdatePathAvailable,
    kubernetesVersionExpirationForShoot,
    seedsByCloudProfileName,
    accessRestrictionDefinitionsByCloudProfileNameAndRegion,
    accessRestrictionsForShootByCloudProfileNameAndRegion,
    loadBalancerClassesByCloudProfileName,
    generateWorker,
    machineImagesByCloudProfileName,
  }
})

if (import.meta.hot) {
  import.meta.hot.accept(acceptHMRUpdate(useCloudProfileStore, import.meta.hot))
}<|MERGE_RESOLUTION|>--- conflicted
+++ resolved
@@ -105,11 +105,7 @@
   })
 
   const sortedInfrastructureKindList = computed(() => {
-<<<<<<< HEAD
-    return intersection(configStore.cloudProviderList ?? ['aws', 'azure', 'gcp', 'openstack', 'alicloud', 'metal', 'vsphere', 'hcloud', 'onmetal', 'local'], infrastructureKindList.value)
-=======
-    return intersection(['aws', 'azure', 'gcp', 'openstack', 'alicloud', 'metal', 'vsphere', 'hcloud', 'onmetal', 'ironcore', 'local'], infrastructureKindList.value)
->>>>>>> 73a5bd3b
+    return intersection(configStore.cloudProviderList ?? ['aws', 'azure', 'gcp', 'openstack', 'alicloud', 'metal', 'vsphere', 'hcloud', 'onmetal', 'ironcore', 'local'], infrastructureKindList.value)
   })
 
   function cloudProfilesByCloudProviderKind (cloudProviderKind) {
