--- conflicted
+++ resolved
@@ -151,24 +151,8 @@
     }
   }
 
-<<<<<<< HEAD
   const knownProviderTypesList = ref(configStore.defaultInfrastructures)
-=======
-  const knownProviderTypesList = ref([
-    'aws',
-    'azure',
-    'gcp',
-    'openstack',
-    'alicloud',
-    'metal',
-    'vsphere',
-    'hcloud',
-    'onmetal',
-    'ironcore',
-    'stackit',
-    'local',
-  ])
->>>>>>> 68f1593e
+
 
   const providerTypesList = computed(() => {
     return uniq(map(list.value, 'spec.type'))
