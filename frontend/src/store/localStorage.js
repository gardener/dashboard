//
// SPDX-FileCopyrightText: 2023 SAP SE or an SAP affiliate company and Gardener contributors
//
// SPDX-License-Identifier: Apache-2.0
//

import {
  defineStore,
  acceptHMRUpdate,
} from 'pinia'
import {
  computed,
  toRef,
  effectScope,
} from 'vue'
import { useLocalStorage } from '@vueuse/core'

import { useProjectStore } from '@/store/project'

import { useLogger } from '@/composables/useLogger'

import { StorageSerializers } from '@/utils/storageSerializers'
import { routeName as getRouteName } from '@/utils'

const kLocalStorageKey = Symbol('kLocalStorageKey')
const kLocalStorageScope = Symbol('kLocalStorageScope')

function createLocalStorageRef (key, initialValue) {
  let localStorageRef
  const scope = effectScope()
  scope.run(() => {
    localStorageRef = useLocalStorage(key, initialValue, {
      serializer: StorageSerializers.json,
      writeDefaults: false,
    })
  })
  Object.defineProperties(localStorageRef, {
    [kLocalStorageScope]: {
      value: scope,
      enumerable: true,
    },
    [kLocalStorageKey]: {
      value: key,
      enumerable: true,
    },
  })
  return localStorageRef
}

// Route is only required for terminalSplitpaneTree
const useLazyLocalStorage = route => {
  const projectStore = useProjectStore()

  const keys = {
    get terminalSplitpaneTree () {
      const routeName = getRouteName(route)
      const { name, namespace } = route.params
      const keys = [routeName, namespace]
      if (name) {
        keys.push(name)
      }
      return keys.join('--')
    },
    get shootCustomSelectedColumns () {
      return `project/${projectStore.projectName}/shoot-list/selected-columns`
    },
    get shootCustomSortBy () {
      return `project/${projectStore.projectName}/shoot-list/sortBy`
    },
  }

  const refs = {
    terminalSplitpaneTree: null,
    shootCustomSelectedColumns: null,
    shootCustomSortBy: null,
  }

  const createGetter = (name, initialValue = null) => {
    return () => {
      /* eslint-disable security/detect-object-injection */
      const currentKey = refs[name]?.[kLocalStorageKey]
      const key = keys[name]
      if (currentKey !== key) {
        refs[name]?.[kLocalStorageScope].stop()
        refs[name] = createLocalStorageRef(key, initialValue)
      }
      return refs[name]
      /* eslint-enable security/detect-object-injection */
    }
  }

  return Object.defineProperties({}, {
    terminalSplitpaneTree: {
      get: createGetter('terminalSplitpaneTree', null),
    },
    shootCustomSelectedColumns: {
      get: createGetter('shootCustomSelectedColumns', {}),
    },
    shootCustomSortBy: {
      get: createGetter('shootCustomSortBy', []),
    },
  })
}

export const useLocalStorageStore = defineStore('localStorage', () => {
  const logger = useLogger()
  const logLevel = toRef(logger, 'logLevel')

  const initialColorScheme = 'auto'
  const colorSchemes = ['light', 'dark', 'auto']
  const colorSchemeSerializer = StorageSerializers.enum(colorSchemes, () => colorScheme.value, initialColorScheme)
  const colorScheme = useLocalStorage('global/color-scheme', initialColorScheme, {
    serializer: colorSchemeSerializer,
    writeDefaults: false,
  })

  const autoLogin = useLocalStorage('global/auto-login', false, {
    serializer: StorageSerializers.flag,
    writeDefaults: false,
  })

  const operatorFeatures = useLocalStorage('global/operator-features', false, {
    serializer: StorageSerializers.flag,
    writeDefaults: false,
  })

  const hiddenMessages = useLocalStorage('global/alert-banner/hidden-messages', {}, {
    serializer: StorageSerializers.json,
    writeDefaults: false,
  })

  const editorShortcuts = useLocalStorage('global/editor/shortcuts', {}, {
    serializer: StorageSerializers.json,
    writeDefaults: false,
  })

  const renderEditorWhitespaes = useLocalStorage('global/editor/render-whitespaces', false, {
    serializer: StorageSerializers.flag,
    writeDefaults: false,
  })

  const shootAdminKubeconfigExpiration = useLocalStorage('global/shoot-admin-kubeconfig-expiration', 0, {
    serializer: StorageSerializers.integer,
    writeDefaults: false,
  })

  const userSelectedColumns = useLocalStorage('members/useraccount-list/selected-columns', {}, {
    serializer: StorageSerializers.json,
    writeDefaults: false,
  })

  const userSortBy = useLocalStorage('members/useraccount-list/sortBy', [{
    key: 'username',
    order: 'asc',
  }], {
    serializer: StorageSerializers.json,
    writeDefaults: false,
  })

  const serviceAccountSelectedColumns = useLocalStorage('members/serviceaccount-list/selected-columns', {}, {
    serializer: StorageSerializers.json,
    writeDefaults: false,
  })

  const serviceAccountSortBy = useLocalStorage('members/serviceaccount-list/sortBy', [{
    key: 'displayName',
    order: 'asc',
  }], {
    serializer: StorageSerializers.json,
    writeDefaults: false,
  })

  const infraCredentialSelectedColumns = useLocalStorage('secrets/infra-secret-list/selected-columns', {}, {
    serializer: StorageSerializers.json,
    writeDefaults: false,
  })

<<<<<<< HEAD
  const infraCredentialItemsPerPage = useLocalStorage('secrets/infra-secret-list/itemsPerPage', 10, {
    serializer: StorageSerializers.integer,
    writeDefaults: false,
  })

  const infraCredentialSortBy = useLocalStorage('secrets/infra-secret-list/sortBy', [{
=======
  const infraSecretSortBy = useLocalStorage('secrets/infra-secret-list/sortBy', [{
>>>>>>> 46f80bf8
    key: 'name',
    order: 'asc',
  }], {
    serializer: StorageSerializers.json,
    writeDefaults: false,
  })

  const dnsCredentialSelectedColumns = useLocalStorage('secrets/dns-secret-list/selected-columns', {}, {
    serializer: StorageSerializers.json,
    writeDefaults: false,
  })

<<<<<<< HEAD
  const dnsCredentialtemsPerPage = useLocalStorage('secrets/dns-secret-list/itemsPerPage', 10, {
    serializer: StorageSerializers.integer,
    writeDefaults: false,
  })

  const dnsCredentialSortBy = useLocalStorage('secrets/dns-secret-list/sortBy', [{
=======
  const dnsSecretSortBy = useLocalStorage('secrets/dns-secret-list/sortBy', [{
>>>>>>> 46f80bf8
    key: 'name',
    order: 'asc',
  }], {
    serializer: StorageSerializers.json,
    writeDefaults: false,
  })

  const shootSelectedColumns = useLocalStorage('projects/shoot-list/selected-columns', {}, {
    serializer: StorageSerializers.json,
    writeDefaults: false,
  })

  const shootSortBy = useLocalStorage('projects/shoot-list/sortBy', [], {
    serializer: StorageSerializers.json,
    writeDefaults: false,
  })

  const allProjectsShootFilter = useLocalStorage('project/_all/shoot-list/filter', {}, {
    serializer: StorageSerializers.json,
    writeDefaults: false,
  })

  const shootListFetchFromCache = useLocalStorage('projects/shoot-list/fetch-from-cache', false, {
    serializer: StorageSerializers.flag,
    writeDefaults: false,
  })

  const lazyLocalStorage = useLazyLocalStorage()

  const shootCustomSelectedColumns = computed({
    get () {
      return lazyLocalStorage.shootCustomSelectedColumns.value
    },
    set (value) {
      lazyLocalStorage.shootCustomSelectedColumns.value = value
    },
  })

  const shootCustomSortBy = computed({
    get () {
      return lazyLocalStorage.shootCustomSortBy.value
    },
    set (value) {
      lazyLocalStorage.shootCustomSortBy.value = value
    },
  })

  const terminalSplitpaneTreeRef = function (route) {
    // use dedicated scope for terminalSplitpaneTree with route
    // Route must be passed by caller to ensure correct context
    const lazyLocalStorageWithRoute = useLazyLocalStorage(route)
    return lazyLocalStorageWithRoute.terminalSplitpaneTree
  }

  return {
    colorScheme,
    autoLogin,
    operatorFeatures,
    logLevel,
    hiddenMessages,
    editorShortcuts,
    renderEditorWhitespaes,
    shootAdminKubeconfigExpiration,
    userSelectedColumns,
    userSortBy,
    serviceAccountSelectedColumns,
    serviceAccountSortBy,
<<<<<<< HEAD
    infraCredentialSelectedColumns,
    infraCredentialItemsPerPage,
    infraCredentialSortBy,
    dnsCredentialSelectedColumns,
    dnsCredentialtemsPerPage,
    dnsCredentialSortBy,
=======
    infraSecretSelectedColumns,
    infraSecretSortBy,
    dnsSecretSelectedColumns,
    dnsSecretSortBy,
>>>>>>> 46f80bf8
    shootSelectedColumns,
    shootSortBy,
    allProjectsShootFilter,
    shootListFetchFromCache,
    shootCustomSortBy,
    shootCustomSelectedColumns,
    terminalSplitpaneTreeRef,
  }
})

if (import.meta.hot) {
  import.meta.hot.accept(acceptHMRUpdate(useLocalStorageStore, import.meta.hot))
}<|MERGE_RESOLUTION|>--- conflicted
+++ resolved
@@ -175,16 +175,7 @@
     writeDefaults: false,
   })
 
-<<<<<<< HEAD
-  const infraCredentialItemsPerPage = useLocalStorage('secrets/infra-secret-list/itemsPerPage', 10, {
-    serializer: StorageSerializers.integer,
-    writeDefaults: false,
-  })
-
   const infraCredentialSortBy = useLocalStorage('secrets/infra-secret-list/sortBy', [{
-=======
-  const infraSecretSortBy = useLocalStorage('secrets/infra-secret-list/sortBy', [{
->>>>>>> 46f80bf8
     key: 'name',
     order: 'asc',
   }], {
@@ -197,16 +188,7 @@
     writeDefaults: false,
   })
 
-<<<<<<< HEAD
-  const dnsCredentialtemsPerPage = useLocalStorage('secrets/dns-secret-list/itemsPerPage', 10, {
-    serializer: StorageSerializers.integer,
-    writeDefaults: false,
-  })
-
   const dnsCredentialSortBy = useLocalStorage('secrets/dns-secret-list/sortBy', [{
-=======
-  const dnsSecretSortBy = useLocalStorage('secrets/dns-secret-list/sortBy', [{
->>>>>>> 46f80bf8
     key: 'name',
     order: 'asc',
   }], {
@@ -274,19 +256,10 @@
     userSortBy,
     serviceAccountSelectedColumns,
     serviceAccountSortBy,
-<<<<<<< HEAD
     infraCredentialSelectedColumns,
-    infraCredentialItemsPerPage,
     infraCredentialSortBy,
     dnsCredentialSelectedColumns,
-    dnsCredentialtemsPerPage,
     dnsCredentialSortBy,
-=======
-    infraSecretSelectedColumns,
-    infraSecretSortBy,
-    dnsSecretSelectedColumns,
-    dnsSecretSortBy,
->>>>>>> 46f80bf8
     shootSelectedColumns,
     shootSortBy,
     allProjectsShootFilter,
