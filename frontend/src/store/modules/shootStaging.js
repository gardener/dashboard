--- conflicted
+++ resolved
@@ -146,9 +146,6 @@
       valid: isDnsProviderValid({ type, secretName })
     })
   },
-<<<<<<< HEAD
-  setDnsConfiguration ({ commit }, { domain, providers = [] }) {
-=======
   setClusterConfiguration ({ commit }, value) {
     const {
       metadata = {},
@@ -159,7 +156,6 @@
     // metadata
     commit('setMetadata', metadata)
     // dns configuration
->>>>>>> c84b397b
     let primaryProviderId = null
     const domain = dns.domain
     const providers = map(dns.providers, provider => {
@@ -201,12 +197,9 @@
 
 // mutations
 const mutations = {
-<<<<<<< HEAD
-=======
   setMetadata (state, metadata) {
     state.metadata = metadata
   },
->>>>>>> c84b397b
   setDns (state, { domain, providers = [], primaryProviderId = null }) {
     state.dnsDomain = domain
     state.dnsProviders = keyBy(providers, 'id')
