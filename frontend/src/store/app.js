--- conflicted
+++ resolved
@@ -8,7 +8,6 @@
   defineStore,
   acceptHMRUpdate,
 } from 'pinia'
-<<<<<<< HEAD
 import {
   ref,
   watch,
@@ -16,12 +15,9 @@
   computed,
 } from 'vue'
 import LuigiClient from '@luigi-project/client'
+import { useNotification } from '@kyvg/vue3-notification'
 
 import { useLogger } from '@/composables/useLogger'
-=======
-import { ref } from 'vue'
-import { useNotification } from '@kyvg/vue3-notification'
->>>>>>> 05594838
 
 import { parseWarningHeader } from '@/utils/headerWarnings'
 import { errorDetailsFromError } from '@/utils/error'
@@ -42,8 +38,9 @@
   const splitpaneResize = ref(0)
   const fromRoute = ref(null)
   const routerError = ref(null)
-<<<<<<< HEAD
   const luigiContext = ref(null)
+
+  const { notify } = useNotification()
 
   const isInIframe = computed(() => window.self !== window.top)
 
@@ -97,9 +94,6 @@
       })
     }
   }
-=======
-  const { notify } = useNotification()
->>>>>>> 05594838
 
   function updateSplitpaneResize () {
     splitpaneResize.value = Date.now()
