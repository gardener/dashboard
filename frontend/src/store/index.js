--- conflicted
+++ resolved
@@ -1297,16 +1297,14 @@
   nodesCIDR (state) {
     return get(state, 'cfg.defaultNodesCIDR', '10.250.0.0/16')
   },
-<<<<<<< HEAD
   resourceQuotaHelpText (state) {
     return get(state, 'cfg.resourceQuotaHelp.text')
-=======
+  },
   colorScheme (state, getters) {
     const colorScheme = getters['storage/colorScheme']
     return ['dark', 'light'].includes(colorScheme)
       ? colorScheme
       : state.prefersColorScheme
->>>>>>> 2482457e
   }
 }
 
