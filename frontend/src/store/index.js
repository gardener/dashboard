--- conflicted
+++ resolved
@@ -350,7 +350,9 @@
   newShootResource (state, getters) {
     return getters['shoots/newShootResource']
   },
-<<<<<<< HEAD
+  initialNewShootResource (state, getters) {
+    return getters['shoots/initialNewShootResource']
+  },
   hasGardenTerminalAccess (state, getters) {
     return getters.hasTerminalAccess && getters.isAdmin
   },
@@ -362,10 +364,6 @@
   },
   hasTerminalAccess (state, getters) {
     return get(state, 'cfg.features.terminalEnabled', false) && getters.canManageTerminal
-=======
-  initialNewShootResource (state, getters) {
-    return getters['shoots/initialNewShootResource']
->>>>>>> 30ff408e
   }
 }
 
