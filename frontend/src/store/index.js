//
// Copyright (c) 2019 by SAP SE or an SAP affiliate company. All rights reserved. This file is licensed under the Apache Software License, v. 2 except as noted otherwise in the LICENSE file
//
// Licensed under the Apache License, Version 2.0 (the "License");
// you may not use this file except in compliance with the License.
// You may obtain a copy of the License at
//
//      http://www.apache.org/licenses/LICENSE-2.0
//
// Unless required by applicable law or agreed to in writing, software
// distributed under the License is distributed on an "AS IS" BASIS,
// WITHOUT WARRANTIES OR CONDITIONS OF ANY KIND, either express or implied.
// See the License for the specific language governing permissions and
// limitations under the License.
//

import Vue from 'vue'
import Vuex from 'vuex'
import createLogger from 'vuex/dist/logger'

import EmitterWrapper from '@/utils/Emitter'
import { gravatarUrlGeneric, displayName, fullDisplayName, getTimestampFormatted } from '@/utils'
import reduce from 'lodash/reduce'
import map from 'lodash/map'
import flatMap from 'lodash/flatMap'
import filter from 'lodash/filter'
import uniq from 'lodash/uniq'
import get from 'lodash/get'
import includes from 'lodash/includes'
import some from 'lodash/some'
import concat from 'lodash/concat'
import merge from 'lodash/merge'
import difference from 'lodash/difference'
import forEach from 'lodash/forEach'
import isEmpty from 'lodash/isEmpty'
import intersection from 'lodash/intersection'
import find from 'lodash/find'
import head from 'lodash/head'
import pick from 'lodash/pick'
import lowerCase from 'lodash/lowerCase'
import cloneDeep from 'lodash/cloneDeep'
import moment from 'moment-timezone'

import shoots from './modules/shoots'
import cloudProfiles from './modules/cloudProfiles'
import domains from './modules/domains'
import projects from './modules/projects'
import members from './modules/members'
import infrastructureSecrets from './modules/infrastructureSecrets'
import journals from './modules/journals'
import semver from 'semver'
const semSort = require('semver-sort')

Vue.use(Vuex)

const debug = process.env.NODE_ENV !== 'production'

// plugins
const plugins = []
if (debug) {
  plugins.push(createLogger())
}

// initial state
const state = {
  cfg: null,
  ready: false,
  namespace: null,
  onlyShootsWithIssues: true,
  sidebar: true,
  user: null,
  redirectPath: null,
  loading: false,
  alert: null,
  alertBanner: null,
  shootsLoading: false,
  websocketConnectionError: null,
  localTimezone: moment.tz.guess()
}

const getFilterValue = (state) => {
  return state.namespace === '_all' && state.onlyShootsWithIssues ? 'issues' : null
}

const machineAndVolumeTypePredicate = (item, zones) => {
  if (item.usable === false) {
    return false
  }
  const itemZones = item.zones
  if (isEmpty(itemZones) || isEmpty(zones)) {
    return true
  }
  return difference(zones, itemZones).length === 0
}

const iconForImageName = imageName => {
  const lowerCaseName = lowerCase(imageName)
  if (lowerCaseName.includes('coreos')) {
    return 'coreos'
  } else if (lowerCaseName.includes('ubuntu')) {
    return 'ubuntu'
  } else if (lowerCaseName.includes('suse')) {
    return 'suse'
  }
  return 'mdi-blur-radial'
}

// getters
const getters = {
  apiServerUrl (state) {
    return get(state.cfg, 'apiServerUrl', window.location.origin)
  },
  domainList (state) {
    return state.domains.all
  },
  cloudProfileList (state) {
    return state.cloudProfiles.all
  },
  cloudProfileByName (state, getters) {
    return (name) => {
      return getters['cloudProfiles/cloudProfileByName'](name)
    }
  },
  cloudProfilesByCloudProviderKind (state) {
    return (cloudProviderKind) => {
      const predicate = item => item.metadata.cloudProviderKind === cloudProviderKind
      return filter(state.cloudProfiles.all, predicate)
    }
  },
  machineTypesByCloudProfileNameAndZones (state, getters) {
    return ({ cloudProfileName, zones }) => {
      const cloudProfile = getters.cloudProfileByName(cloudProfileName)
      const machineTypes = get(cloudProfile, 'data.machineTypes')
      return filter(machineTypes, machineType => machineAndVolumeTypePredicate(machineType, zones))
    }
  },
  volumeTypesByCloudProfileNameAndZones (state, getters) {
    return ({ cloudProfileName, zones }) => {
      const cloudProfile = getters.cloudProfileByName(cloudProfileName)
      const volumeTypes = get(cloudProfile, 'data.volumeTypes')
      return filter(volumeTypes, volumeType => machineAndVolumeTypePredicate(volumeType, zones))
    }
  },
  machineImagesByCloudProfileName (state, getters) {
    return (cloudProfileName) => {
      const cloudProfile = getters.cloudProfileByName(cloudProfileName)
      const machineImages = get(cloudProfile, 'data.machineImages')
      const allMachineImages = flatMap(machineImages, machineImage => {
        const machineImageVersions = []
        forEach(machineImage.versions, version => {
          if (!version.expirationDate || moment().isBefore(version.expirationDate)) {
            machineImageVersions.push({
              name: machineImage.name,
              version: version.version,
              expirationDate: version.expirationDate,
              expirationDateString: getTimestampFormatted(version.expirationDate),
              icon: iconForImageName(machineImage.name)
            })
          }
        })
        machineImageVersions.sort((a, b) => {
<<<<<<< HEAD
          return semver.compare(a.version, b.version)
=======
          return semver.rcompare(a.version, b.version)
>>>>>>> 30ff408e
        })
        return machineImageVersions
      })

      return allMachineImages
    }
  },
  zonesByCloudProfileNameAndRegion (state, getters) {
    return ({ cloudProfileName, region }) => {
      const cloudProfile = getters.cloudProfileByName(cloudProfileName)
      const predicate = item => item.region === region
      return get(find(get(cloudProfile, 'data.zones'), predicate), 'names')
    }
  },
  defaultMachineImageForCloudProfileName (state, getters) {
    return (cloudProfileName) => {
      const machineImages = getters.machineImagesByCloudProfileName(cloudProfileName)
      const defaultMachineImage = head(machineImages)
      return pick(defaultMachineImage, 'name', 'version')
    }
  },
  shootList (state, getters) {
    return getters['shoots/sortedItems']
  },
  selectedShoot (state, getters) {
    return getters['shoots/selectedItem']
  },
  projectList (state) {
    return state.projects.all
  },
  memberList (state, getters) {
    return state.members.all
  },
  infrastructureSecretList (state) {
    return state.infrastructureSecrets.all
  },
  getInfrastructureSecretByName (state, getters) {
    return ({ namespace, name }) => {
      return getters['infrastructureSecrets/getInfrastructureSecretByName']({ namespace, name })
    }
  },
  namespaces (state) {
    return map(state.projects.all, 'metadata.namespace')
  },
  cloudProviderKindList (state) {
    return uniq(map(state.cloudProfiles.all, 'metadata.cloudProviderKind'))
  },
  sortedCloudProviderKindList (state, getters) {
    return intersection(['aws', 'azure', 'gcp', 'openstack', 'alicloud'], getters.cloudProviderKindList)
  },
  regionsWithSeedByCloudProfileName (state, getters) {
    return (cloudProfileName) => {
      const cloudProfile = getters.cloudProfileByName(cloudProfileName)
      return uniq(map(get(cloudProfile, 'data.seeds'), 'data.region'))
    }
  },
  regionsWithoutSeedByCloudProfileName (state, getters) {
    return (cloudProfileName) => {
      const cloudProfile = getters.cloudProfileByName(cloudProfileName)
      const regionsInCloudProfile = get(cloudProfile, 'data.zones', get(cloudProfile, 'data.countFaultDomains'))
      const allRegions = uniq(map(regionsInCloudProfile, 'region'))
      const regionsWithoutSeed = difference(allRegions, getters.regionsWithSeedByCloudProfileName(cloudProfileName))
      return regionsWithoutSeed
    }
  },
  loadBalancerProviderNamesByCloudProfileName (state, getters) {
    return (cloudProfileName) => {
      const cloudProfile = getters.cloudProfileByName(cloudProfileName)
      return uniq(map(get(cloudProfile, 'data.loadBalancerProviders'), 'name'))
    }
  },
  floatingPoolNamesByCloudProfileName (state, getters) {
    return (cloudProfileName) => {
      const cloudProfile = getters.cloudProfileByName(cloudProfileName)
      return uniq(map(get(cloudProfile, 'data.floatingPools'), 'name'))
    }
  },
  infrastructureSecretsByInfrastructureKind (state) {
    return (infrastructureKind) => {
      return filter(state.infrastructureSecrets.all, ['metadata.cloudProviderKind', infrastructureKind])
    }
  },
  infrastructureSecretsByCloudProfileName (state) {
    return (cloudProfileName) => {
      return filter(state.infrastructureSecrets.all, ['metadata.cloudProfileName', cloudProfileName])
    }
  },
  shootByNamespaceAndName (state, getters) {
    return ({ namespace, name }) => {
      return getters['shoots/itemByNameAndNamespace']({ namespace, name })
    }
  },
  journalsByNamespaceAndName (state, getters) {
    return ({ namespace, name }) => {
      return getters['journals/issues']({ namespace, name })
    }
  },
  journalCommentsByIssueNumber (state, getters) {
    return ({ issueNumber }) => {
      return getters['journals/comments']({ issueNumber })
    }
  },
  lastUpdatedJournalByNameAndNamespace (state, getters) {
    return ({ namespace, name }) => {
      return getters['journals/lastUpdated']({ namespace, name })
    }
  },
  journalsLabels (state, getters) {
    return ({ namespace, name }) => {
      return getters['journals/labels']({ namespace, name })
    }
  },
  kubernetesVersions (state, getters) {
    return (cloudProfileName) => {
      const cloudProfile = getters.cloudProfileByName(cloudProfileName)
      return get(cloudProfile, 'data.kubernetes.versions', [])
    }
  },
  sortedKubernetesVersions (state, getters) {
    return (cloudProfileName) => {
      return semSort.desc(cloneDeep(getters.kubernetesVersions(cloudProfileName)))
    }
  },
  isAdmin (state) {
    return get(state.user, 'isAdmin', false)
  },
  canCreateProject (state) {
    return get(state.user, 'canCreateProject', false)
  },
  journalList (state) {
    return state.journals.all
  },
  username (state) {
    const user = state.user
    return user ? user.email || user.id : ''
  },
  userExpiresAt (state) {
    const user = state.user
    return user ? user.exp * 1000 : 0
  },
  avatarUrl (state, getters) {
    return gravatarUrlGeneric(getters.username)
  },
  displayName (state) {
    const user = state.user
    return user ? user.name || displayName(user.id) : ''
  },
  fullDisplayName (state) {
    const user = state.user
    return user ? user.name || fullDisplayName(user.id) : ''
  },
  alertMessage (state) {
    return get(state, 'alert.message', '')
  },
  alertType (state) {
    return get(state, 'alert.type', 'error')
  },
  alertBannerMessage (state) {
    return get(state, 'alertBanner.message', '')
  },
  alertBannerType (state) {
    return get(state, 'alertBanner.type', 'error')
  },
  currentNamespaces (state, getters) {
    if (state.namespace === '_all') {
      return getters.namespaces
    }
    if (state.namespace) {
      return [state.namespace]
    }
    return []
  },
  isCurrentNamespace (state, getters) {
    return namespace => includes(getters.currentNamespaces, namespace)
  },
  isWebsocketConnectionError (state) {
    return get(state, 'websocketConnectionError') !== null
  },
  websocketConnectAttempt (state) {
    return get(state, 'websocketConnectionError.reconnectAttempt')
  },
  getShootListFilters (state, getters) {
    return getters['shoots/getShootListFilters']
  },
  newShootResource (state, getters) {
    return getters['shoots/newShootResource']
  },
  initialNewShootResource (state, getters) {
    return getters['shoots/initialNewShootResource']
  }
}

// actions
const actions = {
  fetchAll ({ dispatch, commit }, resources) {
    const iteratee = (value, key) => dispatch(key, value)
    return Promise
      .all(map(resources, iteratee))
      .catch(err => {
        dispatch('setError', err)
      })
  },
  fetchCloudProfiles ({ dispatch }) {
    return dispatch('cloudProfiles/getAll')
      .catch(err => {
        dispatch('setError', err)
      })
  },
  fetchDomains ({ dispatch }) {
    return dispatch('domains/getAll')
      .catch(err => {
        dispatch('setError', err)
      })
  },
  fetchProjects ({ dispatch }) {
    return dispatch('projects/getAll')
      .catch(err => {
        dispatch('setError', err)
      })
  },
  fetchMembers ({ dispatch, commit }) {
    return dispatch('members/getAll')
      .catch(err => {
        dispatch('setError', err)
      })
  },
  fetchInfrastructureSecrets ({ dispatch, commit }) {
    return dispatch('infrastructureSecrets/getAll')
      .catch(err => {
        dispatch('setError', err)
      })
  },
  clearShoots ({ dispatch, commit }) {
    return dispatch('shoots/clearAll')
      .catch(err => {
        dispatch('setError', err)
      })
  },
  clearIssues ({ dispatch, commit }) {
    return dispatch('journals/clearIssues')
      .catch(err => {
        dispatch('setError', err)
      })
  },
  clearComments ({ dispatch, commit }) {
    return dispatch('journals/clearComments')
      .catch(err => {
        dispatch('setError', err)
      })
  },
  subscribeShoot ({ dispatch, commit }, { name, namespace }) {
    return dispatch('shoots/clearAll')
      .then(() => EmitterWrapper.shootEmitter.subscribeShoot({ name, namespace }))
      .catch(err => {
        dispatch('setError', err)
      })
  },
  getShootInfo ({ dispatch, commit }, { name, namespace }) {
    return dispatch('shoots/getInfo', { name, namespace })
      .catch(err => {
        dispatch('setError', err)
      })
  },
  subscribeShoots ({ dispatch, commit, state }) {
    return EmitterWrapper.shootsEmitter.subscribeShoots({ namespace: state.namespace, filter: getFilterValue(state) })
  },
  subscribeComments ({ dispatch, commit }, { name, namespace }) {
    return new Promise((resolve, reject) => {
      EmitterWrapper.journalCommentsEmitter.subscribeComments({ name, namespace })
      resolve()
    })
  },
  unsubscribeComments ({ dispatch, commit }) {
    return new Promise((resolve, reject) => {
      EmitterWrapper.journalCommentsEmitter.unsubscribe()
      resolve()
    })
  },
  setSelectedShoot ({ dispatch }, metadata) {
    return dispatch('shoots/setSelection', metadata)
      .catch(err => {
        dispatch('setError', err)
      })
  },
  setShootListSortParams ({ dispatch }, pagination) {
    return dispatch('shoots/setListSortParams', pagination)
      .catch(err => {
        dispatch('setError', err)
      })
  },
  setShootListFilters ({ dispatch, commit }, value) {
    return dispatch('shoots/setShootListFilters', value)
      .catch(err => {
        dispatch('setError', err)
      })
  },
  setShootListFilter ({ dispatch, commit }, { filter, value }) {
    return dispatch('shoots/setShootListFilter', { filter, value })
      .catch(err => {
        dispatch('setError', err)
      })
  },
  setShootListSearchValue ({ dispatch }, searchValue) {
    return dispatch('shoots/setListSearchValue', searchValue)
      .catch(err => {
        dispatch('setError', err)
      })
  },
  setNewShootResource ({ dispatch }, data) {
    return dispatch('shoots/setNewShootResource', data)
  },
  resetNewShootResource ({ dispatch }) {
    return dispatch('shoots/resetNewShootResource')
  },
  createProject ({ dispatch, commit }, data) {
    return dispatch('projects/create', data)
      .then(res => {
        dispatch('setAlert', { message: 'Project created', type: 'success' })
        return res
      })
  },
  updateProject ({ dispatch, commit }, data) {
    return dispatch('projects/update', data)
      .then(res => {
        dispatch('setAlert', { message: 'Project updated', type: 'success' })
        return res
      })
  },
  deleteProject ({ dispatch, commit }, data) {
    return dispatch('projects/delete', data)
      .then(res => {
        dispatch('setAlert', { message: 'Project deleted', type: 'success' })
        return res
      })
  },
  createInfrastructureSecret ({ dispatch, commit }, data) {
    return dispatch('infrastructureSecrets/create', data)
      .then(res => {
        dispatch('setAlert', { message: 'Infractructure secret created', type: 'success' })
        return res
      })
  },
  updateInfrastructureSecret ({ dispatch, commit }, data) {
    return dispatch('infrastructureSecrets/update', data)
      .then(res => {
        dispatch('setAlert', { message: 'Infractructure secret updated', type: 'success' })
        return res
      })
  },
  deleteInfrastructureSecret ({ dispatch, commit }, data) {
    return dispatch('infrastructureSecrets/delete', data)
      .then(res => {
        dispatch('setAlert', { message: 'Infractructure secret deleted', type: 'success' })
        return res
      })
  },
  createShoot ({ dispatch, commit }, data) {
    return dispatch('shoots/create', data)
      .then(res => {
        dispatch('setAlert', { message: 'Cluster created', type: 'success' })
        return res
      })
  },
  deleteShoot ({ dispatch, commit }, { name, namespace }) {
    return dispatch('shoots/delete', { name, namespace })
      .then(res => {
        dispatch('setAlert', { message: 'Cluster marked for deletion', type: 'success' })
        return res
      })
  },
  addMember ({ dispatch, commit }, name) {
    return dispatch('members/add', name)
      .then(res => {
        dispatch('setAlert', { message: 'Member added', type: 'success' })
        return res
      })
  },
  deleteMember ({ dispatch, commit }, name) {
    return dispatch('members/delete', name)
      .then(res => {
        dispatch('setAlert', { message: 'Member deleted', type: 'success' })
        return res
      })
      .catch(err => {
        dispatch('setError', { message: `Delete member failed. ${err.message}` })
      })
  },
  setConfiguration ({ commit }, value) {
    commit('SET_CONFIGURATION', value)

    if (get(value, 'alert')) {
      commit('SET_ALERT_BANNER', get(value, 'alert'))
    }

    return state.cfg
  },
  setNamespace ({ commit }, value) {
    commit('SET_NAMESPACE', value)
    return state.namespace
  },
  setOnlyShootsWithIssues ({ commit }, value) {
    commit('SET_ONLYSHOOTSWITHISSUES', value)
    return state.onlyShootsWithIssues
  },
  setUser ({ dispatch, commit }, value) {
    commit('SET_USER', value)
    return state.user
  },
  unsetUser ({ dispatch, commit }) {
    commit('SET_USER', null)
  },
  setSidebar ({ commit }, value) {
    commit('SET_SIDEBAR', value)
    return state.sidebar
  },
  setLoading ({ commit }) {
    commit('SET_LOADING', true)
    return state.loading
  },
  unsetLoading ({ commit }) {
    commit('SET_LOADING', false)
    return state.loading
  },
  setShootsLoading ({ commit }) {
    commit('SET_SHOOTS_LOADING', true)
    return state.shootsLoading
  },
  unsetShootsLoading ({ commit, getters }, namespaces) {
    const currentNamespace = !some(namespaces, namespace => !getters.isCurrentNamespace(namespace))
    if (currentNamespace) {
      commit('SET_SHOOTS_LOADING', false)
    }
    return state.shootsLoading
  },
  setWebsocketConnectionError ({ commit }, { reason, reconnectAttempt }) {
    commit('SET_WEBSOCKETCONNECTIONERROR', { reason, reconnectAttempt })
    return state.websocketConnectionError
  },
  unsetWebsocketConnectionError ({ commit }) {
    commit('SET_WEBSOCKETCONNECTIONERROR', null)
    return state.websocketConnectionError
  },
  setError ({ commit }, value) {
    commit('SET_ALERT', { message: get(value, 'message', ''), type: 'error' })
    return state.alert
  },
  setAlert ({ commit }, value) {
    commit('SET_ALERT', value)
    return state.alert
  },
  setAlertBanner ({ commit }, value) {
    commit('SET_ALERT_BANNER', value)
    return state.alertBanner
  }
}

// mutations
const mutations = {
  SET_CONFIGURATION (state, value) {
    state.cfg = value
  },
  SET_READY (state, value) {
    state.ready = value
  },
  SET_NAMESPACE (state, value) {
    if (value !== state.namespace) {
      state.namespace = value
      // no need to subscribe for shoots here as this is done in the router on demand (as not all routes require the shoots to be loaded)
    }
  },
  SET_ONLYSHOOTSWITHISSUES (state, value) {
    state.onlyShootsWithIssues = value
    // subscribe again for shoots as the filter has changed
    EmitterWrapper.shootsEmitter.subscribeShoots({ namespace: state.namespace, filter: getFilterValue(state) })
  },
  SET_USER (state, value) {
    state.user = value
    if (value) {
      EmitterWrapper.connect()
    } else {
      EmitterWrapper.disconnect()
    }
  },
  SET_SIDEBAR (state, value) {
    state.sidebar = value
  },
  SET_LOADING (state, value) {
    state.loading = value
  },
  SET_SHOOTS_LOADING (state, value) {
    state.shootsLoading = value
  },
  SET_WEBSOCKETCONNECTIONERROR (state, value) {
    if (value) {
      state.websocketConnectionError = merge({}, state.websocketConnectionError, value)
    } else {
      state.websocketConnectionError = null
    }
  },
  SET_ALERT (state, value) {
    state.alert = value
  },
  SET_ALERT_BANNER (state, value) {
    state.alertBanner = value
  }
}

const store = new Vuex.Store({
  state,
  actions,
  getters,
  mutations,
  modules: {
    projects,
    members,
    cloudProfiles,
    domains,
    shoots,
    infrastructureSecrets,
    journals
  },
  strict: debug,
  plugins
})

const { shootsEmitter, shootEmitter, journalIssuesEmitter, journalCommentsEmitter } = EmitterWrapper

/* Shoots */
function filterNamespacedEvents (namespacedEvents) {
  const concatEventsForNamespace = (accumulator, namespace) => concat(accumulator, namespacedEvents[namespace] || [])
  return reduce(store.getters.currentNamespaces, concatEventsForNamespace, [])
}
shootsEmitter.on('shoots', namespacedEvents => {
  store.commit('shoots/HANDLE_EVENTS', {
    rootState: state,
    events: filterNamespacedEvents(namespacedEvents)
  })
})
shootEmitter.on('shoot', namespacedEvents => {
  store.commit('shoots/HANDLE_EVENTS', {
    rootState: state,
    events: filterNamespacedEvents(namespacedEvents)
  })
})

/* Journal Issues */
journalIssuesEmitter.on('issues', events => {
  store.commit('journals/HANDLE_ISSUE_EVENTS', events)
})

/* Journal Comments */
journalCommentsEmitter.on('comments', events => {
  store.commit('journals/HANDLE_COMMENTS_EVENTS', events)
})

export default store<|MERGE_RESOLUTION|>--- conflicted
+++ resolved
@@ -159,11 +159,7 @@
           }
         })
         machineImageVersions.sort((a, b) => {
-<<<<<<< HEAD
-          return semver.compare(a.version, b.version)
-=======
           return semver.rcompare(a.version, b.version)
->>>>>>> 30ff408e
         })
         return machineImageVersions
       })
