--- conflicted
+++ resolved
@@ -16,16 +16,13 @@
   canI,
   TargetEnum,
   isHtmlColorCode,
-<<<<<<< HEAD
-  isOwnSecret
-=======
   parseSize,
+  isOwnSecret,
   shortRandomString,
   isValidTerminationDate,
   selectedImageIsNotLatest,
   availableKubernetesUpdatesCache,
   UNKNOWN_EXPIRED_TIMESTAMP
->>>>>>> a5f8a9f2
 } from '@/utils'
 import { v4 as uuidv4 } from '@/utils/uuid'
 import { hash } from '@/utils/crypto'
