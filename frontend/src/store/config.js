--- conflicted
+++ resolved
@@ -474,9 +474,16 @@
       displayName: 'OnMetal',
       weight: 900,
     },
-    { name: 'ironcore',
+    {
+      name: 'ironcore',
       displayName: 'IronCore',
-      weight: 1000 },
+      weight: 1000,
+    },
+    {
+      name: 'stackit',
+      displayName: 'stackit',
+      weight: 1100,
+    },
     {
       name: 'local',
       displayName: 'Local',
@@ -658,11 +665,8 @@
     alertBannerType,
     alertBannerIdentifier,
     costObjectsSettings,
-<<<<<<< HEAD
     sortedDnsProviderTypeList,
-=======
     unreachableSeeds,
->>>>>>> bac07339
     purposeRequiresHibernationSchedule,
     isShootHasNoHibernationScheduleWarning,
     fetchConfig,
