//
// SPDX-FileCopyrightText: 2023 SAP SE or an SAP affiliate company and Gardener contributors
//
// SPDX-License-Identifier: Apache-2.0
//

import { defineStore } from 'pinia'
import { ref, computed } from 'vue'
import semver from 'semver'

import { useSeedStore } from './seed'
import { useConfigStore } from './config'
import { useApi, useLogger } from '@/composables'

import {
  shortRandomString,
  parseSize,
  defaultCriNameByKubernetesVersion,
  getDateFormatted,
} from '@/utils'
import moment from '@/utils/moment'
import { v4 as uuidv4 } from '@/utils/uuid'

import filter from 'lodash/filter'
import sortBy from 'lodash/sortBy'
import uniq from 'lodash/uniq'
import map from 'lodash/map'
import get from 'lodash/get'
import some from 'lodash/some'
import intersection from 'lodash/intersection'
import find from 'lodash/find'
import difference from 'lodash/difference'
import isEqual from 'lodash/isEqual'
import toPairs from 'lodash/toPairs'
import fromPairs from 'lodash/fromPairs'
import includes from 'lodash/includes'
import lowerCase from 'lodash/lowerCase'
import isEmpty from 'lodash/isEmpty'
import flatMap from 'lodash/flatMap'
import template from 'lodash/template'
import compact from 'lodash/compact'
import head from 'lodash/head'
import max from 'lodash/max'
import cloneDeep from 'lodash/cloneDeep'
import sample from 'lodash/sample'
import pick from 'lodash/pick'

// helpers
const matchesPropertyOrEmpty = (path, srcValue) => {
  return object => {
    const objValue = get(object, path)
    if (!objValue) {
      return true
    }
    return isEqual(objValue, srcValue)
  }
}

const vendorNameFromImageName = imageName => {
  const lowerCaseName = lowerCase(imageName)
  if (lowerCaseName.includes('coreos')) {
    return 'coreos'
  } else if (lowerCaseName.includes('ubuntu')) {
    return 'ubuntu'
  } else if (lowerCaseName.includes('gardenlinux')) {
    return 'gardenlinux'
  } else if (lowerCaseName.includes('suse') && lowerCaseName.includes('jeos')) {
    return 'suse-jeos'
  } else if (lowerCaseName.includes('suse') && lowerCaseName.includes('chost')) {
    return 'suse-chost'
  } else if (lowerCaseName.includes('flatcar')) {
    return 'flatcar'
  } else if (lowerCaseName.includes('memoryone') || lowerCaseName.includes('vsmp')) {
    return 'memoryone'
  } else if (lowerCaseName.includes('aws-route53')) {
    return 'aws-route53'
  } else if (lowerCaseName.includes('azure-dns')) {
    return 'azure-dns'
  } else if (lowerCaseName.includes('azure-private-dns')) {
    return 'azure-private-dns'
  } else if (lowerCaseName.includes('google-clouddns')) {
    return 'google-clouddns'
  } else if (lowerCaseName.includes('openstack-designate')) {
    return 'openstack-designate'
  } else if (lowerCaseName.includes('alicloud-dns')) {
    return 'alicloud-dns'
  } else if (lowerCaseName.includes('cloudflare-dns')) {
    return 'cloudflare-dns'
  } else if (lowerCaseName.includes('infoblox-dns')) {
    return 'infoblox-dns'
  } else if (lowerCaseName.includes('netlify-dns')) {
    return 'netlify-dns'
  }
  return undefined
}

const findVendorHint = (vendorHints, vendorName) => {
  return find(vendorHints, hint => includes(hint.matchNames, vendorName))
}

const decorateClassificationObject = (obj) => {
  const classification = obj.classification ?? 'supported'
  const isExpired = obj.expirationDate && moment().isAfter(obj.expirationDate)
  return {
    ...obj,
    isPreview: classification === 'preview',
    isSupported: classification === 'supported' && !isExpired,
    isDeprecated: classification === 'deprecated',
    isExpired,
    expirationDateString: getDateFormatted(obj.expirationDate),
  }
}

const mapOptionForInput = (optionValue, shootResource) => {
  const key = get(optionValue, 'key')
  if (!key) {
    return
  }

  const isSelectedByDefault = false
  const inputInverted = get(optionValue, 'input.inverted', false)
  const defaultValue = inputInverted ? !isSelectedByDefault : isSelectedByDefault
  const rawValue = get(shootResource, ['metadata', 'annotations', key], `${defaultValue}`) === 'true'
  const value = inputInverted ? !rawValue : rawValue

  const option = {
    value,
  }
  return [key, option]
}

const mapAccessRestrictionForInput = (accessRestrictionDefinition, shootResource) => {
  const key = get(accessRestrictionDefinition, 'key')
  if (!key) {
    return
  }

  const isSelectedByDefault = false
  const inputInverted = get(accessRestrictionDefinition, 'input.inverted', false)
  const defaultValue = inputInverted ? !isSelectedByDefault : isSelectedByDefault
  const rawValue = get(shootResource, ['spec', 'seedSelector', 'matchLabels', key], `${defaultValue}`) === 'true'
  const value = inputInverted ? !rawValue : rawValue

  let optionsPair = map(get(accessRestrictionDefinition, 'options'), option => mapOptionForInput(option, shootResource))
  optionsPair = compact(optionsPair)
  const options = fromPairs(optionsPair)

  const accessRestriction = {
    value,
    options,
  }
  return [key, accessRestriction]
}

const mapOptionForDisplay = ({ optionDefinition, option: { value } }) => {
  const {
    key,
    display: {
      visibleIf = false,
      title = key,
      description,
    },
  } = optionDefinition

  const optionVisible = visibleIf === value
  if (!optionVisible) {
    return undefined // skip
  }

  return {
    key,
    title,
    description,
  }
}

const mapAccessRestrictionForDisplay = ({ definition, accessRestriction: { value, options } }) => {
  const {
    key,
    display: {
      visibleIf = false,
      title = key,
      description,
    },
    options: optionDefinitions,
  } = definition

  const accessRestrictionVisible = visibleIf === value
  if (!accessRestrictionVisible) {
    return undefined // skip
  }

  const optionsList = compact(map(optionDefinitions, optionDefinition => mapOptionForDisplay({ optionDefinition, option: options[optionDefinition.key] })))

  return {
    key,
    title,
    description,
    options: optionsList,
  }
}

// Return first item with classification supported, if no item has classification supported
// return first item with classifiction undefined, if no item matches these requirements,
// return first item in list
const firstItemMatchingVersionClassification = (items) => {
  let defaultItem = find(items, { classification: 'supported' })
  if (defaultItem) {
    return defaultItem
  }

  defaultItem = find(items, machineImage => {
    return machineImage.classification === undefined
  })
  if (defaultItem) {
    return defaultItem
  }

  return head(items)
}

export const useCloudProfileStore = defineStore('cloudProfile', () => {
  const seedStore = useSeedStore()
  const configStore = useConfigStore()
  const logger = useLogger()
  const api = useApi()

  const list = ref(null)

  const isInitial = computed(() => {
    return list.value === null
  })

  async function fetchCloudProfiles () {
    const response = await api.getCloudProfiles()
    list.value = response.data
  }

  function _isValidRegion (cloudProfileName, cloudProviderKind) {
    return region => {
      if (cloudProviderKind === 'azure') {
        // Azure regions may not be zoned, need to filter these out for the dashboard
        return !!zonesByCloudProfileNameAndRegion({ cloudProfileName, region }).length
      }

      // Filter regions that are not defined in cloud profile
      const cloudProfile = cloudProfileByName(cloudProfileName)
      if (cloudProfile) {
        return some(cloudProfile.data.regions, ['name', region])
      }

      return true
    }
  }

  const infrastructureKindList = computed(() => {
    return uniq(map(list.value, 'metadata.cloudProviderKind'))
  })

  const sortedInfrastructureKindList = computed(() => {
    return intersection(['aws', 'azure', 'gcp', 'openstack', 'alicloud', 'metal', 'vsphere', 'hcloud', 'onmetal', 'local'], infrastructureKindList.value)
  })

  function cloudProfilesByCloudProviderKind (cloudProviderKind) {
    const predicate = item => item.metadata.cloudProviderKind === cloudProviderKind
    const filteredCloudProfiles = filter(list.value, predicate)
    return sortBy(filteredCloudProfiles, 'metadata.name')
  }

  function cloudProfileByName (cloudProfileName) {
    return find(list.value, ['metadata.name', cloudProfileName])
  }

  function seedsByNames (seedNames) {
    return map(seedNames, seedStore.seedByName)
  }

  function seedsByCloudProfileName (cloudProfileName) {
    const cloudProfile = cloudProfileByName(cloudProfileName)
    if (!cloudProfile) {
      return []
    }
    const seedNames = cloudProfile.data.seedNames
    if (!seedNames) {
      return []
    }
    return seedsByNames(seedNames)
  }

  function zonesByCloudProfileNameAndRegion ({ cloudProfileName, region }) {
    const cloudProfile = cloudProfileByName(cloudProfileName)
    if (cloudProfile) {
      return map(get(find(cloudProfile.data.regions, { name: region }), 'zones'), 'name')
    }
    return []
  }

  function regionsWithSeedByCloudProfileName (cloudProfileName) {
    const cloudProfile = cloudProfileByName(cloudProfileName)
    if (!cloudProfile) {
      return []
    }
    const seeds = seedsByCloudProfileName(cloudProfileName)

    const uniqueSeedRegions = uniq(map(seeds, 'data.region'))
    const uniqueSeedRegionsWithZones = filter(uniqueSeedRegions, _isValidRegion(cloudProfileName, cloudProfile.metadata.cloudProviderKind))
    return uniqueSeedRegionsWithZones
  }

  function regionsWithoutSeedByCloudProfileName (cloudProfileName) {
    const cloudProfile = cloudProfileByName(cloudProfileName)
    if (cloudProfile) {
      const regionsInCloudProfile = map(cloudProfile.data.regions, 'name')
      const regionsInCloudProfileWithZones = filter(regionsInCloudProfile, _isValidRegion(cloudProfileName, cloudProfile.metadata.cloudProviderKind))
      const regionsWithoutSeed = difference(regionsInCloudProfileWithZones, regionsWithSeedByCloudProfileName(cloudProfileName))
      return regionsWithoutSeed
    }
    return []
  }

  function minimumVolumeSizeByCloudProfileNameAndRegion ({ cloudProfileName, region, secretDomain }) {
    const defaultMinimumSize = '20Gi'
    const cloudProfile = cloudProfileByName(cloudProfileName)
    if (!cloudProfile) {
      return defaultMinimumSize
    }
    const seedsForCloudProfile = cloudProfile.data.seeds
    const seedsMatchingCloudProfileAndRegion = find(seedsForCloudProfile, { data: { region } })
    return max(map(seedsMatchingCloudProfileAndRegion, 'volume.minimumSize')) || defaultMinimumSize
  }

  function floatingPoolsByCloudProfileNameAndRegionAndDomain ({ cloudProfileName, region, secretDomain }) {
    const cloudProfile = cloudProfileByName(cloudProfileName)
    const floatingPools = get(cloudProfile, 'data.providerConfig.constraints.floatingPools')
    let availableFloatingPools = filter(floatingPools, matchesPropertyOrEmpty('region', region))
    availableFloatingPools = filter(availableFloatingPools, matchesPropertyOrEmpty('domain', secretDomain))

    const hasRegionSpecificFloatingPool = find(availableFloatingPools, fp => !!fp.region && !fp.nonConstraining)
    if (hasRegionSpecificFloatingPool) {
      availableFloatingPools = filter(availableFloatingPools, { region })
    }
    const hasDomainSpecificFloatingPool = find(availableFloatingPools, fp => !!fp.domain && !fp.nonConstraining)
    if (hasDomainSpecificFloatingPool) {
      availableFloatingPools = filter(availableFloatingPools, { domain: secretDomain })
    }

    return availableFloatingPools
  }

  function floatingPoolNamesByCloudProfileNameAndRegionAndDomain ({ cloudProfileName, region, secretDomain }) {
    return uniq(map(floatingPoolsByCloudProfileNameAndRegionAndDomain({ cloudProfileName, region, secretDomain }), 'name'))
  }

  function loadBalancerProviderNamesByCloudProfileNameAndRegion ({ cloudProfileName, region }) {
    const cloudProfile = cloudProfileByName(cloudProfileName)
    const loadBalancerProviders = get(cloudProfile, 'data.providerConfig.constraints.loadBalancerProviders')
    let availableLoadBalancerProviders = filter(loadBalancerProviders, matchesPropertyOrEmpty('region', region))
    const hasRegionSpecificLoadBalancerProvider = find(availableLoadBalancerProviders, lb => !!lb.region)
    if (hasRegionSpecificLoadBalancerProvider) {
      availableLoadBalancerProviders = filter(availableLoadBalancerProviders, { region })
    }
    return uniq(map(availableLoadBalancerProviders, 'name'))
  }

  function loadBalancerClassNamesByCloudProfileName (cloudProfileName) {
    const loadBalancerClasses = loadBalancerClassesByCloudProfileName(cloudProfileName)
    return uniq(map(loadBalancerClasses, 'name'))
  }

  function loadBalancerClassesByCloudProfileName (cloudProfileName) {
    const cloudProfile = cloudProfileByName(cloudProfileName)
    return get(cloudProfile, 'data.providerConfig.constraints.loadBalancerConfig.classes')
  }

  function partitionIDsByCloudProfileNameAndRegion ({ cloudProfileName, region }) {
    // Partion IDs equal zones for metal infrastructure
    const cloudProfile = cloudProfileByName(cloudProfileName)
    if (get(cloudProfile, 'metadata.cloudProviderKind') !== 'metal') {
      return
    }
    const partitionIDs = zonesByCloudProfileNameAndRegion({ cloudProfileName, region })
    return partitionIDs
  }

  function firewallSizesByCloudProfileNameAndRegion ({ cloudProfileName, region, architecture }) {
    const cloudProfile = cloudProfileByName(cloudProfileName)
    if (get(cloudProfile, 'metadata.cloudProviderKind') !== 'metal') {
      return
    }
    // Firewall Sizes equals to list of machine types for this cloud provider
    const firewallSizes = machineTypesByCloudProfileNameAndRegionAndArchitecture({ cloudProfileName, region, architecture: undefined })
    return firewallSizes
  }

  function firewallImagesByCloudProfileName (cloudProfileName) {
    const cloudProfile = cloudProfileByName(cloudProfileName)
    return get(cloudProfile, 'data.providerConfig.firewallImages')
  }

  function firewallNetworksByCloudProfileNameAndPartitionId ({ cloudProfileName, partitionID }) {
    const cloudProfile = cloudProfileByName(cloudProfileName)
    const networks = get(cloudProfile, ['data', 'providerConfig', 'firewallNetworks', partitionID])
    return map(toPairs(networks), ([key, value]) => {
      return {
        key,
        value,
        text: `${key} [${value}]`,
      }
    })
  }

  function machineTypesOrVolumeTypesByCloudProfileNameAndRegion ({ type, cloudProfileName, region }) {
    const machineAndVolumeTypePredicate = unavailableItems => {
      return item => {
        if (item.usable === false) {
          return false
        }
        if (includes(unavailableItems, item.name)) {
          return false
        }
        return true
      }
    }

    if (!cloudProfileName) {
      return []
    }
    const cloudProfile = cloudProfileByName(cloudProfileName)
    if (!cloudProfile) {
      return []
    }
    const items = cloudProfile.data[type]
    if (!region) {
      return items
    }
    const zones = zonesByCloudProfileNameAndRegion({ cloudProfileName, region })

    const regionObject = find(cloudProfile.data.regions, { name: region })
    let regionZones = get(regionObject, 'zones', [])
    regionZones = filter(regionZones, regionZone => includes(zones, regionZone.name))
    const unavailableItems = map(regionZones, zone => {
      if (type === 'machineTypes') {
        return zone.unavailableMachineTypes
      } else if (type === 'volumeTypes') {
        return zone.unavailableVolumeTypes
      }
    })
    const unavailableItemsInAllZones = intersection(...unavailableItems)

    return filter(items, machineAndVolumeTypePredicate(unavailableItemsInAllZones))
  }

  // TODO: check later
  // eslint-disable-next-line no-unused-vars
  function machineTypesByCloudProfileName (cloudProfileName) {
    return machineTypesOrVolumeTypesByCloudProfileNameAndRegion({ type: 'machineTypes', cloudProfileName })
  }

  function machineTypesByCloudProfileNameAndRegionAndArchitecture ({ cloudProfileName, region, architecture }) {
    let machineTypes = machineTypesOrVolumeTypesByCloudProfileNameAndRegion({
      type: 'machineTypes',
      cloudProfileName,
      region,
    })
    machineTypes = map(machineTypes, item => {
      const machineType = { ...item }
      machineType.architecture ??= 'amd64' // default if not maintained
      return machineType
    })

    if (architecture) {
      return filter(machineTypes, { architecture })
    }

    return machineTypes
  }

  function machineArchitecturesByCloudProfileNameAndRegion ({ cloudProfileName, region }) {
    const machineTypes = machineTypesOrVolumeTypesByCloudProfileNameAndRegion({
      type: 'machineTypes',
      cloudProfileName,
      region,
    })
    const architectures = uniq(map(machineTypes, 'architecture'))
    return architectures.sort()
  }

  function volumeTypesByCloudProfileNameAndRegion ({ cloudProfileName, region }) {
    return machineTypesOrVolumeTypesByCloudProfileNameAndRegion({ type: 'volumeTypes', cloudProfileName, region })
  }

  function machineImagesByCloudProfileName (cloudProfileName) {
    const cloudProfile = cloudProfileByName(cloudProfileName)
    const machineImages = get(cloudProfile, 'data.machineImages')

    const mapMachineImages = (machineImage) => {
      const versions = filter(machineImage.versions, ({ version, expirationDate }) => {
        if (!semver.valid(version)) {
          console.error(`Skipped machine image ${machineImage.name} as version ${version} is not a valid semver version`)
          return false
        }
        return true
      })
      versions.sort((a, b) => {
        return semver.rcompare(a.version, b.version)
      })

      const name = machineImage.name
      const vendorName = vendorNameFromImageName(machineImage.name)
      const vendorHint = findVendorHint(configStore.vendorHints, vendorName)

      return map(versions, ({ version, expirationDate, cri, classification, architectures }) => {
        if (isEmpty(architectures)) {
          architectures = ['amd64'] // default if not maintained
        }
        return decorateClassificationObject({
          key: name + '/' + version,
          name,
          version,
          cri,
          classification,
          expirationDate,
          vendorName,
          icon: vendorName,
          vendorHint,
          architectures,
        })
      })
    }

    return flatMap(machineImages, mapMachineImages)
  }

  function accessRestrictionNoItemsTextForCloudProfileNameAndRegion ({ cloudProfileName: cloudProfile, region }) {
    const noItemsText = get(configStore, 'accessRestriction.noItemsText', 'No access restriction options available for region ${region}') // eslint-disable-line no-template-curly-in-string

    const compiled = template(noItemsText)
    return compiled({
      region,
      cloudProfile,
    })
  }

  function accessRestrictionDefinitionsByCloudProfileNameAndRegion ({ cloudProfileName, region }) {
    if (!cloudProfileName) {
      return undefined
    }
    if (!region) {
      return undefined
    }

    const labels = labelsByCloudProfileNameAndRegion({ cloudProfileName, region })
    if (isEmpty(labels)) {
      return undefined
    }

    const items = get(configStore, 'accessRestriction.items')
    return filter(items, ({ key }) => {
      if (!key) {
        return false
      }
      return labels[key] === 'true'
    })
  }

  function accessRestrictionsForShootByCloudProfileNameAndRegion ({ shootResource, cloudProfileName, region }) {
    const definitions = accessRestrictionDefinitionsByCloudProfileNameAndRegion({ cloudProfileName, region })

    let accessRestrictionsMap = map(definitions, definition => mapAccessRestrictionForInput(definition, shootResource))
    accessRestrictionsMap = compact(accessRestrictionsMap)
    return fromPairs(accessRestrictionsMap)
  }

  function selectedAccessRestrictionsForShootByCloudProfileNameAndRegion ({ shootResource, cloudProfileName, region }) {
    const definitions = accessRestrictionDefinitionsByCloudProfileNameAndRegion({ cloudProfileName, region })
    const accessRestrictions = accessRestrictionsForShootByCloudProfileNameAndRegion({ shootResource, cloudProfileName, region })

    return compact(map(definitions, definition => mapAccessRestrictionForDisplay({ definition, accessRestriction: accessRestrictions[definition.key] })))
  }

  function labelsByCloudProfileNameAndRegion ({ cloudProfileName, region }) {
    const cloudProfile = cloudProfileByName(cloudProfileName)
    if (cloudProfile) {
      return get(find(cloudProfile.data.regions, { name: region }), 'labels')
    }
    return {}
  }

  function defaultMachineImageForCloudProfileNameAndMachineType (cloudProfileName, machineType) {
    const allMachineImages = machineImagesByCloudProfileName(cloudProfileName)
    const machineImages = filter(allMachineImages, ({ architectures }) => includes(architectures, machineType.architecture))
    return firstItemMatchingVersionClassification(machineImages)
  }

  function kubernetesVersions (cloudProfileName) {
    const cloudProfile = cloudProfileByName(cloudProfileName)
    const allVersions = get(cloudProfile, 'data.kubernetes.versions', [])
    const validVersions = filter(allVersions, ({ expirationDate, version }) => {
      if (!semver.valid(version)) {
        logger.error(`Skipped Kubernetes version ${version} as it is not a valid semver version`)
        return false
      }
      return true
    })
    return map(validVersions, decorateClassificationObject)
  }

  function sortedKubernetesVersions (cloudProfileName) {
    const kubernetsVersions = cloneDeep(kubernetesVersions(cloudProfileName))
    kubernetsVersions.sort((a, b) => {
      return semver.rcompare(a.version, b.version)
    })
    return kubernetsVersions
  }

  function defaultKubernetesVersionForCloudProfileName (cloudProfileName) {
    const k8sVersions = sortedKubernetesVersions(cloudProfileName)
    return firstItemMatchingVersionClassification(k8sVersions)
  }

<<<<<<< HEAD
  function generateWorker (availableZones, cloudProfileName, region, kubernetesVersion) {
    const id = uuidv4()
    const name = `worker-${shortRandomString(5)}`
    const zones = !isEmpty(availableZones) ? [sample(availableZones)] : undefined
    const architecture = head(machineArchitecturesByCloudProfileNameAndRegion({ cloudProfileName, region }))
    const machineTypesForZone = machineTypesByCloudProfileNameAndRegionAndArchitecture({ cloudProfileName, region, architecture })
    const machineType = head(machineTypesForZone) || {}
    const volumeTypesForZone = volumeTypesByCloudProfileNameAndRegion({ cloudProfileName, region })
    const volumeType = head(volumeTypesForZone) || {}
    const machineImage = defaultMachineImageForCloudProfileNameAndMachineType(cloudProfileName, machineType)
    const minVolumeSize = minimumVolumeSizeByCloudProfileNameAndRegion({ cloudProfileName, region })

    const defaultVolumeSize = parseSize(minVolumeSize) <= parseSize('50Gi') ? '50Gi' : minVolumeSize
    const worker = {
      id,
      name,
      minimum: 1,
      maximum: 2,
      maxSurge: 1,
      machine: {
        type: machineType.name,
        image: pick(machineImage, ['name', 'version']),
        architecture,
      },
      zones,
      cri: {
        name: defaultCriNameByKubernetesVersion(map(machineImage.cri, 'name'), kubernetesVersion),
      },
      isNew: true,
    }
    if (volumeType.name) {
      worker.volume = {
        type: volumeType.name,
        size: defaultVolumeSize,
      }
    } else if (!machineType.storage) {
      worker.volume = {
        size: defaultVolumeSize,
      }
    } else if (machineType.storage.type !== 'fixed') {
      worker.volume = {
        size: machineType.storage.size,
      }
    }
    return worker
=======
  function kubernetesVersionIsNotLatestPatch (kubernetesVersion, cloudProfileName) {
    const allVersions = kubernetesVersions(cloudProfileName)
    return some(allVersions, ({ version, isPreview }) => {
      return semver.diff(version, kubernetesVersion) === 'patch' && semver.gt(version, kubernetesVersion) && !isPreview
    })
>>>>>>> 2c082945
  }

  return {
    list,
    isInitial,
    fetchCloudProfiles,
    cloudProfilesByCloudProviderKind,
    sortedInfrastructureKindList,
    cloudProfileByName,
    regionsWithSeedByCloudProfileName,
    regionsWithoutSeedByCloudProfileName,
    loadBalancerProviderNamesByCloudProfileNameAndRegion,
    floatingPoolNamesByCloudProfileNameAndRegionAndDomain,
    loadBalancerClassNamesByCloudProfileName,
    partitionIDsByCloudProfileNameAndRegion,
    firewallImagesByCloudProfileName,
    firewallSizesByCloudProfileNameAndRegion,
    firewallNetworksByCloudProfileNameAndPartitionId,
    defaultKubernetesVersionForCloudProfileName,
    zonesByCloudProfileNameAndRegion,
    machineArchitecturesByCloudProfileNameAndRegion,
    machineTypesByCloudProfileNameAndRegionAndArchitecture,
    volumeTypesByCloudProfileNameAndRegion,
    defaultMachineImageForCloudProfileNameAndMachineType,
    minimumVolumeSizeByCloudProfileNameAndRegion,
    selectedAccessRestrictionsForShootByCloudProfileNameAndRegion,
<<<<<<< HEAD
    generateWorker,
=======
    labelsByCloudProfileNameAndRegion,
    accessRestrictionNoItemsTextForCloudProfileNameAndRegion,
    sortedKubernetesVersions,
    kubernetesVersionIsNotLatestPatch,
    seedsByCloudProfileName,
    accessRestrictionDefinitionsByCloudProfileNameAndRegion,
    accessRestrictionsForShootByCloudProfileNameAndRegion,
    loadBalancerClassesByCloudProfileName,
>>>>>>> 2c082945
  }
})<|MERGE_RESOLUTION|>--- conflicted
+++ resolved
@@ -618,7 +618,6 @@
     return firstItemMatchingVersionClassification(k8sVersions)
   }
 
-<<<<<<< HEAD
   function generateWorker (availableZones, cloudProfileName, region, kubernetesVersion) {
     const id = uuidv4()
     const name = `worker-${shortRandomString(5)}`
@@ -664,13 +663,13 @@
       }
     }
     return worker
-=======
+  }
+
   function kubernetesVersionIsNotLatestPatch (kubernetesVersion, cloudProfileName) {
     const allVersions = kubernetesVersions(cloudProfileName)
     return some(allVersions, ({ version, isPreview }) => {
       return semver.diff(version, kubernetesVersion) === 'patch' && semver.gt(version, kubernetesVersion) && !isPreview
     })
->>>>>>> 2c082945
   }
 
   return {
@@ -697,9 +696,7 @@
     defaultMachineImageForCloudProfileNameAndMachineType,
     minimumVolumeSizeByCloudProfileNameAndRegion,
     selectedAccessRestrictionsForShootByCloudProfileNameAndRegion,
-<<<<<<< HEAD
     generateWorker,
-=======
     labelsByCloudProfileNameAndRegion,
     accessRestrictionNoItemsTextForCloudProfileNameAndRegion,
     sortedKubernetesVersions,
@@ -708,6 +705,5 @@
     accessRestrictionDefinitionsByCloudProfileNameAndRegion,
     accessRestrictionsForShootByCloudProfileNameAndRegion,
     loadBalancerClassesByCloudProfileName,
->>>>>>> 2c082945
   }
 })