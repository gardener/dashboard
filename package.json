--- conflicted
+++ resolved
@@ -23,13 +23,10 @@
     "generate-all-dependency-diagrams": "node scripts/diagramGenerator.mjs --target all",
     "generate-backend-dependency-diagrams": "node scripts/diagramGenerator.mjs --target backend",
     "generate-packages-dependency-diagrams": "node scripts/diagramGenerator.mjs --target packages",
-<<<<<<< HEAD
-    "postinstall": "[ ! -f .husky/user-config ] || grep -q '^managed_hooks=true$' .husky/user-config && husky || echo '[husky] Skipping husky install due to user preference.'"
-=======
     "packages-build-all": "yarn workspaces foreach --all --topological --no-private --include 'packages/*' run build",
     "packages-test-all": "yarn workspaces foreach --all --parallel --no-private --include 'packages/*' run test",
     "packages-lint-all": "yarn workspaces foreach --all --parallel --no-private --include 'packages/*' run lint"
->>>>>>> bbd91ce2
+    "postinstall": "[ ! -f .husky/user-config ] || grep -q '^managed_hooks=true$' .husky/user-config && husky || echo '[husky] Skipping husky install due to user preference.'"
   },
   "dependenciesMeta": {
     "deasync": {
