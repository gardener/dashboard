--- conflicted
+++ resolved
@@ -57,11 +57,6 @@
         '@octokit/plugin-request-log',
         '@octokit/plugin-rest-endpoint-methods',
         'chalk',
-<<<<<<< HEAD
-        'openid-client',
-=======
-        'jest',
->>>>>>> 56e996fc
         'p-event',
         'p-limit',
         'p-retry',
