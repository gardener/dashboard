name: Generate Dependency Diagrams

on:
  push:
    paths:
      - 'backend/**'
      - 'packages/**'
    branches-ignore:
      - 'master'
      - 'hotfix-*'
<<<<<<< HEAD
      - 'release-*'
=======

permissions:
  contents: write

>>>>>>> a3ea12e1
jobs:
  generate-diagrams:
    runs-on: ubuntu-latest
    steps:

      - name: Checkout repository
        uses: actions/checkout@11bd71901bbe5b1630ceea73d27597364c9af683 # v4.2.2
        with:
          persist-credentials: true

      - name: Enable Corepack # Enable yarn version 4
        run: corepack enable

      - name: Setup Graphviz
        uses: ts-graphviz/setup-graphviz@b1de5da23ed0a6d14e0aeee8ed52fdd87af2363c # v2.0.2

      - name: Setup Node.js
        uses: actions/setup-node@49933ea5288caeca8642d1e84afbd3f7d6820020 # v4.4.0
        with:
          node-version: '22'

      - name: Install dependencies
        run: yarn install

      - name: Generate dependency diagrams
        run: yarn generate-all-dependency-diagrams

      - name: Commit changes
        uses: iarekylew00t/verified-bot-commit@29b641455ab27bc012ce6b3147e271d661b48a4a # v1.3.5
        with:
          message: 'Update dependency diagrams'
          files: |
            backend-highlevel-dependency-diagram.html
            backend-lowlevel-dependency-diagram.html
            packages-highlevel-dependency-diagram.html
            packages-lowlevel-dependency-diagram.html<|MERGE_RESOLUTION|>--- conflicted
+++ resolved
@@ -8,14 +8,11 @@
     branches-ignore:
       - 'master'
       - 'hotfix-*'
-<<<<<<< HEAD
       - 'release-*'
-=======
 
 permissions:
   contents: write
 
->>>>>>> a3ea12e1
 jobs:
   generate-diagrams:
     runs-on: ubuntu-latest
