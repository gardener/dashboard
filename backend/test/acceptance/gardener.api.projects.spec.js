--- conflicted
+++ resolved
@@ -119,20 +119,6 @@
         k8s.stub.createProject({bearer, resourceVersion})
 
         // watch project stub
-<<<<<<< HEAD
-        const project = k8s.getProject({name, namespace, createdBy, owner, description, purpose})
-        // project with initializer
-        const uninitializedProject = _.cloneDeep(project)
-        uninitializedProject.metadata.initializers = ['gardener']
-        // project without initializer
-        const initializedProject = _.cloneDeep(project)
-        initializedProject.metadata.resourceVersion = resourceVersion
-        // reconnector
-        const reconnectorStub = createReconnectorStub([
-          ['ADDED', uninitializedProject],
-          ['MODIFIED', initializedProject]
-        ])
-=======
         const project = k8s.getProject({
           name,
           namespace,
@@ -154,7 +140,6 @@
           ['MODIFIED', modifiedProject]
         ])
         sandbox.stub(services.projects, 'projectInitializationTimeout').value(timeout)
->>>>>>> 2a1a6d71
         const watchStub = sandbox.stub(services.projects, 'watchProject')
           .callsFake(() => reconnectorStub.start())
 
@@ -180,16 +165,6 @@
         k8s.stub.createProject({bearer, resourceVersion})
 
         // watch project stub
-<<<<<<< HEAD
-        const project = k8s.getProject({name, namespace, createdBy, owner, description, purpose})
-        // project with initializer
-        const uninitializedProject = _.cloneDeep(project)
-        uninitializedProject.metadata.initializers = ['gardener']
-        // reconnector
-        const reconnectorStub = createReconnectorStub([
-          ['ADDED', uninitializedProject],
-          ['MODIFIED', uninitializedProject]
-=======
         const project = k8s.getProject({
           name,
           namespace,
@@ -209,7 +184,6 @@
         const reconnectorStub = createReconnectorStub([
           ['ADDED', newProject],
           ['MODIFIED', modifiedProject]
->>>>>>> 2a1a6d71
         ])
         sandbox.stub(services.projects, 'projectInitializationTimeout').value(timeout)
         const watchStub = sandbox.stub(services.projects, 'watchProject')
@@ -230,11 +204,7 @@
 
       it('should patch a project', function () {
         const resourceVersion = 43
-<<<<<<< HEAD
-        const { createdBy } = k8s.readProject(namespace).spec
-=======
         const createdBy = k8s.readProject(namespace).spec.createdBy.name
->>>>>>> 2a1a6d71
 
         oidc.stub.getKeys()
         k8s.stub.patchProject({bearer, namespace, resourceVersion})
