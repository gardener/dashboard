--- conflicted
+++ resolved
@@ -16,12 +16,8 @@
 
 'use strict'
 
-<<<<<<< HEAD
-=======
-const app = require('../../lib/app')
 const common = require('../support/common')
 
->>>>>>> 32473f06
 describe('gardener', function () {
   describe('api', function () {
     describe('shoots', function () {
@@ -59,7 +55,7 @@
       }
       spec.cloud[kind] = {}
       const resourceVersion = 42
-<<<<<<< HEAD
+      const sandbox = sinon.sandbox.create()
       let app
 
       before(function () {
@@ -69,9 +65,6 @@
       after(function () {
         app.close()
       })
-=======
-      const sandbox = sinon.sandbox.create()
->>>>>>> 32473f06
 
       afterEach(function () {
         nocks.verify()
