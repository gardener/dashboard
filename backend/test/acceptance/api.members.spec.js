//
// SPDX-FileCopyrightText: 2020 SAP SE or an SAP affiliate company and Gardener contributors
//
// SPDX-License-Identifier: Apache-2.0
//

'use strict'

const { mockRequest } = require('@gardener-dashboard/request')

describe('api', function () {
  let agent

  beforeAll(() => {
    agent = createAgent()
  })

  afterAll(() => {
    return agent.close()
  })

  beforeEach(() => {
    mockRequest.mockReset()
  })

  describe('members', function () {
    const namespace = 'garden-foo'
    const user = fixtures.auth.createUser({ id: 'bar@example.org' })

    it('should return all project members, including service accounts without entry in project', async function () {
      mockRequest.mockImplementationOnce(fixtures.projects.mocks.get())
      mockRequest.mockImplementationOnce(fixtures.serviceaccounts.mocks.list())

      const res = await agent
        .get(`/api/namespaces/${namespace}/members`)
        .set('cookie', await user.cookie)
        .expect('content-type', /json/)
        .expect(200)

      expect(mockRequest).toBeCalledTimes(2)
      expect(mockRequest.mock.calls).toMatchSnapshot()

      expect(res.body).toMatchSnapshot()
    })

    it('should not return members but respond "not found"', async function () {
      const namespace = 'garden-baz'

      const res = await agent
        .get(`/api/namespaces/${namespace}/members`)
        .set('cookie', await user.cookie)
        .expect('content-type', /json/)
        .expect(404)

      expect(mockRequest).not.toBeCalled()

      expect(res.body).toMatchSnapshot({
        details: expect.any(Object)
      })
    })

    it('should return a service account', async function () {
      const name = `system:serviceaccount:${namespace}:robot`

      mockRequest.mockImplementationOnce(fixtures.projects.mocks.get())
      mockRequest.mockImplementationOnce(fixtures.serviceaccounts.mocks.list())
      mockRequest.mockImplementationOnce(fixtures.secrets.mocks.get())

      const res = await agent
        .get(`/api/namespaces/${namespace}/members/${name}`)
        .set('cookie', await user.cookie)
        .expect('content-type', /json/)
        .expect(200)

      expect(mockRequest).toBeCalledTimes(3)
      expect(mockRequest.mock.calls).toMatchSnapshot()

      expect(res.body).toMatchSnapshot()
    })

    it('should add a project member', async function () {
      mockRequest.mockImplementationOnce(fixtures.projects.mocks.get())
      mockRequest.mockImplementationOnce(fixtures.serviceaccounts.mocks.list())
      mockRequest.mockImplementationOnce(fixtures.projects.mocks.patch())

      const res = await agent
        .post(`/api/namespaces/${namespace}/members`)
        .set('cookie', await user.cookie)
        .send({
          name: 'baz@example.org',
          roles: ['admin', 'owner']
        })
        .expect('content-type', /json/)
        .expect(200)

      expect(mockRequest).toBeCalledTimes(3)
      expect(mockRequest.mock.calls).toMatchSnapshot()

      expect(res.body).toMatchSnapshot()
    })

    it('should not add member that is already a project member', async function () {
      mockRequest.mockImplementationOnce(fixtures.projects.mocks.get())
      mockRequest.mockImplementationOnce(fixtures.serviceaccounts.mocks.list())

      const res = await agent
        .post(`/api/namespaces/${namespace}/members`)
        .set('cookie', await user.cookie)
        .send({
          name: 'foo@example.org',
          roles: ['admin']
        })
        .expect('content-type', /json/)
        .expect(409)

      expect(mockRequest).toBeCalledTimes(2)
      expect(mockRequest.mock.calls).toMatchSnapshot()

      expect(res.body).toMatchSnapshot({
        details: expect.any(Object)
      })
    })

    it('should update roles of a project member', async function () {
      const name = 'bar@example.org'

      mockRequest.mockImplementationOnce(fixtures.projects.mocks.get())
      mockRequest.mockImplementationOnce(fixtures.serviceaccounts.mocks.list())
      mockRequest.mockImplementationOnce(fixtures.projects.mocks.patch())

      const res = await agent
        .put(`/api/namespaces/${namespace}/members/${name}`)
        .set('cookie', await user.cookie)
        .send({
          roles: ['newRole']
        })
        .expect('content-type', /json/)
        .expect(200)

      expect(mockRequest).toBeCalledTimes(3)
      expect(mockRequest.mock.calls).toMatchSnapshot()

      expect(res.body).toMatchSnapshot()
    })

    it('should delete a project member', async function () {
      const name = 'bar@example.org'

      mockRequest.mockImplementationOnce(fixtures.projects.mocks.get())
      mockRequest.mockImplementationOnce(fixtures.serviceaccounts.mocks.list())
      mockRequest.mockImplementationOnce(fixtures.projects.mocks.patch())

      const res = await agent
        .delete(`/api/namespaces/${namespace}/members/${name}`)
        .set('cookie', await user.cookie)
        .expect('content-type', /json/)
        .expect(200)

      expect(mockRequest).toBeCalledTimes(3)
      expect(mockRequest.mock.calls).toMatchSnapshot()

      expect(res.body).toMatchSnapshot()
    })

    it('should not delete a member that is not a project member', async function () {
      const name = 'baz@example.org'

      mockRequest.mockImplementationOnce(fixtures.projects.mocks.get())
      mockRequest.mockImplementationOnce(fixtures.serviceaccounts.mocks.list())

      const res = await agent
        .delete(`/api/namespaces/${namespace}/members/${name}`)
        .set('cookie', await user.cookie)
        .expect('content-type', /json/)
        .expect(200)

      expect(mockRequest).toBeCalledTimes(2)
      expect(mockRequest.mock.calls).toMatchSnapshot()

      expect(res.body).toMatchSnapshot()
    })

    it('should create a service account without roles', async function () {
      mockRequest.mockImplementationOnce(fixtures.projects.mocks.get())
      mockRequest.mockImplementationOnce(fixtures.serviceaccounts.mocks.list())
      mockRequest.mockImplementationOnce(fixtures.serviceaccounts.mocks.create())

      const res = await agent
        .post(`/api/namespaces/${namespace}/members`)
        .set('cookie', await user.cookie)
        .send({
          name: `system:serviceaccount:${namespace}:foo`,
          roles: []
        })
        .expect('content-type', /json/)
        .expect(200)

      expect(mockRequest).toBeCalledTimes(3)
      expect(mockRequest.mock.calls).toMatchSnapshot()

      expect(res.body).toMatchSnapshot()
    })

    it('should delete a service account', async function () {
      const name = `system:serviceaccount:${namespace}:robot`

      mockRequest.mockImplementationOnce(fixtures.projects.mocks.get())
      mockRequest.mockImplementationOnce(fixtures.serviceaccounts.mocks.list())
      mockRequest.mockImplementationOnce(fixtures.serviceaccounts.mocks.delete())
      mockRequest.mockImplementationOnce(fixtures.projects.mocks.patch())

      const res = await agent
        .delete(`/api/namespaces/${namespace}/members/${name}`)
        .set('cookie', await user.cookie)
        .expect('content-type', /json/)
        .expect(200)

      expect(mockRequest).toBeCalledTimes(4)
      expect(mockRequest.mock.calls).toMatchSnapshot()

      expect(res.body).toMatchSnapshot()
    })

    it('should add a service account and assign member roles', async function () {
      mockRequest.mockImplementationOnce(fixtures.projects.mocks.get())
      mockRequest.mockImplementationOnce(fixtures.serviceaccounts.mocks.list())
      mockRequest.mockImplementationOnce(fixtures.serviceaccounts.mocks.create())
      mockRequest.mockImplementationOnce(fixtures.projects.mocks.patch())

      const res = await agent
        .post(`/api/namespaces/${namespace}/members`)
        .set('cookie', await user.cookie)
        .send({
          name: `system:serviceaccount:${namespace}:foo`,
          roles: ['myrole'],
          description: 'description'
        })
        .expect('content-type', /json/)
        .expect(200)

      expect(mockRequest).toBeCalledTimes(4)
      expect(mockRequest.mock.calls).toMatchSnapshot()

      expect(res.body).toMatchSnapshot()
    })

    it('should not create service account if already exists', async function () {
      mockRequest.mockImplementationOnce(fixtures.projects.mocks.get())
      mockRequest.mockImplementationOnce(fixtures.serviceaccounts.mocks.list())

      const res = await agent
        .post(`/api/namespaces/${namespace}/members`)
        .set('cookie', await user.cookie)
        .send({
          name: `system:serviceaccount:${namespace}:robot`,
          roles: ['myrole']
        })
        .expect('content-type', /json/)
        .expect(409)

      expect(mockRequest).toBeCalledTimes(2)
      expect(mockRequest.mock.calls).toMatchSnapshot()

      expect(res.body).toMatchSnapshot({
        details: expect.any(Object)
      })
    })

    it('should update roles of existing service account', async function () {
      const name = `system:serviceaccount:${namespace}:robot`

      mockRequest.mockImplementationOnce(fixtures.projects.mocks.get())
      mockRequest.mockImplementationOnce(fixtures.serviceaccounts.mocks.list())
      mockRequest.mockImplementationOnce(fixtures.serviceaccounts.mocks.patch())
      mockRequest.mockImplementationOnce(fixtures.projects.mocks.patch())

      const res = await agent
        .put(`/api/namespaces/${namespace}/members/${name}`)
        .set('cookie', await user.cookie)
        .send({
          roles: ['myrole'],
          description: 'newDescription'
        })
        .expect('content-type', /json/)
        .expect(200)

      expect(mockRequest).toBeCalledTimes(4)
      expect(mockRequest.mock.calls).toMatchSnapshot()

      expect(res.body).toMatchSnapshot()
    })

    it('should add roles to existing service account without roles => add member', async function () {
      const name = `system:serviceaccount:${namespace}:robot-nomember`

      mockRequest.mockImplementationOnce(fixtures.projects.mocks.get())
      mockRequest.mockImplementationOnce(fixtures.serviceaccounts.mocks.list())
      mockRequest.mockImplementationOnce(fixtures.projects.mocks.patch())

      const res = await agent
        .put(`/api/namespaces/${namespace}/members/${name}`)
        .set('cookie', await user.cookie)
        .send({
          roles: ['myrole']
        })
        .expect('content-type', /json/)
        .expect(200)

      expect(mockRequest).toBeCalledTimes(3)
      expect(mockRequest.mock.calls).toMatchSnapshot()

      expect(res.body).toMatchSnapshot()
    })

    it('should remove all roles of existing service account => delete member', async function () {
      const name = `system:serviceaccount:${namespace}:robot`

      mockRequest.mockImplementationOnce(fixtures.projects.mocks.get())
      mockRequest.mockImplementationOnce(fixtures.serviceaccounts.mocks.list())
      mockRequest.mockImplementationOnce(fixtures.projects.mocks.patch())

      const res = await agent
        .put(`/api/namespaces/${namespace}/members/${name}`)
        .set('cookie', await user.cookie)
        .send({
          roles: []
        })
        .expect('content-type', /json/)
        .expect(200)

      expect(mockRequest).toBeCalledTimes(3)
      expect(mockRequest.mock.calls).toMatchSnapshot()

      expect(res.body).toMatchSnapshot()
    })

    it('should add a foreign service account as member to project', async function () {
      mockRequest.mockImplementationOnce(fixtures.projects.mocks.get())
      mockRequest.mockImplementationOnce(fixtures.serviceaccounts.mocks.list())
      mockRequest.mockImplementationOnce(fixtures.projects.mocks.patch())

      const res = await agent
        .post(`/api/namespaces/${namespace}/members`)
        .set('cookie', await user.cookie)
        .send({
          name: 'system:serviceaccount:othernamespace:fsa',
          roles: ['myrole']
        })
        .expect('content-type', /json/)
        .expect(200)

      expect(mockRequest).toBeCalledTimes(3)
      expect(mockRequest.mock.calls).toMatchSnapshot()

      expect(res.body).toMatchSnapshot()
    })

    it('should not add a foreign service account without roles as member to project', async function () {
      mockRequest.mockImplementationOnce(fixtures.projects.mocks.get())
      mockRequest.mockImplementationOnce(fixtures.serviceaccounts.mocks.list())

      const res = await agent
        .post(`/api/namespaces/${namespace}/members`)
        .set('cookie', await user.cookie)
        .send({
          name: 'system:serviceaccount:othernamespace:fsa-noroles',
          roles: []
        })
        .expect('content-type', /json/)
        .expect(200)

      expect(mockRequest).toBeCalledTimes(2)
      expect(mockRequest.mock.calls).toMatchSnapshot()

      expect(res.body).toMatchSnapshot()
    })

    it('should delete a foreign service account', async function () {
      const name = 'system:serviceaccount:garden-baz:robot'

      mockRequest.mockImplementationOnce(fixtures.projects.mocks.get())
      mockRequest.mockImplementationOnce(fixtures.serviceaccounts.mocks.list())
      mockRequest.mockImplementationOnce(fixtures.projects.mocks.patch())

      const res = await agent
        .delete(`/api/namespaces/${namespace}/members/${name}`)
        .set('cookie', await user.cookie)
        .expect('content-type', /json/)
        .expect(200)

      expect(mockRequest).toBeCalledTimes(3)
      expect(mockRequest.mock.calls).toMatchSnapshot()

      expect(res.body).toMatchSnapshot()
    })
  })
<<<<<<< HEAD

  it('should rotate a service account secret', async function () {
    const bearer = await user.bearer
    const name = 'system:serviceaccount:garden-foo:robot'
    k8s.stub.removeServiceAccountSecret({ bearer, namespace, name })
    const res = await agent
      .post(`/api/namespaces/${namespace}/members/${name}`)
      .set('cookie', await user.cookie)
      .send({
        method: 'rotateSecret'
      })

    expect(res).to.have.status(200)
  })
}
=======
})
>>>>>>> 65ff9e61
<|MERGE_RESOLUTION|>--- conflicted
+++ resolved
@@ -393,23 +393,25 @@
 
       expect(res.body).toMatchSnapshot()
     })
+
+    it('should rotate a service account secret', async function () {
+      const name = 'system:serviceaccount:garden-foo:robot'
+
+      mockRequest.mockImplementationOnce(fixtures.projects.mocks.get())
+      mockRequest.mockImplementationOnce(fixtures.serviceaccounts.mocks.list())
+      mockRequest.mockImplementationOnce(fixtures.serviceaccounts.mocks.delete())
+
+      const res = await agent
+        .post(`/api/namespaces/${namespace}/members/${name}`)
+        .set('cookie', await user.cookie)
+        .send({
+          method: 'rotateSecret'
+        })
+
+      expect(mockRequest).toBeCalledTimes(3)
+      expect(mockRequest.mock.calls).toMatchSnapshot()
+
+      expect(res.body).toMatchSnapshot()
+    })
   })
-<<<<<<< HEAD
-
-  it('should rotate a service account secret', async function () {
-    const bearer = await user.bearer
-    const name = 'system:serviceaccount:garden-foo:robot'
-    k8s.stub.removeServiceAccountSecret({ bearer, namespace, name })
-    const res = await agent
-      .post(`/api/namespaces/${namespace}/members/${name}`)
-      .set('cookie', await user.cookie)
-      .send({
-        method: 'rotateSecret'
-      })
-
-    expect(res).to.have.status(200)
-  })
-}
-=======
-})
->>>>>>> 65ff9e61
+})