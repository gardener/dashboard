--- conflicted
+++ resolved
@@ -300,7 +300,6 @@
     expect(res).to.be.json
     const expectedBody = _.filter(members, ({ username }) => username !== name)
     expect(res.body).to.eql(expectedBody)
-<<<<<<< HEAD
   })
 
   it('should delete a service account secret', async function () {
@@ -312,7 +311,5 @@
       .set('cookie', await user.cookie)
 
     expect(res).to.have.status(200)
-=======
->>>>>>> 83f675d2
   })
 }