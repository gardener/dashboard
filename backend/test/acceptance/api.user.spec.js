//
// SPDX-FileCopyrightText: 2023 SAP SE or an SAP affiliate company and Gardener contributors
//
// SPDX-License-Identifier: Apache-2.0
//

'use strict'

const { mockRequest } = require('@gardener-dashboard/request')

describe('api', function () {
  let agent

  beforeAll(() => {
    agent = createAgent()
  })

  afterAll(() => {
    return agent.close()
  })

  beforeEach(() => {
    mockRequest.mockReset()
  })
  describe('user', function () {
    const user = fixtures.auth.createUser({ id: 'bar@example.org' })

<<<<<<< HEAD
    it('should return the bearer token of the user', async function () {
      const res = await agent
        .get('/api/user/token')
        .set('cookie', await user.cookie)
        .expect('content-type', /json/)
        .expect(200)

      expect(mockRequest).not.toHaveBeenCalled()

      expect(res.body).toMatchSnapshot()
    })

=======
>>>>>>> f13ec1db
    it('should return selfsubjectrules for the user', async function () {
      mockRequest.mockImplementationOnce(fixtures.auth.mocks.reviewSelfSubjectRules())

      const res = await agent
        .post('/api/user/subjectrules')
        .set('cookie', await user.cookie)
        .send({
          namespace: 'garden-foo',
        })
        .expect('content-type', /json/)
        .expect(200)

      expect(mockRequest).toHaveBeenCalledTimes(1)
      expect(mockRequest.mock.calls).toMatchSnapshot()

      expect(res.body).toMatchSnapshot()
    })

    it('should return the kubeconfig data the user', async function () {
      const res = await agent
        .get('/api/user/kubeconfig')
        .set('cookie', await user.cookie)
        .expect('content-type', /json/)
        .expect(200)

      expect(mockRequest).not.toHaveBeenCalled()

      expect(res.body).toMatchSnapshot()
    })
  })
})<|MERGE_RESOLUTION|>--- conflicted
+++ resolved
@@ -25,21 +25,6 @@
   describe('user', function () {
     const user = fixtures.auth.createUser({ id: 'bar@example.org' })
 
-<<<<<<< HEAD
-    it('should return the bearer token of the user', async function () {
-      const res = await agent
-        .get('/api/user/token')
-        .set('cookie', await user.cookie)
-        .expect('content-type', /json/)
-        .expect(200)
-
-      expect(mockRequest).not.toHaveBeenCalled()
-
-      expect(res.body).toMatchSnapshot()
-    })
-
-=======
->>>>>>> f13ec1db
     it('should return selfsubjectrules for the user', async function () {
       mockRequest.mockImplementationOnce(fixtures.auth.mocks.reviewSelfSubjectRules())
 
