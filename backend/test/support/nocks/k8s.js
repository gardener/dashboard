//
// Copyright (c) 2019 by SAP SE or an SAP affiliate company. All rights reserved. This file is licensed under the Apache Software License, v. 2 except as noted otherwise in the LICENSE file
//
// Licensed under the Apache License, Version 2.0 (the "License");
// you may not use this file except in compliance with the License.
// You may obtain a copy of the License at
//
//      http://www.apache.org/licenses/LICENSE-2.0
//
// Unless required by applicable law or agreed to in writing, software
// distributed under the License is distributed on an "AS IS" BASIS,
// WITHOUT WARRANTIES OR CONDITIONS OF ANY KIND, either express or implied.
// See the License for the specific language governing permissions and
// limitations under the License.
//

'use strict'

const _ = require('lodash')
const nock = require('nock')
const yaml = require('js-yaml')
const { encodeBase64, getSeedNameFromShoot } = require('../../../lib/utils')
const hash = require('object-hash')
const jwt = require('jsonwebtoken')
const { url, auth } = require('../../../lib/kubernetes-config').load()

const quotas = [
  {
    name: 'foo-quota1',
    namespace: 'garden-foo'
  },
  {
    name: 'foo-quota2',
    namespace: 'garden-foo'
  }
]

const secretBindingList = [
  getSecretBinding('garden-foo', 'foo-infra1', 'infra1-profileName', 'secret1', 'garden-foo', quotas),
  getSecretBinding('garden-foo', 'foo-infra3', 'infra3-profileName', 'secret2', 'garden-foo', quotas),
  getSecretBinding('garden-foo', 'trial-infra1', 'infra1-profileName', 'trial-secret', 'garden-trial', quotas)
]

const projectList = [
  getProject({
    name: 'foo',
    createdBy: 'bar@example.org',
    owner: 'foo@example.org',
    members: [
      {
        name: 'foo@example.org',
        roles: ['admin', 'owner']
      },
      {
        name: 'bar@example.org',
        roles: ['admin']
      },
      {
        name: 'system:serviceaccount:garden-foo:robot',
        roles: ['viewer']
      }
    ],
    description: 'foo-description',
    purpose: 'foo-purpose',
    costObject: '9999999999'
  }),
  getProject({
    name: 'bar',
    createdBy: 'foo@example.org',
    owner: 'bar@example.org',
    members: [
      {
        name: 'foo@example.org',
        roles: ['admin', 'owner']
      },
      {
        name: 'system:serviceaccount:garden-foo:robot',
        roles: ['viewer', 'admin']
      }
    ],
    description: 'bar-description',
    purpose: 'bar-purpose'
  }),
  getProject({
    name: 'new',
    createdBy: 'new@example.org',
    description: 'new-description',
    purpose: 'new-purpose',
    phase: 'Initial'
  }),
  getProject({
    name: 'secret',
    createdBy: 'admin@example.org',
    description: 'secret-description',
    purpose: 'secret-purpose'
  }),
  getProject({
    name: 'trial',
    createdBy: 'admin@example.org',
    description: 'trial-description',
    purpose: 'trial-purpose',
    costObject: '1234567890'
  })
]

const shootList = [
  getShoot({
    name: 'fooShoot',
    namespace: 'garden-foo',
    project: 'foo',
    createdBy: 'fooCreator',
    purpose: 'fooPurpose',
    bindingName: 'fooSecretName'
  }),
  getShoot({
    name: 'barShoot',
    namespace: 'garden-foo',
    project: 'foo',
    createdBy: 'barCreator',
    purpose: 'barPurpose',
    bindingName: 'barSecretName'
  }),
  getShoot({
    name: 'dummyShoot',
    namespace: 'garden-foo',
    project: 'foo',
    createdBy: 'fooCreator',
    purpose: 'fooPurpose',
    bindingName: 'barSecretName'
  })
]

const infrastructureSecretList = [
  getInfrastructureSecret('garden-foo', 'secret1', 'infra1-profileName', {
    fooKey: 'fooKey',
    fooSecret: 'fooSecret'
  }),
  getInfrastructureSecret('garden-foo', 'secret2', 'infra2-profileName', {
    fooKey: 'fooKey',
    fooSecret: 'fooSecret'
  })
]

const serviceAccountList = [
  getServiceAccount('garden-foo', 'robot'),
  getServiceAccount('garden-bar', 'robot')
]

const serviceAccountSecretList = [
  getServiceAccountSecret('garden-foo', 'robot'),
  getServiceAccountSecret('garden-bar', 'robot')
]

const gardenAdministrators = ['admin@example.org']

const certificateAuthorityData = encodeBase64('certificate-authority-data')
const clientCertificateData = encodeBase64('client-certificate-data')
const clientKeyData = encodeBase64('client-key-data')

function getSecretBinding (namespace, name, profileName, secretRefName, secretRefNamespace, quotas = []) {
  const secretBinding = {
    kind: 'SecretBinding',
    metadata: {
      name,
      namespace,
      labels: {
        'cloudprofile.garden.sapcloud.io/name': profileName
      }
    },
    secretRef: {
      name: secretRefName,
      namespace: secretRefNamespace
    },
    quotas
  }

  return secretBinding
}

function getServiceAccount (namespace, name) {
  const suffix = Buffer.from(name, 'utf8').toString('hex').substring(0, 5)
  const secret = {
    name: `${name}-token-${suffix}`
  }
  const metadata = {
    name,
    namespace
  }
  return {
    metadata,
    secrets: [secret]
  }
}

function getServiceAccountSecret (namespace, serviceAccountName) {
  const suffix = Buffer.from(serviceAccountName, 'utf8').toString('hex').substring(0, 5)
  const name = `${serviceAccountName}-token-${suffix}`
  const metadata = {
    name,
    namespace
  }
  const data = {}
  data['ca.crt'] = encodeBase64('ca.crt')
  data.namespace = encodeBase64(namespace)
  data.token = encodeBase64(name)
  return {
    metadata,
    data
  }
}

function prepareSecretAndBindingMeta ({ name, namespace, data, resourceVersion, bindingName, bindingNamespace, cloudProfileName }) {
  const metadataSecretBinding = {
    resourceVersion,
    name: bindingName,
    namespace: bindingNamespace,
    labels: {
      'cloudprofile.garden.sapcloud.io/name': cloudProfileName
    }
  }
  const secretRef = {
    name,
    namespace
  }
  const resultSecretBinding = {
    metadata: metadataSecretBinding,
    secretRef
  }

  const metadataSecret = {
    resourceVersion,
    namespace
  }
  const resultSecret = {
    metadata: metadataSecret,
    data
  }

  return { metadataSecretBinding, secretRef, resultSecretBinding, metadataSecret, resultSecret }
}

function reviewToken (scope) {
  return scope
    .post('/apis/authentication.k8s.io/v1/tokenreviews')
    .reply(200, function (uri, body) {
      const { spec: { token } } = body
      const payload = jwt.decode(token)
      const authenticated = _.endsWith(payload.id, 'example.org')
      const username = payload.id
      const groups = payload.groups
      const user = authenticated ? { username, groups } : {}
      return {
        status: {
          user,
          authenticated
        }
      }
    })
}

function canGetSecretsInAllNamespaces (scope) {
  return scope
    .post('/apis/authorization.k8s.io/v1/selfsubjectaccessreviews', body => {
      const { namespace, verb, resource, group } = body.spec.resourceAttributes
      return !namespace && group === '' && resource === 'secrets' && verb === 'get'
    })
    .reply(200, function (body) {
      const [, token] = _.split(this.req.headers.authorization, ' ', 2)
      const payload = jwt.decode(token)
      const allowed = _.includes(gardenAdministrators, payload.id)
      return _.assign({
        status: {
          allowed
        }
      }, body)
    })
}

function canGetOpenAPI (scope) {
  return scope
    .post('/apis/authorization.k8s.io/v1/selfsubjectaccessreviews', body => {
      const { verb, path } = body.spec.nonResourceAttributes
      return path === '/openapi/v2' && verb === 'get'
    })
    .reply(200, function (body) {
      const [, token] = _.split(this.req.headers.authorization, ' ', 2)
      const payload = jwt.decode(token)
      const allowed = !_.isEmpty(payload.id)
      return _.assign({
        status: {
          allowed
        }
      }, body)
    })
}

function getKubeconfigSecret (scope, { namespace, name, server }) {
  const url = new URL(server)
  const secret = {
    data: {
      kubeconfig: encodeBase64(getKubeconfig({
        server,
        name: url.hostname
      }))
    }
  }
  scope
    .get(`/api/v1/namespaces/${namespace}/secrets/${name}`)
    .reply(200, secret)
  return scope
}

function readProject (namespace) {
  return _
    .chain(projectList)
    .find(['spec.namespace', namespace])
    .value()
}

function readProjectMembers (namespace) {
  return getProjectMembers(readProject(namespace))
}

function getProjectMembers (project) {
  return _
    .chain(project)
    .get('spec.members')
    .map(({ name: username, role, roles }) => ({ username, roles: roles ? [role, ...roles] : [role] }))
    .value()
}

function getInfrastructureSecret (namespace, name, profileName, data = {}) {
  return {
    metadata: {
      name,
      namespace,
      labels: {
        'cloudprofile.garden.sapcloud.io/name': profileName
      }
    },
    data
  }
}

function getUser (member) {
  const name = member.name || member
  const user = {
    apiGroup: 'rbac.authorization.k8s.io',
    kind: 'User',
    name
  }
  if (member.roles) {
    const roles = member.roles.slice()
    const role = roles.shift()
    _.assign(user, { role, roles })
  }
  return user
}

<<<<<<< HEAD
function getProject ({ name, namespace, createdBy, owner, members = [], memberRoles = [], description, purpose, phase = 'Ready', costObject = '' }) {
=======
function getProject ({ name, namespace, createdBy, owner, members = [], description, purpose, phase = 'Ready', costObject = '' }) {
>>>>>>> af49bcf4
  owner = owner || createdBy
  namespace = namespace || `garden-${name}`
  members = _
    .chain(members)
    .map(getUser)
    .value()
  owner = getUser(owner)
  createdBy = getUser(createdBy)
  return {
    metadata: {
      name,
      annotations: {
        'billing.gardener.cloud/costObject': costObject
      }
    },
    spec: {
      namespace,
      createdBy,
      owner,
      members,
      purpose,
      description
    },
    status: {
      phase
    }
  }
}

function getProjectNamespace (namespace) {
  const project = readProject(namespace)
  const defaultName = namespace.replace(/^garden-/)
  const name = _.get(project, 'metadata.name', defaultName)
  return {
    metadata: {
      name: namespace,
      labels: {
        'garden.sapcloud.io/role': 'project',
        'project.garden.sapcloud.io/name': name
      }
    }
  }
}

function getShoot ({
  namespace,
  name,
  project,
  createdBy,
  purpose = 'foo-purpose',
  kind = 'fooInfra',
  profile = 'infra1-profileName',
  region = 'foo-west',
  bindingName = 'foo-secret',
  seed = 'infra1-seed',
  hibernation = { enabled: false },
  kubernetesVersion = '1.16.0'
}) {
  const shoot = {
    metadata: {
      name,
      namespace,
      annotations: {}
    },
    spec: {
      secretBindingName: bindingName,
      cloudProfileName: profile,
      region,
      hibernation,
      provider: {
        type: kind
      },
      seedName: seed,
      kubernetes: {
        version: kubernetesVersion
      },
      purpose
    },
    status: {}
  }
  if (createdBy) {
    shoot.metadata.annotations['gardener.cloud/created-by'] = createdBy
  }
  if (project) {
    shoot.status.technicalID = `shoot--${project}--${name}`
  }
  return shoot
}

function getKubeconfig ({ server, name }) {
  const cluster = {
    'certificate-authority-data': certificateAuthorityData,
    server
  }
  const user = {
    'client-certificate-data': clientCertificateData,
    'client-key-data': clientKeyData
  }
  const context = {
    cluster: name,
    user: name
  }
  return yaml.safeDump({
    kind: 'Config',
    clusters: [{ cluster, name }],
    contexts: [{ context, name }],
    users: [{ user, name }],
    'current-context': name
  })
}

function getServiceAccountsForNamespace (scope, namespace, additionalServiceAccounts) {
  const items = _
    .chain(serviceAccountList)
    .concat(additionalServiceAccounts)
    .filter(['metadata.namespace', namespace])
    .value()
  scope
    .get(`/api/v1/namespaces/${namespace}/serviceaccounts`)
    .reply(200, () => ({ items }))
}

function authorizationHeader (bearer) {
  const authorization = `Bearer ${bearer}`
  return { authorization }
}

function nockWithAuthorization (bearer) {
  const reqheaders = authorizationHeader(bearer || auth.bearer)
  return nock(url, { reqheaders })
}

const stub = {
  getShoots ({ bearer, namespace }) {
    const shoots = {
      items: shootList
    }

    return nockWithAuthorization(bearer)
      .get(`/apis/core.gardener.cloud/v1beta1/namespaces/${namespace}/shoots`)
      .reply(200, shoots)
  },
  getShoot ({ bearer, namespace, name, ...rest }) {
    const shoot = getShoot({ namespace, name, ...rest })

    return nockWithAuthorization(bearer)
      .get(`/apis/core.gardener.cloud/v1beta1/namespaces/${namespace}/shoots/${name}`)
      .reply(200, shoot)
  },
  createShoot ({ bearer, namespace, spec, resourceVersion = 42 }) {
    const metadata = {
      resourceVersion,
      namespace
    }
    const result = { metadata, spec }

    return nockWithAuthorization(bearer)
      .post(`/apis/core.gardener.cloud/v1beta1/namespaces/${namespace}/shoots`, body => {
        _.assign(metadata, body.metadata)
        return true
      })
      .reply(200, () => result)
  },
  deleteShoot ({ bearer, namespace, name, resourceVersion = 42 }) {
    const metadata = {
      resourceVersion,
      namespace
    }
    const result = { metadata }

    return nockWithAuthorization(bearer)
      .patch(`/apis/core.gardener.cloud/v1beta1/namespaces/${namespace}/shoots/${name}`, body => {
        _.assign(metadata, body.metadata)
        return true
      })
      .reply(200)
      .delete(`/apis/core.gardener.cloud/v1beta1/namespaces/${namespace}/shoots/${name}`)
      .reply(200, () => result)
  },
  getShootInfo ({
    bearer,
    namespace,
    name,
    project,
    kind,
    region,
    shootServerUrl,
    shootUser,
    shootPassword,
    seedName
  }) {
    const shootResult = getShoot({ name, project, kind, region, seed: seedName })
    shootResult.status.technicalID = `shoot--${project}--${name}`

    const kubecfgResult = {
      data: {
        kubeconfig: encodeBase64(getKubeconfig({
          server: shootServerUrl,
          name: 'shoot.foo.bar'
        })),
        username: encodeBase64(shootUser),
        password: encodeBase64(shootPassword)
      }
    }
    const isAdminResult = {
      status: {
        allowed: true
      }
    }

    return [nockWithAuthorization(bearer)
      .get(`/apis/core.gardener.cloud/v1beta1/namespaces/${namespace}/shoots/${name}`)
      .reply(200, () => shootResult)
      .get(`/api/v1/namespaces/${namespace}/secrets/${name}.kubeconfig`)
      .reply(200, () => kubecfgResult)
      .post('/apis/authorization.k8s.io/v1/selfsubjectaccessreviews')
      .reply(200, () => isAdminResult)]
  },
  getSeedInfo ({
    bearer,
    namespace,
    name,
    project,
    kind,
    region,
    monitoringUser,
    monitoringPassword,
    loggingUser,
    loggingPassword,
    seedSecretName,
    seedName
  }) {
    const seedServerURL = 'https://seed.foo.bar:8443'
    const technicalID = `shoot--${project}--${name}`

    const shootResult = getShoot({ name, project, kind, region, seed: seedName })
    shootResult.status.technicalID = `shoot--${project}--${name}`

    const isAdminResult = {
      status: {
        allowed: true
      }
    }

    const seedSecretResult = {
      data: {
        kubeconfig: encodeBase64(getKubeconfig({
          server: seedServerURL,
          name: 'seed.foo.bar'
        }))
      }
    }
    const monitoringSecretResult = {
      data: {
        username: encodeBase64(monitoringUser),
        password: encodeBase64(monitoringPassword)
      }
    }
    const loggingSecretResult = {
      data: {
        username: encodeBase64(loggingUser),
        password: encodeBase64(loggingPassword)
      }
    }

    return [nockWithAuthorization(bearer)
      .get(`/apis/core.gardener.cloud/v1beta1/namespaces/${namespace}/shoots/${name}`)
      .reply(200, () => shootResult)
      .post('/apis/authorization.k8s.io/v1/selfsubjectaccessreviews')
      .reply(200, () => isAdminResult)
      .get(`/api/v1/namespaces/garden/secrets/${seedSecretName}`)
      .reply(200, () => seedSecretResult),
    nock(seedServerURL)
      .get(`/api/v1/namespaces/${technicalID}/secrets/monitoring-ingress-credentials`)
      .reply(200, monitoringSecretResult)
      .get(`/api/v1/namespaces/${technicalID}/secrets/logging-ingress-credentials`)
      .reply(200, loggingSecretResult)]
  },
  replaceShoot ({ bearer, namespace, name, project, createdBy }) {
    const shoot = getShoot({ name, project, createdBy })
    return nockWithAuthorization(bearer)
      .get(`/apis/core.gardener.cloud/v1beta1/namespaces/${namespace}/shoots/${name}`)
      .reply(200, () => shoot)
      .put(`/apis/core.gardener.cloud/v1beta1/namespaces/${namespace}/shoots/${name}`, body => {
        _.assign(shoot, body)
        return true
      })
      .reply(200, () => shoot)
  },
  replaceShootK8sVersion ({ bearer, namespace, name, project, createdBy }) {
    const shoot = getShoot({ name, project, createdBy })

    return nockWithAuthorization(bearer)
      .patch(`/apis/core.gardener.cloud/v1beta1/namespaces/${namespace}/shoots/${name}`, body => {
        const payload = _.head(body)
        if (payload.op === 'replace' && payload.path === '/spec/kubernetes/version') {
          shoot.spec.kubernetes = _.assign({}, shoot.spec.kubernetes, payload.value)
        }
        return true
      })
      .reply(200, () => shoot)
  },
  replaceWorkers ({ bearer, namespace, name, project, workers }) {
    const shoot = getShoot({ name, project })
    return nockWithAuthorization(bearer)
      .patch(`/apis/core.gardener.cloud/v1beta1/namespaces/${namespace}/shoots/${name}`, body => {
        const payload = _.head(body)
        if (payload.op === 'replace' && payload.path === '/spec/provider/workers') {
          shoot.spec.provider.workers = workers
        }
        return true
      })
      .reply(200, () => shoot)
  },
  patchShootAnnotations ({ bearer, namespace, name, project, createdBy }) {
    const shoot = getShoot({ name, project, createdBy })

    return nockWithAuthorization(bearer)
      .patch(`/apis/core.gardener.cloud/v1beta1/namespaces/${namespace}/shoots/${name}`, body => {
        shoot.metadata.annotations = Object.assign({}, shoot.metadata.annotations, body.metadata.annotations)
        return true
      })
      .reply(200, () => shoot)
  },
  replaceMaintenance ({ bearer, namespace, name, project }) {
    const shoot = getShoot({ name, project })

    return nockWithAuthorization(bearer)
      .patch(`/apis/core.gardener.cloud/v1beta1/namespaces/${namespace}/shoots/${name}`, body => {
        shoot.spec.maintenance = body.spec.maintenance
        return true
      })
      .reply(200, () => shoot)
  },
  replaceHibernationSchedules ({ bearer, namespace, name, project }) {
    const shoot = getShoot({ name, project })

    return nockWithAuthorization(bearer)
      .patch(`/apis/core.gardener.cloud/v1beta1/namespaces/${namespace}/shoots/${name}`, body => {
        shoot.spec.hibernation.schedules = body.spec.hibernation.schedules
        return true
      })
      .reply(200, () => shoot)
  },
  replaceHibernationEnabled ({ bearer, namespace, name, project }) {
    const shoot = getShoot({ name, project })

    return nockWithAuthorization(bearer)
      .patch(`/apis/core.gardener.cloud/v1beta1/namespaces/${namespace}/shoots/${name}`, body => {
        shoot.spec.hibernation.enabled = body.spec.hibernation.enabled
        return true
      })
      .reply(200, () => shoot)
  },
  replacePurpose ({ bearer, namespace, name, project }) {
    const shoot = getShoot({ name, project })

    return nockWithAuthorization(bearer)
      .patch(`/apis/core.gardener.cloud/v1beta1/namespaces/${namespace}/shoots/${name}`, body => {
        shoot.spec.purpose = body.spec.purpose
        return true
      })
      .reply(200, () => shoot)
  },
  getInfrastructureSecrets ({ bearer, namespace, empty = false }) {
    const secretBindings = !empty
      ? _.filter(secretBindingList, ['metadata.namespace', namespace])
      : []
    const infrastructureSecrets = !empty
      ? _.filter(infrastructureSecretList, ['metadata.namespace', namespace])
      : []

    const namespaces = _
      .chain(secretBindings)
      .map('secretRef.namespace')
      .uniq()
      .value()

    const scopes = [nockWithAuthorization(bearer)
      .get(`/apis/core.gardener.cloud/v1beta1/namespaces/${namespace}/secretbindings`)
      .reply(200, {
        items: secretBindings
      })
      .get(`/api/v1/namespaces/${namespace}/secrets`)
      .reply(200, {
        items: infrastructureSecrets
      })
    ]
    const adminScope = nockWithAuthorization(auth.bearer)
    namespaces.forEach(namespace => {
      const project = readProject(namespace)
      adminScope
        .get(`/api/v1/namespaces/${namespace}`)
        .reply(200, () => getProjectNamespace(namespace))
        .get(`/apis/core.gardener.cloud/v1beta1/projects/${project.metadata.name}`)
        .reply(200, project)
    })
    return scopes
  },
  createInfrastructureSecret ({ bearer, namespace, data, cloudProfileName, resourceVersion = 42 }) {
    const {
      resultSecretBinding,
      resultSecret
    } = prepareSecretAndBindingMeta({
      bindingNamespace: namespace,
      data,
      resourceVersion,
      cloudProfileName
    })
    const project = readProject(namespace)

    return nockWithAuthorization(bearer)
      .post(`/api/v1/namespaces/${namespace}/secrets`, body => {
        expect(body).to.not.have.nested.property('metadata.resourceVersion')
        _.assign(resultSecret.metadata, body.metadata)
        return true
      })
      .reply(200, () => resultSecret)
      .post(`/apis/core.gardener.cloud/v1beta1/namespaces/${namespace}/secretbindings`, body => {
        expect(body).to.not.have.nested.property('metadata.resourceVersion')
        _.assign(resultSecretBinding.metadata, body.metadata)
        _.assign(resultSecretBinding.secretRef, body.secretRef)
        return true
      })
      .reply(200, () => resultSecretBinding)
      .get(`/api/v1/namespaces/${namespace}`)
      .reply(200, () => getProjectNamespace(namespace))
      .get(`/apis/core.gardener.cloud/v1beta1/projects/${project.metadata.name}`)
      .reply(200, project)
  },
  patchInfrastructureSecret ({ bearer, namespace, name, bindingName, bindingNamespace, data, cloudProfileName, resourceVersion = 42 }) {
    const {
      resultSecretBinding,
      resultSecret
    } = prepareSecretAndBindingMeta({
      name,
      namespace,
      data,
      resourceVersion,
      bindingName,
      bindingNamespace,
      cloudProfileName
    })
    const project = readProject(namespace)

    return nockWithAuthorization(bearer)
      .get(`/apis/core.gardener.cloud/v1beta1/namespaces/${bindingNamespace}/secretbindings/${bindingName}`)
      .reply(200, () => resultSecretBinding)
      .patch(`/api/v1/namespaces/${namespace}/secrets/${name}`, body => {
        expect(body).to.not.have.nested.property('metadata.resourceVersion')
        _.assign(resultSecret.metadata, body.metadata)
        return true
      })
      .reply(200, () => resultSecret)
      .get(`/api/v1/namespaces/${namespace}`)
      .reply(200, () => getProjectNamespace(namespace))
      .get(`/apis/core.gardener.cloud/v1beta1/projects/${project.metadata.name}`)
      .reply(200, project)
  },
  patchSharedInfrastructureSecret ({ bearer, namespace, name, bindingName, bindingNamespace, data, cloudProfileName, resourceVersion = 42 }) {
    const {
      resultSecretBinding
    } = prepareSecretAndBindingMeta({
      name,
      namespace,
      data,
      resourceVersion,
      bindingName,
      bindingNamespace,
      cloudProfileName
    })

    return nockWithAuthorization(bearer)
      .get(`/apis/core.gardener.cloud/v1beta1/namespaces/${bindingNamespace}/secretbindings/${bindingName}`)
      .reply(200, () => resultSecretBinding)
  },
  deleteInfrastructureSecret ({ bearer, namespace, project, name, bindingName, bindingNamespace, cloudProfileName, resourceVersion = 42 }) {
    const shoot = getShoot({ name: 'fooShoot', project, bindingName: 'someOtherSecretName' })
    const {
      resultSecretBinding
    } = prepareSecretAndBindingMeta({
      name,
      namespace,
      resourceVersion,
      bindingName,
      bindingNamespace,
      cloudProfileName
    })

    return nockWithAuthorization(bearer)
      .get(`/apis/core.gardener.cloud/v1beta1/namespaces/${bindingNamespace}/secretbindings/${bindingName}`)
      .reply(200, () => resultSecretBinding)
      .get(`/apis/core.gardener.cloud/v1beta1/namespaces/${bindingNamespace}/shoots`)
      .reply(200, {
        items: [shoot]
      })
      .delete(`/apis/core.gardener.cloud/v1beta1/namespaces/${bindingNamespace}/secretbindings/${bindingName}`)
      .reply(200)
      .delete(`/api/v1/namespaces/${bindingNamespace}/secrets/${name}`)
      .reply(200)
  },
  deleteSharedInfrastructureSecret ({ bearer, namespace, project, name, bindingName, bindingNamespace, cloudProfileName, resourceVersion = 42 }) {
    const {
      resultSecretBinding
    } = prepareSecretAndBindingMeta({
      name,
      namespace,
      resourceVersion,
      bindingName,
      bindingNamespace,
      cloudProfileName
    })

    return nockWithAuthorization(bearer)
      .get(`/apis/core.gardener.cloud/v1beta1/namespaces/${bindingNamespace}/secretbindings/${bindingName}`)
      .reply(200, () => resultSecretBinding)
  },
  deleteInfrastructureSecretReferencedByShoot ({ bearer, namespace, project, name, bindingName, bindingNamespace, cloudProfileName, resourceVersion = 42 }) {
    const referencingShoot = getShoot({ name: 'referencingShoot', project, bindingName })
    const shoot = getShoot({ name: 'fooShoot', project, bindingName: 'someOtherSecretName' })
    const {
      resultSecretBinding
    } = prepareSecretAndBindingMeta({
      name,
      namespace,
      resourceVersion,
      bindingName,
      bindingNamespace,
      cloudProfileName
    })

    return nockWithAuthorization(bearer)
      .get(`/apis/core.gardener.cloud/v1beta1/namespaces/${bindingNamespace}/secretbindings/${bindingName}`)
      .reply(200, () => resultSecretBinding)
      .get(`/apis/core.gardener.cloud/v1beta1/namespaces/${bindingNamespace}/shoots`)
      .reply(200, {
        items: [shoot, referencingShoot]
      })
  },
  getProjects ({ bearer }) {
    const scope = nockWithAuthorization(bearer)
    canGetSecretsInAllNamespaces(scope)
    return [
      scope,
      nockWithAuthorization(auth.bearer)
        .get('/apis/core.gardener.cloud/v1beta1/projects')
        .reply(200, {
          items: projectList
        })
    ]
  },
  getTerminalConfig ({ bearer, namespace, shootName, target }) {
    const scope = nockWithAuthorization(bearer)
    canGetSecretsInAllNamespaces(scope)
    if (target === 'shoot') {
      const server = `https://${shootName}.cluster.foo.bar`
      getKubeconfigSecret(scope, {
        namespace,
        name: `${shootName}.kubeconfig`,
        server
      })
      nock(server)
        .get('/api/v1/nodes')
        .reply(200, {
          items: [{
            metadata: {
              name: 'nodename',
              creationTimestamp: '2020-01-01T20:01:01Z',
              labels: {
                'kubernetes.io/hostname': 'hostname'
              }
            },
            status: {
              conditions: [{
                type: 'Ready',
                status: 'True'
              }]
            }
          }]
        })
    }
    return scope
  },
  createTerminal ({ bearer, username, namespace, target, shootName, seedName }) {
    const terminal = {
      metadata: {},
      spec: {},
      status: {}
    }
    const scope = nockWithAuthorization(bearer)
    canGetSecretsInAllNamespaces(scope)
    if (target === 'garden') {
      scope
        .get(`/apis/core.gardener.cloud/v1beta1/namespaces/garden/shoots/${seedName}`)
        .reply(404)
    } else {
      const shootResource = _.find(shootList, ['metadata.name', shootName])
      seedName = getSeedNameFromShoot(shootResource)
      scope
        .get(`/apis/core.gardener.cloud/v1beta1/namespaces/${namespace}/shoots/${shootName}`)
        .reply(200, shootResource)
    }
    if (target === 'cp') {
      scope
        .get(`/apis/core.gardener.cloud/v1beta1/namespaces/garden/shoots/${seedName}`)
        .reply(200, {
          metadata: {
            name: seedName,
            namespace: 'garden'
          },
          spec: {
            seedName: 'soil-infra1'
          }
        })
    }
    if (target === 'shoot') {
      const server = `https://${shootName}.cluster.foo.bar`
      getKubeconfigSecret(scope, {
        namespace,
        name: `${shootName}.kubeconfig`,
        server
      })
    } else {
      getKubeconfigSecret(scope, {
        namespace: 'garden',
        name: `seedsecret-${seedName}`,
        server: `https://${seedName}:8443`
      })
    }
    scope
      .get(`/apis/dashboard.gardener.cloud/v1alpha1/namespaces/${namespace}/terminals`)
      .query(({ labelSelector }) => {
        const labels = _
          .chain(labelSelector)
          .split(',')
          .map(value => value.split('='))
          .fromPairs()
          .value()
        return labels['garden.sapcloud.io/createdBy'] === hash(username)
      })
      .reply(200, { items: [] })
      .post(`/apis/dashboard.gardener.cloud/v1alpha1/namespaces/${namespace}/terminals`, body => {
        const { metadata, spec: { host } } = body
        const suffix = '0815'
        _.merge(terminal, body)
        if (metadata.generateName) {
          terminal.metadata.name = `${metadata.generateName}${suffix}`
        }
        if (host.temporaryNamespace) {
          terminal.spec.host.namespace = `term-host-${suffix}`
        }
        return true
      })
      .reply(200, () => terminal)
    return scope
  },
  reuseTerminal ({ bearer, username, namespace, name, target, shootName, seedName, hostNamespace, containerImage }) {
    let terminal = {
      metadata: {
        namespace,
        name,
        annotations: {
          'garden.sapcloud.io/createdBy': username
        }
      },
      spec: {
        host: {
          namespace: hostNamespace,
          pod: {
            containerImage
          }
        }
      },
      status: {}
    }
    const scope = nockWithAuthorization(bearer)
    canGetSecretsInAllNamespaces(scope)
    if (target === 'garden') {
      scope
        .get(`/apis/core.gardener.cloud/v1beta1/namespaces/garden/shoots/${seedName}`)
        .reply(404)
    } else {
      const shootResource = _.find(shootList, ['metadata.name', shootName])
      seedName = getSeedNameFromShoot(shootResource)
      scope
        .get(`/apis/core.gardener.cloud/v1beta1/namespaces/${namespace}/shoots/${shootName}`)
        .reply(200, shootResource)
    }
    if (target === 'cp') {
      scope
        .get(`/apis/core.gardener.cloud/v1beta1/namespaces/garden/shoots/${seedName}`)
        .reply(200, {
          metadata: {
            name: seedName,
            namespace: 'garden'
          },
          spec: {
            seedName: 'soil-infra1'
          }
        })
    }
    if (target === 'shoot') {
      const server = `https://${shootName}.cluster.foo.bar`
      getKubeconfigSecret(scope, {
        namespace,
        name: `${shootName}.kubeconfig`,
        server
      })
    } else {
      getKubeconfigSecret(scope, {
        namespace: 'garden',
        name: `seedsecret-${seedName}`,
        server: `https://${seedName}:8443`
      })
    }
    scope
      .get(`/apis/dashboard.gardener.cloud/v1alpha1/namespaces/${namespace}/terminals`)
      .query(({ labelSelector }) => {
        const labels = _
          .chain(labelSelector)
          .split(',')
          .map(value => value.split('='))
          .fromPairs()
          .value()
        return labels['garden.sapcloud.io/createdBy'] === hash(username)
      })
      .reply(200, { items: [terminal] })
      .patch(`/apis/dashboard.gardener.cloud/v1alpha1/namespaces/${namespace}/terminals/${name}`, body => {
        terminal = _
          .chain(terminal)
          .cloneDeep()
          .merge(body)
          .value()
        return true
      })
      .reply(200, () => terminal)
    return scope
  },
  fetchTerminal ({ bearer, hostUrl, host, serviceAccountSecretName, token }) {
    const scope = nockWithAuthorization(bearer)
    canGetSecretsInAllNamespaces(scope)
    getKubeconfigSecret(scope, {
      ...host.credentials.secretRef,
      server: hostUrl
    })
    const serviceAccountSecret = {
      data: {
        token: encodeBase64(token)
      }
    }
    nock(hostUrl)
      .get(`/api/v1/namespaces/${host.namespace}/secrets/${serviceAccountSecretName}`)
      .reply(200, serviceAccountSecret)
    return scope
  },
  keepAliveTerminal ({ bearer, username, namespace, name }) {
    const scope = nockWithAuthorization(bearer)
    canGetSecretsInAllNamespaces(scope)
    let terminal = {
      metadata: {
        namespace,
        name,
        annotations: {
          'garden.sapcloud.io/createdBy': username
        }
      }
    }
    scope
      .get(`/apis/dashboard.gardener.cloud/v1alpha1/namespaces/${namespace}/terminals/${name}`)
      .reply(200, () => terminal)
      .patch(`/apis/dashboard.gardener.cloud/v1alpha1/namespaces/${namespace}/terminals/${name}`, body => {
        terminal = _
          .chain(terminal)
          .cloneDeep()
          .merge(body)
          .value()
        return true
      })
      .reply(200, () => terminal)
    return scope
  },
  deleteTerminal ({ bearer, username, namespace, name }) {
    const scope = nockWithAuthorization(bearer)
    canGetSecretsInAllNamespaces(scope)
    const terminal = {
      metadata: {
        namespace,
        name,
        annotations: {
          'garden.sapcloud.io/createdBy': username
        }
      }
    }
    scope
      .get(`/apis/dashboard.gardener.cloud/v1alpha1/namespaces/${namespace}/terminals/${name}`)
      .reply(200, () => terminal)
      .delete(`/apis/dashboard.gardener.cloud/v1alpha1/namespaces/${namespace}/terminals/${name}`)
      .reply(200, () => terminal)
    return scope
  },
  listTerminalResources ({ bearer, username, namespace }) {
    const terminal1 = {
      metadata: {
        name: 'foo1',
        namespace: 'foo',
        annotations: {
          'dashboard.gardener.cloud/identifier': '1',
          'garden.sapcloud.io/createdBy': username
        }
      },
      spec: {},
      status: {}
    }
    const terminal2 = {
      metadata: {
        name: 'foo2',
        namespace: 'foo',
        annotations: {
          'dashboard.gardener.cloud/identifier': '2',
          'garden.sapcloud.io/createdBy': username
        }
      },
      spec: {},
      status: {}
    }
    const scope = nockWithAuthorization(bearer)
    canGetSecretsInAllNamespaces(scope)
    scope
      .get(`/apis/dashboard.gardener.cloud/v1alpha1/namespaces/${namespace}/terminals`)
      .query(({ labelSelector }) => {
        const labels = _
          .chain(labelSelector)
          .split(',')
          .map(value => value.split('='))
          .fromPairs()
          .value()
        return labels['garden.sapcloud.io/createdBy'] === hash(username)
      })
      .reply(200, { items: [terminal1, terminal2] })
    return scope
  },
  getProject ({ bearer, name, namespace, resourceVersion = 42, unauthorized = false }) {
    let statusCode = 200
    let result = _
      .chain(projectList)
      .find(['metadata.name', name])
      .set('metadata.resourceVersion', resourceVersion)
      .value()
    if (unauthorized) {
      statusCode = 403
      result = {
        message: 'Forbidden'
      }
    }
    return [
      nockWithAuthorization(bearer)
        .get(`/api/v1/namespaces/${namespace}`)
        .reply(200, () => getProjectNamespace(namespace))
        .get(`/apis/core.gardener.cloud/v1beta1/projects/${name}`)
        .reply(statusCode, () => result)
    ]
  },
  createProject ({ bearer, resourceVersion = 42 }) {
    const result = {
      metadata: {
        resourceVersion
      },
      spec: {},
      status: {
        phase: undefined
      }
    }

    return nockWithAuthorization(bearer)
      .post('/apis/core.gardener.cloud/v1beta1/projects', body => {
        const namespace = `garden-${body.metadata.name}`
        _
          .chain(result)
          .merge({ spec: { namespace } }, body)
          .commit()
        return true
      })
      .reply(200, () => result)
  },
  patchProject ({ bearer, namespace, resourceVersion = 43 }) {
    const project = readProject(namespace)
    const name = _.get(project, 'metadata.name')
    const newProject = _.cloneDeep(project)

    return [
      nockWithAuthorization(bearer)
        .get(`/api/v1/namespaces/${namespace}`)
        .reply(200, () => getProjectNamespace(namespace))
        .get(`/apis/core.gardener.cloud/v1beta1/projects/${name}`)
        .reply(200, () => project)
        .patch(`/apis/core.gardener.cloud/v1beta1/projects/${name}`, body => {
          _.merge(newProject, body)
          return true
        })
        .reply(200, () => _.set(newProject, 'metadata.resourceVersion', resourceVersion))
    ]
  },
  deleteProject ({ bearer, namespace }) {
    const project = readProject(namespace)
    const name = _.get(project, 'metadata.name')
    const confirmationPath = ['metadata', 'annotations', 'confirmation.gardener.cloud/deletion']
    return [
      nockWithAuthorization(bearer)
        .get(`/api/v1/namespaces/${namespace}`)
        .reply(200, () => getProjectNamespace(namespace))
        .get(`/apis/core.gardener.cloud/v1beta1/namespaces/${namespace}/shoots`)
        .reply(200, {
          items: []
        })
        .get(`/apis/core.gardener.cloud/v1beta1/projects/${name}`)
        .reply(200, () => project)
        .patch(`/apis/core.gardener.cloud/v1beta1/projects/${name}`, body => {
          return _.get(body, confirmationPath) === 'true'
        })
        .reply(200, () => _.set(project, confirmationPath, 'true'))
        .delete(`/apis/core.gardener.cloud/v1beta1/projects/${name}`)
        .reply(200, () => project)
    ]
  },
  getMembers ({ bearer, namespace }) {
    const project = readProject(namespace)
    if (project) {
      const scope = nockWithAuthorization(bearer)
        .get(`/apis/core.gardener.cloud/v1beta1/projects/${project.metadata.name}`)
        .reply(200, () => project)
      getServiceAccountsForNamespace(scope, namespace)

      return [
        nockWithAuthorization(bearer)
          .get(`/api/v1/namespaces/${namespace}`)
          .reply(200, () => getProjectNamespace(namespace))
      ]
    }
    return nockWithAuthorization(bearer)
      .get(`/api/v1/namespaces/${namespace}`)
      .reply(404, () => {
        return {
          message: 'Namespace not found'
        }
      })
  },
  addMember ({ bearer, namespace, name: username, roles }) {
    const project = readProject(namespace)
    const newProject = _.cloneDeep(project)
    const name = project.metadata.name

    const scope = nockWithAuthorization(bearer)
      .get(`/apis/core.gardener.cloud/v1beta1/projects/${name}`)
      .reply(200, () => project)
    if (!_.find(project.spec.members, ['name', username])) {
      scope
        .patch(`/apis/core.gardener.cloud/v1beta1/projects/${name}`, body => {
          if (!_.find(body.spec.members, ['name', username])) {
            return false
          }
          newProject.spec.members = body.spec.members
          return true
        })
        .reply(200, () => newProject)
      getServiceAccountsForNamespace(scope, namespace)
    }
    return [
      nockWithAuthorization(bearer)
        .get(`/api/v1/namespaces/${namespace}`)
        .reply(200, () => getProjectNamespace(namespace)),
      scope
    ]
  },
  updateMember ({ bearer, namespace, name: username, roles }) {
    const project = readProject(namespace)
    const newProject = _.cloneDeep(project)
    const name = project.metadata.name

    const scope = nockWithAuthorization(bearer)
      .get(`/apis/core.gardener.cloud/v1beta1/projects/${name}`)
      .reply(200, () => project)
    const existingMember = _.find(project.spec.members, ['name', username])
    if (existingMember) {
      scope
        .patch(`/apis/core.gardener.cloud/v1beta1/projects/${name}`, body => {
          _.assign(newProject.spec.members, body.spec.members)
          return true
        })
        .reply(200, () => newProject)
    }
    getServiceAccountsForNamespace(scope, namespace)
    return [
      nockWithAuthorization(bearer)
        .get(`/api/v1/namespaces/${namespace}`)
        .reply(200, () => getProjectNamespace(namespace)),
      scope
    ]
  },
  removeMember ({ bearer, namespace, name: username }) {
    const project = readProject(namespace)
    const newProject = _.cloneDeep(project)
    const name = project.metadata.name

    const scope = nockWithAuthorization(bearer)
      .get(`/apis/core.gardener.cloud/v1beta1/projects/${name}`)
      .reply(200, () => project)
    if (_.find(project.spec.members, ['name', username])) {
      scope
        .patch(`/apis/core.gardener.cloud/v1beta1/projects/${name}`, body => {
          if (_.find(body.spec.members, ['name', username])) {
            return false
          }
          newProject.spec.members = body.spec.members
          return true
        })
        .reply(200, () => newProject)
    }
    getServiceAccountsForNamespace(scope, namespace)
    return [
      nockWithAuthorization(bearer)
        .get(`/api/v1/namespaces/${namespace}`)
        .reply(200, () => getProjectNamespace(namespace)),
      scope
    ]
  },
  getMember ({ bearer, namespace, name: username }) {
    const project = readProject(namespace)
    const name = project.metadata.name
    const isMember = _.findIndex(project.spec.members, ['name', username]) !== -1
    const scope = nockWithAuthorization(bearer)
      .get(`/apis/core.gardener.cloud/v1beta1/projects/${name}`)
      .reply(200, () => project)
    const scopes = [
      nockWithAuthorization(bearer)
        .get(`/api/v1/namespaces/${namespace}`)
        .reply(200, () => getProjectNamespace(namespace)),
      scope
    ]
    const [, serviceAccountNamespace, serviceAccountName] = /^system:serviceaccount:([^:]+):([^:]+)$/.exec(username) || []
    if (serviceAccountNamespace === namespace && isMember) {
      const serviceAccount = _.find(serviceAccountList, ({ metadata }) => metadata.name === serviceAccountName && metadata.namespace === namespace)
      const serviceAccountSecretName = _.first(serviceAccount.secrets).name
      const serviceAccountSecret = _.find(serviceAccountSecretList, ({ metadata }) => metadata.name === serviceAccountSecretName && metadata.namespace === namespace)
      scope
        .get(`/api/v1/namespaces/${namespace}/serviceaccounts/${serviceAccountName}`)
        .reply(200, serviceAccount)
        .get(`/api/v1/namespaces/${namespace}/secrets/${serviceAccountSecretName}`)
        .reply(200, serviceAccountSecret)
    }
    return scopes
  },
  healthz () {
    return nockWithAuthorization(auth.bearer)
      .get('/healthz')
      .reply(200, 'ok')
  },
  fetchGardenerVersion ({ version }) {
    const service = {
      name: 'gardener-apiserver',
      namespace: 'gardener'
    }
    const caBundle = encodeBase64('ca')
    const body = { spec: { service, caBundle } }
    const serviceUrl = `https://${service.name}.${service.namespace}`
    const statusCode = !version ? 404 : 200
    return [
      nockWithAuthorization(auth.bearer)
        .get('/apis/apiregistration.k8s.io/v1/apiservices/v1beta1.core.gardener.cloud')
        .reply(200, body),
      nock(serviceUrl)
        .get('/version')
        .reply(statusCode, version)
    ]
  },
  getPrivileges ({ bearer }) {
    const scope = nockWithAuthorization(bearer)
    canGetSecretsInAllNamespaces(scope)
    return scope
  },
  getSelfSubjectRulesReview ({ bearer, namespace }) {
    return nockWithAuthorization(bearer)
      .post('/apis/authorization.k8s.io/v1/selfsubjectrulesreviews', body => {
        return body.spec.namespace === namespace
      })
      .reply(200, function (uri, body) {
        const [, token] = _.split(this.req.headers.authorization, ' ', 2)
        const payload = jwt.decode(token)

        let resourceRules = []
        const nonResourceRules = []
        const incomplete = false
        if (_.endsWith(payload.id, 'example.org')) {
          resourceRules = resourceRules.concat([{
            verbs: ['get'],
            apiGroups: ['core.gardener.cloud'],
            resources: ['projects'],
            resourceName: ['foo']
          },
          {
            verbs: ['create'],
            apiGroups: ['core.gardener.cloud'],
            resources: ['projects']
          }
          ])
        } else {
          resourceRules = resourceRules.concat([{
            verbs: ['get'],
            apiGroups: ['core.gardener.cloud'],
            resources: ['projects'],
            resourceName: ['foo']
          }
          ])
        }
        return {
          status: { resourceRules, nonResourceRules, incomplete }
        }
      })
  },
  authorizeToken () {
    const adminScope = nockWithAuthorization(auth.bearer)
    reviewToken(adminScope)
    return adminScope
  },
  getShootDefinition (bearer) {
    const scope = nockWithAuthorization(bearer)
    canGetOpenAPI(scope)
    const body = {
      definitions: {
        'com.github.gardener.gardener.pkg.apis.core.v1beta1.Shoot': {
          type: 'object'
        }
      }
    }
    return [
      scope,
      nockWithAuthorization(auth.bearer)
        .get('/openapi/v2')
        .reply(200, body)
    ]
  }
}

module.exports = {
  url,
  projectList,
  getProject,
  getShoot,
  readProject,
  readProjectMembers,
  auth,
  stub
}<|MERGE_RESOLUTION|>--- conflicted
+++ resolved
@@ -357,11 +357,7 @@
   return user
 }
 
-<<<<<<< HEAD
-function getProject ({ name, namespace, createdBy, owner, members = [], memberRoles = [], description, purpose, phase = 'Ready', costObject = '' }) {
-=======
 function getProject ({ name, namespace, createdBy, owner, members = [], description, purpose, phase = 'Ready', costObject = '' }) {
->>>>>>> af49bcf4
   owner = owner || createdBy
   namespace = namespace || `garden-${name}`
   members = _
