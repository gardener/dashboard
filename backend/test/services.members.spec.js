//
// SPDX-FileCopyrightText: 2020 SAP SE or an SAP affiliate company and Gardener contributors
//
// SPDX-License-Identifier: Apache-2.0
//

'use strict'

const _ = require('lodash')
const { UnprocessableEntity, NotFound } = require('http-errors')
const MemberManager = require('../lib/services/members/MemberManager')
const SubjectList = require('../lib/services/members/SubjectList')

describe('services', function () {
  describe('members', function () {
    const memberSubjects = [
      {
        apiGroup: 'rbac.authorization.k8s.io',
        kind: 'User',
        name: 'foo@bar.com',
        role: 'admin',
        roles: [
          'owner'
        ]
      },
      {
        apiGroup: 'rbac.authorization.k8s.io',
        kind: 'User',
        name: 'mutiple@bar.com',
        role: 'admin'
      },
      {
        kind: 'ServiceAccount',
        name: 'robot-sa',
        namespace: 'garden-foo',
        role: 'admin',
        roles: [
          'myrole',
          'viewer'
        ]
      },
      {
        apiGroup: 'rbac.authorization.k8s.io',
        kind: 'User',
        name: 'mutiple@bar.com',
        role: 'admin',
        roles: [
          'viewer'
        ]
      },
      {
        apiGroup: 'rbac.authorization.k8s.io',
        kind: 'User',
        name: 'system:serviceaccount:garden-foo:robot-user',
        role: 'admin'
      },
      {
        apiGroup: 'rbac.authorization.k8s.io',
        kind: 'User',
        name: 'system:serviceaccount:garden-foo:robot-multiple',
        role: 'otherrole'
      },
      {
        kind: 'ServiceAccount',
        name: 'robot-multiple',
        namespace: 'garden-foo',
        role: 'admin',
        roles: [
          'myrole'
        ]
      },
      {
        kind: 'ServiceAccount',
        name: 'robot-multiple',
        namespace: 'garden-foo',
        role: 'myrole',
        roles: [
          'viewer'
        ]
      },
      {
        kind: 'ServiceAccount',
        name: 'robot-foreign-namespace',
        namespace: 'garden-foreign',
        role: 'myrole',
        roles: [
          'viewer'
        ]
      },
      {
        apiGroup: 'rbac.authorization.k8s.io',
        kind: 'User',
        name: 'system:serviceaccount:garden-foreign:robot-foreign-namespace',
        role: 'admin'
      },
      {
        apiGroup: 'rbac.authorization.k8s.io',
        kind: 'User',
        name: 'system:serviceaccount:garden-other-foreign:robot-other-foreign-namespace',
        role: 'otherrole'
      }
    ]

    const serviceAccounts = [
      {
        metadata: {
          name: 'robot-sa',
          namespace: 'garden-foo',
          annotations: {
            'dashboard.gardener.cloud/created-by': 'foo',
            'dashboard.gardener.cloud/description': 'description'
          },
          creationTimestamp: 'bar-time'
        },
        secrets: [
          {
            name: 'secret-1'
          }
        ]
      },
      {
        metadata: {
          name: 'robot-user',
          namespace: 'garden-foo',
          annotations: {
            'dashboard.gardener.cloud/created-by': 'foo'
          },
          creationTimestamp: 'bar-time'
        }
      },
      {
        metadata: {
          name: 'robot-multiple',
          namespace: 'garden-foo',
          annotations: {
            'dashboard.gardener.cloud/created-by': 'foo'
          },
          creationTimestamp: 'bar-time'
        },
        secrets: [
          {
            name: 'secret-1'
          },
          {
            name: 'secret-2'
          }
        ]
      },
      {
        metadata: {
          name: 'robot-nomember',
          namespace: 'garden-foo',
          annotations: {
            'dashboard.gardener.cloud/created-by': 'foo'
          },
          creationTimestamp: 'bar-time'
        }
      }
    ]

    const project = {
      spec: {
        members: memberSubjects,
        namespace: 'garden-foo'
      },
      metadata: {
        name: 'foo'
      }
    }

    const client = {
      'core.gardener.cloud': {},
      core: {}
    }

    beforeEach(function () {
      client['core.gardener.cloud'].projects = {
        mergePatch: jest.fn().mockResolvedValue()
      }
      client.core.serviceaccounts = {
        create: jest.fn().mockImplementation((namespace, body) => {
          return Promise.resolve(_.set(body, 'metadata.creationTimestamp', 'now'))
        }),
        delete: jest.fn().mockResolvedValue(),
        mergePatch: jest.fn().mockResolvedValue()
      }

      client.core.secrets = {
        delete: sandbox.stub().callsFake(async (namespace, name) => {
          await delay(1)
        })
      }
    })

    describe('SubjectList', function () {
      const subjectList = new SubjectList(memberSubjects)

      describe('#get', function () {
        it('should merge role, roles into roles', async function () {
          const memberRoles = subjectList.get('foo@bar.com').roles
          expect(memberRoles).toHaveLength(2)
          expect(memberRoles).toEqual(expect.arrayContaining(['admin', 'owner']))
        })
      })

      describe('#has', function () {
        it('should merge role, roles into roles', async function () {
          expect(subjectList.has('foo@bar.com')).toBe(true)
          expect(subjectList.has('foo@baz.com')).toBe(false)
        })
      })
    })

    describe('MemberManager', function () {
      let memberManager

      beforeEach(function () {
        memberManager = new MemberManager(client, 'creator', project, serviceAccounts)
      })

      describe('#list', function () {
        // merge all roles
        // do not merge service accounts from different namespaces
        // include no member service accounts
        it('should merge multiple occurences of same user in members list', async function () {
          const frontendMemberList = memberManager.list()

          expect(frontendMemberList).toHaveLength(8)
          expect(frontendMemberList).toContainEqual({
            username: 'mutiple@bar.com',
            roles: ['admin', 'viewer']
          })
          expect(frontendMemberList).toContainEqual({
            username: 'system:serviceaccount:garden-foo:robot-multiple',
            roles: ['otherrole', 'admin', 'myrole', 'viewer'],
            createdBy: 'foo',
            creationTimestamp: 'bar-time',
            description: undefined
          })
          expect(frontendMemberList).toContainEqual({
            username: 'system:serviceaccount:garden-foreign:robot-foreign-namespace',
            roles: ['myrole', 'viewer', 'admin']
          })
          expect(frontendMemberList).toContainEqual({
            username: 'system:serviceaccount:garden-foo:robot-nomember',
            roles: [],
            createdBy: 'foo',
            creationTimestamp: 'bar-time',
            description: undefined
          })
        })

        it('should normalize kind service account members subject to kind user with service account prefix and add metadata from service account', async function () {
          const frontendMemberList = memberManager.list()

          expect(frontendMemberList).toContainEqual({
            username: 'system:serviceaccount:garden-foo:robot-sa',
            roles: ['admin', 'myrole', 'viewer'],
            createdBy: 'foo',
            creationTimestamp: 'bar-time',
            description: 'description'
          })
        })
      })

      describe('#get', function () {
        it('should throw NotFound', async function () {
          await expect(memberManager.get('john.doe@baz.com')).rejects.toThrow(NotFound)
        })
      })

      describe('#create', function () {
      // update unique member
      // update mutiple member, remove + add role, check that minimal changes are applied to multiple accounts, sa members not migrated
      // delete, check that all occurrences are deleted
        it('should add a user to project', async function () {
          const name = 'newuser@bar.com'
          const roles = ['admin', 'viewer', 'myrole']

          await memberManager.create(name, { roles }) // assign user to project
          const memberSubjects = memberManager.subjectList
          const newMemberListItem = memberSubjects.subjectListItems[name]

          expect(newMemberListItem.subject.name).toEqual(name)
          expect(newMemberListItem.subject.kind).toBe('User')
          expect(newMemberListItem.subject.role).toBe('admin')
          expect(newMemberListItem.subject.roles).toEqual(expect.arrayContaining(['viewer', 'myrole']))
          expect(newMemberListItem.roles).toEqual(roles)
        })

        it('should add a service account to project', async function () {
          const name = 'system:serviceaccount:garden-foo:newsa'
          const roles = ['sa-role']

          await memberManager.create(name, { roles }) // assign user to project
          const memberSubjects = memberManager.subjectList
          const newMemberListItem = memberSubjects.subjectListItems[name]

          expect(newMemberListItem.subject.name).toBe('newsa')
          expect(newMemberListItem.subject.kind).toBe('ServiceAccount')
          expect(newMemberListItem.subject.role).toBe('sa-role')
          expect(newMemberListItem.roles).toEqual(roles)
        })
      })

      describe('#update', function () {
        it('should throw NotFound', async function () {
          await expect(memberManager.update('john.doe@baz.com', {})).rejects.toThrow(NotFound)
        })

        it('should update a project member', async function () {
          const name = 'foo@bar.com'
          const roles = ['role1', 'role2']

          await memberManager.update(name, { roles }) // assign user to project
          const memberSubjects = memberManager.subjectList
          const updatedMemberListItem = memberSubjects.subjectListItems[name]

          expect(updatedMemberListItem.subject.name).toEqual(name)
          expect(updatedMemberListItem.subject.kind).toBe('User')
          expect(updatedMemberListItem.subject.role).toBe('role1')
          expect(updatedMemberListItem.roles).toEqual(roles)
        })

        it('should add new roles to first occurrence of user, remove roles of other occurrences that are no longer assigned to member', async function () {
          const name = 'mutiple@bar.com'
          const roles = ['admin', 'newrole']

          await memberManager.update(name, { roles }) // assign user to project
          const memberSubjects = memberManager.subjectList
          const newMemberListItemGroup = memberSubjects.subjectListItems[name]

          const firstUpdatedMemberListItem = newMemberListItemGroup.items[0]
          const secondUpdatedMemberListItem = newMemberListItemGroup.items[1]

          expect(firstUpdatedMemberListItem.subject.role).toBe('admin')
          expect(firstUpdatedMemberListItem.subject.roles).toEqual(expect.arrayContaining(['newrole']))

          expect(secondUpdatedMemberListItem.subject.role).toBe('admin')
          expect(secondUpdatedMemberListItem.subject.roles).toBeUndefined()
        })

        it('should remove member occurrences without roles', async function () {
          const name = 'mutiple@bar.com'
          const roles = ['otherrole']

          await memberManager.update(name, { roles }) // assign user to project
          const memberSubjects = memberManager.subjectList
          const newMemberListItemGroup = memberSubjects.subjectListItems[name]

          const firstUpdatedMemberListItem = newMemberListItemGroup.items[0]
          const secondUpdatedMemberListItem = newMemberListItemGroup.items[1]

          expect(firstUpdatedMemberListItem.subject.role).toBe('otherrole')
          expect(firstUpdatedMemberListItem.subject.roles).toBeUndefined()

          expect(secondUpdatedMemberListItem).toBeUndefined()
        })

        it('should throw an error when trying to remove all roles with update', async function () {
          const name = 'foo@bar.com'
          const roles = []
<<<<<<< HEAD
          try {
            await memberManager.update(name, { roles })
            expect.fail('should throw an error')
          } catch (err) {
            expect(err).to.be.instanceof(UnprocessableEntity)
            expect(err.message).to.match(/At least one role is required/)
          }
=======
          await expect(memberManager.update(name, { roles })).rejects.toThrow(UnprocessableEntity)
>>>>>>> 65ff9e61
        })

        it('should not convert a service account kind user to kind serviceaccount', async function () {
          const name = 'system:serviceaccount:garden-foo:robot-user'
          const roles = ['admin', 'viewer']

          await memberManager.update(name, { roles }) // assign user to project
          const memberSubjects = memberManager.subjectList
          const newMemberListItem = memberSubjects.subjectListItems[name]

          expect(newMemberListItem.subject.name).toEqual(name)
          expect(newMemberListItem.subject.kind).toBe('User')
          expect(newMemberListItem.subject.role).toBe('admin')
          expect(newMemberListItem.subject.roles).toEqual(expect.arrayContaining(['viewer']))
          expect(newMemberListItem.roles).toEqual(roles)
        })
      })

      describe('#deleteServiceAccount', function () {
        it('should delete a serviceaccount', async function () {
          const id = 'system:serviceaccount:garden-foo:robot-sa'
          const item = memberManager.subjectList.get(id)
          await memberManager.deleteServiceAccount(item)
          expect(client.core.serviceaccounts.delete).to.have.been.calledOnceWithExactly('garden-foo', 'robot-sa')
        })
      })

      describe('#deleteServiceAccount', function () {
        it('should not delete a serviceaccount from a different namespace', async function () {
          const id = 'system:serviceaccount:garden-foreign:robot-foreign-namespace'
          const item = memberManager.subjectList.get(id)
          await memberManager.deleteServiceAccount(item)
          expect(client.core.serviceaccounts.delete).not.toBeCalled()
        })
      })

      describe('#updateServiceAccount ', function () {
        it('should not update a serviceaccount from a different namespace', async function () {
          const id = 'system:serviceaccount:garden-foreign:robot-foreign-namespace'
          const item = memberManager.subjectList.get(id)
<<<<<<< HEAD
          try {
            await memberManager.updateServiceAccount(item, {})
            expect.fail('should throw an error')
          } catch (err) {
            expect(err).to.be.instanceof(UnprocessableEntity)
            expect(err.message).to.match(/It is not possible to modify ServiceAccount from another namespace/)
          }
        })
      })

      describe('#deleteServiceAccountSecret', function () {
        it('should delete a serviceaccount secret', async function () {
          const id = 'system:serviceaccount:garden-foo:robot-sa'
          const item = memberManager.subjectList.get(id)
          await memberManager.deleteServiceAccountSecret(item)
          expect(client.core.secrets.delete).to.have.been.calledOnceWithExactly('garden-foo', 'secret-1')
        })
      })

      describe('#deleteServiceAccountSecret', function () {
        it('should not delete a serviceaccount secret from a different namespace', async function () {
          const id = 'system:serviceaccount:garden-foreign:robot-foreign-namespace'
          const item = memberManager.subjectList.get(id)
          try {
            await memberManager.deleteServiceAccountSecret(item)
            expect.fail('should throw an error')
          } catch (err) {
            expect(err).to.be.instanceof(UnprocessableEntity)
            expect(err.message).to.match(/It is not possible to modify a ServiceAccount from another namespace/)
          }
        })
      })

      describe('#deleteServiceAccountSecret', function () {
        it('should not delete a service account secret if there is one more secret attached', async function () {
          const id = 'system:serviceaccount:garden-foo:robot-multiple'
          const item = memberManager.subjectList.get(id)
          try {
            await memberManager.deleteServiceAccountSecret(item)
            expect.fail('should throw an error')
          } catch (err) {
            expect(err).to.be.instanceof(UnprocessableEntity)
            expect(err.message).to.match(/ServiceAccount .* has more than one secret/)
          }
=======
          await memberManager.updateServiceAccount(item, {})
          expect(client.core.serviceaccounts.mergePatch).not.toBeCalled()
>>>>>>> 65ff9e61
        })
      })
    })
  })
})<|MERGE_RESOLUTION|>--- conflicted
+++ resolved
@@ -184,11 +184,8 @@
         delete: jest.fn().mockResolvedValue(),
         mergePatch: jest.fn().mockResolvedValue()
       }
-
       client.core.secrets = {
-        delete: sandbox.stub().callsFake(async (namespace, name) => {
-          await delay(1)
-        })
+        delete: jest.fn().mockResolvedValue()
       }
     })
 
@@ -360,17 +357,7 @@
         it('should throw an error when trying to remove all roles with update', async function () {
           const name = 'foo@bar.com'
           const roles = []
-<<<<<<< HEAD
-          try {
-            await memberManager.update(name, { roles })
-            expect.fail('should throw an error')
-          } catch (err) {
-            expect(err).to.be.instanceof(UnprocessableEntity)
-            expect(err.message).to.match(/At least one role is required/)
-          }
-=======
           await expect(memberManager.update(name, { roles })).rejects.toThrow(UnprocessableEntity)
->>>>>>> 65ff9e61
         })
 
         it('should not convert a service account kind user to kind serviceaccount', async function () {
@@ -394,11 +381,9 @@
           const id = 'system:serviceaccount:garden-foo:robot-sa'
           const item = memberManager.subjectList.get(id)
           await memberManager.deleteServiceAccount(item)
-          expect(client.core.serviceaccounts.delete).to.have.been.calledOnceWithExactly('garden-foo', 'robot-sa')
-        })
-      })
-
-      describe('#deleteServiceAccount', function () {
+          expect(client.core.serviceaccounts.delete).toBeCalledWith('garden-foo', 'robot-sa')
+        })
+
         it('should not delete a serviceaccount from a different namespace', async function () {
           const id = 'system:serviceaccount:garden-foreign:robot-foreign-namespace'
           const item = memberManager.subjectList.get(id)
@@ -411,14 +396,7 @@
         it('should not update a serviceaccount from a different namespace', async function () {
           const id = 'system:serviceaccount:garden-foreign:robot-foreign-namespace'
           const item = memberManager.subjectList.get(id)
-<<<<<<< HEAD
-          try {
-            await memberManager.updateServiceAccount(item, {})
-            expect.fail('should throw an error')
-          } catch (err) {
-            expect(err).to.be.instanceof(UnprocessableEntity)
-            expect(err.message).to.match(/It is not possible to modify ServiceAccount from another namespace/)
-          }
+          await expect(memberManager.updateServiceAccount(item, {})).rejects.toThrow(UnprocessableEntity)
         })
       })
 
@@ -427,39 +405,19 @@
           const id = 'system:serviceaccount:garden-foo:robot-sa'
           const item = memberManager.subjectList.get(id)
           await memberManager.deleteServiceAccountSecret(item)
-          expect(client.core.secrets.delete).to.have.been.calledOnceWithExactly('garden-foo', 'secret-1')
-        })
-      })
-
-      describe('#deleteServiceAccountSecret', function () {
+          expect(client.core.secrets.delete).toBeCalledWith('garden-foo', 'secret-1')
+        })
+
         it('should not delete a serviceaccount secret from a different namespace', async function () {
           const id = 'system:serviceaccount:garden-foreign:robot-foreign-namespace'
           const item = memberManager.subjectList.get(id)
-          try {
-            await memberManager.deleteServiceAccountSecret(item)
-            expect.fail('should throw an error')
-          } catch (err) {
-            expect(err).to.be.instanceof(UnprocessableEntity)
-            expect(err.message).to.match(/It is not possible to modify a ServiceAccount from another namespace/)
-          }
-        })
-      })
-
-      describe('#deleteServiceAccountSecret', function () {
+          await expect(memberManager.deleteServiceAccountSecret(item)).rejects.toThrow(UnprocessableEntity)
+        })
+
         it('should not delete a service account secret if there is one more secret attached', async function () {
           const id = 'system:serviceaccount:garden-foo:robot-multiple'
           const item = memberManager.subjectList.get(id)
-          try {
-            await memberManager.deleteServiceAccountSecret(item)
-            expect.fail('should throw an error')
-          } catch (err) {
-            expect(err).to.be.instanceof(UnprocessableEntity)
-            expect(err.message).to.match(/ServiceAccount .* has more than one secret/)
-          }
-=======
-          await memberManager.updateServiceAccount(item, {})
-          expect(client.core.serviceaccounts.mergePatch).not.toBeCalled()
->>>>>>> 65ff9e61
+          await expect(memberManager.deleteServiceAccountSecret(item)).rejects.toThrow(UnprocessableEntity)
         })
       })
     })
