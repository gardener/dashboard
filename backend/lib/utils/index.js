--- conflicted
+++ resolved
@@ -75,32 +75,18 @@
   return Buffer.from(value, 'utf8').toString('base64')
 }
 
-<<<<<<< HEAD
-=======
-const cloudProvider = {
-  getKindList () {
-    return ['aws', 'azure', 'gcp', 'openstack', 'alicloud']
-  }
-}
-
-function getCloudProviderKind (object) {
-  const cloudProviderKinds = cloudProvider.getKindList()
-  return _.head(_.intersection(_.keys(object), cloudProviderKinds))
-}
-
->>>>>>> 491439e8
 function shootHasIssue (shoot) {
   return _.get(shoot, ['metadata', 'labels', 'shoot.garden.sapcloud.io/status'], 'healthy') !== 'healthy'
 }
 
 async function getShootIngressDomain (projects, namespaces, shoot, seed = undefined) {
   if (!seed) {
-    seed = getSeed(shoot.spec.cloud.seed)
+    seed = getSeed(shoot.status.seed)
   }
   const name = _.get(shoot, 'metadata.name')
   const namespace = _.get(shoot, 'metadata.namespace')
 
-  const ingressDomain = _.get(seed, 'spec.ingressDomain')
+  const ingressDomain = _.get(seed, 'spec.dns.ingressDomain')
   const projectName = await getProjectNameFromNamespace(projects, namespaces, namespace)
 
   return `${name}.${projectName}.${ingressDomain}`
@@ -109,7 +95,7 @@
 async function getSeedIngressDomain (projects, namespaces, seed) {
   const namespace = 'garden'
 
-  const ingressDomain = _.get(seed, 'spec.ingressDomain')
+  const ingressDomain = _.get(seed, 'spec.dns.ingressDomain')
   const projectName = await getProjectNameFromNamespace(projects, namespaces, namespace)
 
   return `${projectName}.${ingressDomain}`
@@ -180,16 +166,11 @@
   decodeBase64,
   encodeBase64,
   shootHasIssue,
-<<<<<<< HEAD
-  getProjectByNamespace
-=======
   getShootIngressDomain,
   getSeedIngressDomain,
   getKubeconfig,
   getSeedKubeconfig,
   getProjectNameFromNamespace,
   getProjectByNamespace,
-  getConfigValue,
-  _cloudProvider: cloudProvider
->>>>>>> 491439e8
+  getConfigValue
 }