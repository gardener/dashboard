
//
// Copyright (c) 2019 by SAP SE or an SAP affiliate company. All rights reserved. This file is licensed under the Apache Software License, v. 2 except as noted otherwise in the LICENSE file
//
// Licensed under the Apache License, Version 2.0 (the "License");
// you may not use this file except in compliance with the License.
// You may obtain a copy of the License at
//
//      http://www.apache.org/licenses/LICENSE-2.0
//
// Unless required by applicable law or agreed to in writing, software
// distributed under the License is distributed on an "AS IS" BASIS,
// WITHOUT WARRANTIES OR CONDITIONS OF ANY KIND, either express or implied.
// See the License for the specific language governing permissions and
// limitations under the License.
//

'use strict'

const path = require('path')
const _ = require('lodash')
<<<<<<< HEAD
const { getSeeds } = require('../cache')
=======
const yaml = require('js-yaml')
>>>>>>> 7306c90b
const { NotFound } = require('../errors')
const config = require('../config')
const assert = require('assert').strict

function resolve (pathname) {
  return path.resolve(__dirname, '../..', pathname)
}

function cleanKubeconfig (input) {
  const cleanCluster = ({ name, cluster }) => {
    cluster = _.pick(cluster, ['server', 'insecure-skip-tls-verify', 'certificate-authority-data'])
    return { name, cluster }
  }
  const cleanContext = ({ name, context }) => {
    context = _.pick(context, ['cluster', 'user', 'namespace'])
    return { name, context }
  }
  const cleanAuthInfo = ({ name, user }) => {
    user = _.pick(user, ['client-certificate-data', 'client-key-data', 'token', 'username', 'password'])
    return { name, user }
  }
  const cleanConfig = ({
    clusters,
    contexts,
    'current-context': currentContext,
    users
  }) => {
    return {
      clusters: _.map(clusters, cleanCluster),
      contexts: _.map(contexts, cleanContext),
      'current-context': currentContext,
      users: _.map(users, cleanAuthInfo)
    }
  }
  if (_.isString(input)) {
    input = yaml.safeLoad(input)
  }
  return cleanConfig(input)
}

function decodeBase64 (value) {
  if (!value) {
    return
  }
  return Buffer.from(value, 'base64').toString('utf8')
}

function encodeBase64 (value) {
  if (!value) {
    return
  }
  return Buffer.from(value, 'utf8').toString('base64')
}

const cloudProvider = {
  getKindList () {
    return ['aws', 'azure', 'gcp', 'openstack', 'alicloud']
  }
}

function getCloudProviderKind (object) {
  const cloudProviderKinds = cloudProvider.getKindList()
  return _.head(_.intersection(_.keys(object), cloudProviderKinds))
}

function shootHasIssue (shoot) {
  return _.get(shoot, ['metadata', 'labels', 'shoot.garden.sapcloud.io/status'], 'healthy') !== 'healthy'
}

async function getShootIngressDomain (projects, namespaces, shoot, seed = undefined) {
  if (!seed) {
    seed = _.find(getSeeds(), ['metadata.name', shoot.spec.cloud.seed])
  }
  const name = _.get(shoot, 'metadata.name')
  const namespace = _.get(shoot, 'metadata.namespace')

  const ingressDomain = _.get(seed, 'spec.ingressDomain')
  const projectName = await getProjectNameFromNamespace(projects, namespaces, namespace)

  return `${name}.${projectName}.${ingressDomain}`
}

async function getSeedIngressDomain (projects, namespaces, seed) {
  const namespace = 'garden'

  const ingressDomain = _.get(seed, 'spec.ingressDomain')
  const projectName = await getProjectNameFromNamespace(projects, namespaces, namespace)

  return `${projectName}.${ingressDomain}`
}

async function getSeedKubeconfig ({ coreClient, seed }) {
  const seedSecretName = _.get(seed, 'spec.secretRef.name')
  const seedSecretNamespace = _.get(seed, 'spec.secretRef.namespace')
  return getKubeconfig({ coreClient, name: seedSecretName, namespace: seedSecretNamespace })
}

async function getKubeconfig ({ coreClient, name, namespace }) {
  try {
    const secret = await coreClient.ns(namespace).secrets.get({ name })

    const kubeConfigBase64 = _.get(secret, 'data.kubeconfig')
    if (!kubeConfigBase64) {
      return
    }

    const kubeconfig = decodeBase64(secret.data.kubeconfig)
    return kubeconfig
  } catch (err) {
    if (err.code === 404) {
      return
    }
    throw err
  }
}

async function getProjectNameFromNamespace (projects, namespaces, namespace) {
  try {
    const project = await getProjectByNamespace(projects, namespaces, namespace)
    return project.metadata.name
  } catch (e) {
    if (e.code === 404) {
      /*
        fallback: there is no corresponding project, use namespace name
        the community installer currently does not create a project resource for the garden namespace
        because of https://github.com/gardener/gardener/issues/879
      */
      return namespace
    }
    throw e
  }
}

async function getProjectByNamespace (projects, namespaces, namespace) {
  const ns = await namespaces.get({ name: namespace })
  const name = _.get(ns, ['metadata', 'labels', 'project.garden.sapcloud.io/name'])
  if (!name) {
    throw new NotFound(`Namespace '${namespace}' is not related to a gardener project`)
  }
  return projects.get({ name })
}

function getConfigValue (path, defaultValue) {
  const value = _.get(config, path, defaultValue)
  if (arguments.length === 1 && typeof value === 'undefined') {
    assert.fail(`no config with ${path} found`)
  }
  return value
}

module.exports = {
  cleanKubeconfig,
  resolve,
  decodeBase64,
  encodeBase64,
  getCloudProviderKind,
  shootHasIssue,
  getShootIngressDomain,
  getSeedIngressDomain,
  getKubeconfig,
  getSeedKubeconfig,
  getProjectNameFromNamespace,
  getProjectByNamespace,
  getConfigValue,
  _cloudProvider: cloudProvider
}<|MERGE_RESOLUTION|>--- conflicted
+++ resolved
@@ -19,11 +19,8 @@
 
 const path = require('path')
 const _ = require('lodash')
-<<<<<<< HEAD
 const { getSeeds } = require('../cache')
-=======
 const yaml = require('js-yaml')
->>>>>>> 7306c90b
 const { NotFound } = require('../errors')
 const config = require('../config')
 const assert = require('assert').strict
