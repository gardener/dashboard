--- conflicted
+++ resolved
@@ -93,13 +93,6 @@
   }
 }))
 app.use(STATIC_PATHS, notFound)
-<<<<<<< HEAD
-=======
-
-app.use(helmet.xFrameOptions({
-  action: 'deny'
-}))
->>>>>>> 8eb8d883
 app.use(historyFallback(INDEX_FILENAME))
 
 app.use(renderError)
