//
// Copyright (c) 2019 by SAP SE or an SAP affiliate company. All rights reserved. This file is licensed under the Apache Software License, v. 2 except as noted otherwise in the LICENSE file
//
// Licensed under the Apache License, Version 2.0 (the "License");
// you may not use this file except in compliance with the License.
// You may obtain a copy of the License at
//
//      http://www.apache.org/licenses/LICENSE-2.0
//
// Unless required by applicable law or agreed to in writing, software
// distributed under the License is distributed on an "AS IS" BASIS,
// WITHOUT WARRANTIES OR CONDITIONS OF ANY KIND, either express or implied.
// See the License for the specific language governing permissions and
// limitations under the License.
//

'use strict'

const { Resources } = require('../kubernetes-client')

async function hasAuthorization (user, { resourceAttributes, nonResourceAttributes }) {
  if (!user) {
    return false
  }
  const client = user.client
  const { apiVersion, kind } = Resources.SelfSubjectAccessReview
  const body = {
    kind,
    apiVersion,
    spec: {
      resourceAttributes,
      nonResourceAttributes
    }
  }
  const {
    status: {
      allowed = false
    } = {}
  } = await client['authorization.k8s.io'].selfsubjectaccessreviews.create(body)
  return allowed
}

exports.isAdmin = function (user) {
  // if someone is allowed to get secrets in all namespaces he is considered to be an administrator
  return hasAuthorization(user, {
    resourceAttributes: {
      verb: 'get',
      group: '',
      resource: 'secrets'
    }
  })
}

<<<<<<< HEAD
exports.canCreateProject = function (user) {
  return hasAuthorization(user, {
    resourceAttributes: {
      verb: 'create',
      group: 'core.gardener.cloud',
      resource: 'projects'
    }
  })
}

exports.canGetOpenAPI = function (user) {
  return hasAuthorization(user, {
    nonResourceAttributes: {
      verb: 'get',
      path: '/openapi/v2'
    }
  })
=======
/*
SelfSubjectRulesReview should only be used to hide/show actions or views on the UI and not for authorization checks.
*/
exports.selfSubjectRulesReview = async function (user, namespace) {
  if (!user) {
    return false
  }
  const client = user.client
  const { apiVersion, kind } = Resources.SelfSubjectRulesReview
  const body = {
    kind,
    apiVersion,
    spec: {
      namespace
    }
  }
  const {
    status: {
      resourceRules,
      nonResourceRules,
      incomplete,
      evaluationError
    } = {}
  } = await client['authorization.k8s.io'].selfsubjectrulesreviews.create(body)
  return { resourceRules, nonResourceRules, incomplete, evaluationError }
>>>>>>> ad9a3a2b
}<|MERGE_RESOLUTION|>--- conflicted
+++ resolved
@@ -51,17 +51,6 @@
   })
 }
 
-<<<<<<< HEAD
-exports.canCreateProject = function (user) {
-  return hasAuthorization(user, {
-    resourceAttributes: {
-      verb: 'create',
-      group: 'core.gardener.cloud',
-      resource: 'projects'
-    }
-  })
-}
-
 exports.canGetOpenAPI = function (user) {
   return hasAuthorization(user, {
     nonResourceAttributes: {
@@ -69,7 +58,8 @@
       path: '/openapi/v2'
     }
   })
-=======
+}
+
 /*
 SelfSubjectRulesReview should only be used to hide/show actions or views on the UI and not for authorization checks.
 */
@@ -95,5 +85,4 @@
     } = {}
   } = await client['authorization.k8s.io'].selfsubjectrulesreviews.create(body)
   return { resourceRules, nonResourceRules, incomplete, evaluationError }
->>>>>>> ad9a3a2b
 }