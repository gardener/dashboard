--- conflicted
+++ resolved
@@ -24,11 +24,8 @@
   decodeBase64,
   encodeBase64,
   getSeedNameFromShoot,
-<<<<<<< HEAD
-  getSeedIngressDomain
-=======
+  getSeedIngressDomain,
   projectFilter
->>>>>>> 8eb8d883
 } = utils
 const { getSeed } = cache
 
@@ -47,7 +44,6 @@
       }
     } else {
       // user is permitted to list shoots only in namespaces associated with their projects
-<<<<<<< HEAD
       const projects = await projectsService.list({ user, canListProjects: false })
       const namespaces = _.map(projects, 'metadata.namespace')
       if (useCache) {
@@ -61,14 +57,6 @@
         }
       }
       const statuses = await Promise.allSettled(namespaces.map(namespace => client['core.gardener.cloud'].shoots.list(namespace, query)))
-=======
-      const namespaces = _
-        .chain(cache.getProjects())
-        .filter(projectFilter(user, false))
-        .map('spec.namespace')
-        .value()
-      const statuses = await Promise.allSettled(namespaces.map(namespace => authorization.canListShoots(user, namespace)))
->>>>>>> 8eb8d883
       return {
         apiVersion: 'v1',
         kind: 'List',
