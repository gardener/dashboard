//
// SPDX-FileCopyrightText: 2023 SAP SE or an SAP affiliate company and Gardener contributors
//
// SPDX-License-Identifier: Apache-2.0
//

'use strict'

const { isHttpError } = require('@gardener-dashboard/request')
const { cleanKubeconfig, Config } = require('@gardener-dashboard/kube-config')
const { dashboardClient } = require('@gardener-dashboard/kube-client')
const resources = require('@gardener-dashboard/kube-client/lib/resources')
const createError = require('http-errors')
const utils = require('../utils')
const cache = require('../cache')
const authorization = require('./authorization')
const logger = require('../logger')
const _ = require('lodash')
const semver = require('semver')
const config = require('../config')
const projectsService = require('./projects')

const {
  decodeBase64,
  encodeBase64,
<<<<<<< HEAD
  getSeedNameFromShoot
=======
  getSeedNameFromShoot,
  projectFilter,
>>>>>>> 05594838
} = utils
const { getSeed } = cache

exports.list = async function ({ user, namespace, labelSelector }) {
  const query = {}
  if (labelSelector) {
    query.labelSelector = labelSelector
  }
  if (namespace === '_all') {
    if (await authorization.canListShoots(user)) {
      // user is permitted to list shoots in all namespaces
      return {
        apiVersion: 'v1',
        kind: 'List',
        items: cache.getShoots(namespace, query),
      }
    } else {
      // user is permitted to list shoots only in namespaces associated with their projects
<<<<<<< HEAD
      const projects = await projectsService.list({ user, canListProjects: false })
      const namespaces = _.map(projects, 'spec.namespace')
      const statuses = await Promise.allSettled(namespaces.map(namespace => authorization.canListShoots(user, namespace)))
=======
      const namespaces = _
        .chain(cache.getProjects())
        .filter(projectFilter(user, false))
        .map('spec.namespace')
        .value()

      const results = await Promise.allSettled(namespaces.map(async namespace => {
        const allowed = await authorization.canListShoots(user, namespace)
        return [namespace, allowed]
      }))

      const allowedNamespaceMap = _
        .chain(results)
        .filter(['status', 'fulfilled'])
        .map('value')
        .thru(value => new Map(value))
        .value()

>>>>>>> 05594838
      return {
        apiVersion: 'v1',
        kind: 'List',
        items: namespaces
          .filter(namespace => allowedNamespaceMap.get(namespace))
          .flatMap(namespace => cache.getShoots(namespace, query)),
      }
    }
  }
  const isAllowed = await authorization.canListShoots(user, namespace)
  if (!isAllowed) {
    throw createError(403, `No authorization to list shoots in namespace ${namespace}`)
  }
  return {
    apiVersion: 'v1',
    kind: 'List',
    items: cache.getShoots(namespace, query),
  }
}

exports.create = async function ({ user, namespace, body, ...options }) {
  const client = user.client
  const username = user.id

  const annotations = {
    'gardener.cloud/created-by': username,
  }

  body = _.merge({}, body, { metadata: { namespace, annotations } })
  return client['core.gardener.cloud'].shoots.create(namespace, body, options)
}

async function read ({ user, namespace, name }) {
  const client = user.client

  return client['core.gardener.cloud'].shoots.get(namespace, name)
}
exports.read = read

async function patch ({ user, namespace, name, body }) {
  const client = user.client
  return client['core.gardener.cloud'].shoots.mergePatch(namespace, name, body)
}
exports.patch = patch

exports.replace = async function ({ user, namespace, name, body, ...options }) {
  const client = user.client

  const { metadata, kind, apiVersion, status } = await client['core.gardener.cloud'].shoots.get(namespace, name)
  const {
    metadata: { labels, annotations },
    spec,
  } = body
  // assign new labels and annotations to metadata
  Object.assign(metadata, { labels, annotations })
  // compose new body
  body = { kind, apiVersion, metadata, spec, status }
  // replace
  return client['core.gardener.cloud'].shoots.update(namespace, name, body, options)
}

exports.replaceVersion = async function ({ user, namespace, name, body }) {
  const client = user.client
  const version = body.version
  const patchOperations = [{
    op: 'replace',
    path: '/spec/kubernetes/version',
    value: version,
  }]
  return client['core.gardener.cloud'].shoots.jsonPatch(namespace, name, patchOperations)
}

exports.replaceEnableStaticTokenKubeconfig = async function ({ user, namespace, name, body }) {
  const client = user.client
  const enableStaticTokenKubeconfig = body.enableStaticTokenKubeconfig === true
  const patchOperations = [{
    op: 'replace',
    path: '/spec/kubernetes/enableStaticTokenKubeconfig',
    value: enableStaticTokenKubeconfig,
  }]
  return client['core.gardener.cloud'].shoots.jsonPatch(namespace, name, patchOperations)
}

exports.replaceHibernationEnabled = async function ({ user, namespace, name, body }) {
  const client = user.client
  const enabled = !!body.enabled
  const payload = {
    spec: {
      hibernation: {
        enabled,
      },
    },
  }
  return client['core.gardener.cloud'].shoots.mergePatch(namespace, name, payload)
}

exports.replaceHibernationSchedules = async function ({ user, namespace, name, body }) {
  const client = user.client
  const schedules = body
  const payload = {
    spec: {
      hibernation: {
        schedules,
      },
    },
  }
  return client['core.gardener.cloud'].shoots.mergePatch(namespace, name, payload)
}

exports.replacePurpose = async function ({ user, namespace, name, body }) {
  const client = user.client
  const purpose = body.purpose
  const payload = {
    spec: {
      purpose,
    },
  }
  return client['core.gardener.cloud'].shoots.mergePatch(namespace, name, payload)
}

exports.replaceSeedName = async function ({ user, namespace, name, body }) {
  const client = user.client
  const seedName = body.seedName
  const patchOperations = [{
    op: 'replace',
    path: '/spec/seedName',
    value: seedName,
  }]
  return client['core.gardener.cloud'].shoots.jsonPatch(namespace, [name, 'binding'], patchOperations)
}

exports.createAdminKubeconfig = async function ({ user, namespace, name, body }) {
  const client = user.client
  const { apiVersion, kind } = resources.Resources.AdminKubeconfigRequest
  const payload = {
    kind,
    apiVersion,
    spec: {
      expirationSeconds: body.expirationSeconds,
    },
  }

  const { status } = await client['core.gardener.cloud'].shoots.createAdminKubeconfigRequest(namespace, name, payload)
  const kubeconfig = utils.decodeBase64(status.kubeconfig)

  return {
    kubeconfig,
  }
}

exports.replaceAddons = async function ({ user, namespace, name, body }) {
  const client = user.client
  const addons = body
  const payload = {
    spec: {
      addons,
    },
  }

  return client['core.gardener.cloud'].shoots.mergePatch(namespace, name, payload)
}

exports.replaceControlPlaneHighAvailability = async function ({ user, namespace, name, body }) {
  const client = user.client
  const highAvailability = body
  const payload = {
    spec: {
      controlPlane: {
        highAvailability,
      },
    },
  }

  return client['core.gardener.cloud'].shoots.mergePatch(namespace, name, payload)
}

exports.patchProvider = async function ({ user, namespace, name, body }) {
  const client = user.client
  const payload = {
    spec: {
      provider: body,
    },
  }
  return client['core.gardener.cloud'].shoots.mergePatch(namespace, name, payload)
}

exports.replaceMaintenance = async function ({ user, namespace, name, body }) {
  const client = user.client
  const { timeWindowBegin, timeWindowEnd, updateKubernetesVersion, updateOSVersion } = body
  const payload = {
    spec: {
      maintenance: {
        timeWindow: {
          begin: timeWindowBegin,
          end: timeWindowEnd,
        },
        autoUpdate: {
          kubernetesVersion: updateKubernetesVersion,
          machineImageVersion: updateOSVersion,
        },
      },
    },
  }
  return client['core.gardener.cloud'].shoots.mergePatch(namespace, name, payload)
}

const patchAnnotations = async function ({ user, namespace, name, annotations }) {
  const client = user.client
  const body = {
    metadata: {
      annotations,
    },
  }
  return client['core.gardener.cloud'].shoots.mergePatch(namespace, name, body)
}
exports.patchAnnotations = patchAnnotations

exports.remove = async function ({ user, namespace, name }) {
  const client = user.client
  const annotations = {
    'confirmation.gardener.cloud/deletion': 'true',
  }
  await patchAnnotations({ user, namespace, name, annotations })

  return client['core.gardener.cloud'].shoots.delete(namespace, name)
}

function getDashboardUrlPath (kubernetesVersion) {
  if (!kubernetesVersion) {
    return undefined
  }
  if (semver.lt(kubernetesVersion, '1.16.0')) {
    return '/api/v1/namespaces/kube-system/services/https:kubernetes-dashboard:/proxy/'
  }
  return '/api/v1/namespaces/kubernetes-dashboard/services/https:kubernetes-dashboard:/proxy/'
}
exports.getDashboardUrlPath = getDashboardUrlPath

exports.info = async function ({ user, namespace, name }) {
  const client = user.client

  const [
    { value: shoot, reason: shootError },
    { value: secret },
  ] = await Promise.allSettled([
    read({
      user,
      namespace,
      name,
    }),
    client.getSecret({
      namespace,
      name: `${name}.kubeconfig`,
      throwNotFound: false,
    }),
  ])

  if (shootError) {
    throw shootError
  }

  const data = {
    canLinkToSeed: false,
  }

  try {
    data.kubeconfigGardenlogin = await getKubeconfigGardenlogin(client, shoot)
  } catch (err) {
    logger.info('failed to get gardenlogin kubeconfig', err.message)
  }

  if (shoot.spec.seedName) {
    const seed = getSeed(getSeedNameFromShoot(shoot))
    if (seed && namespace !== 'garden') {
      try {
        data.canLinkToSeed = !!(await client['core.gardener.cloud'].shoots.get('garden', seed.metadata.name))
      } catch (err) {
        data.canLinkToSeed = false
      }
    }
  }

  if (secret) {
    _
      .chain(secret)
      .get(['data'])
      .pick('kubeconfig', 'token')
      .forEach((value, key) => {
        value = decodeBase64(value)
        if (key === 'kubeconfig') {
          try {
            const kubeconfigObject = cleanKubeconfig(value)
            data.kubeconfig = kubeconfigObject.toYAML()
          } catch (err) {
            logger.error('failed to clean kubeconfig', err)
          }
        } else {
          data[`cluster_${key}`] = value
        }
      })
      .commit()
  }
  data.dashboardUrlPath = getDashboardUrlPath(shoot.spec.kubernetes.version)

  const oidcObservabilityUrlsEnabled = _.get(config, ['frontend', 'features', 'oidcObservabilityUrlsEnabled'], false)
  if (!oidcObservabilityUrlsEnabled && await authorization.canGetSecret(user, namespace, `${name}.monitoring`)) {
    await assignMonitoringSecret(client, data, namespace, name)
  }

  return data
}

async function getGardenClusterIdentity () {
  const configClusterIdentity = _.get(config, ['clusterIdentity'])

  if (configClusterIdentity) {
    return configClusterIdentity
  }

  const clusterIdentity = await dashboardClient.core.configmaps.get('kube-system', 'cluster-identity')

  return clusterIdentity.data['cluster-identity']
}
exports.getGardenClusterIdentity = getGardenClusterIdentity

async function getClusterCaData (client, { namespace, name }) {
  const configmap = await client.core.configmaps.get(namespace, `${name}.ca-cluster`)
  return encodeBase64(configmap.data?.['ca.crt'])
}
exports.getClusterCaData = getClusterCaData

async function getKubeconfigGardenlogin (client, shoot) {
  if (!shoot.status?.advertisedAddresses?.length) {
    throw new Error('Shoot has no advertised addresses')
  }

  const { namespace, name } = shoot.metadata

  const [
    caData,
    gardenClusterIdentity,
  ] = await Promise.all([
    getClusterCaData(client, { namespace, name }),
    getGardenClusterIdentity(),
  ])

  const extensions = [{
    name: 'client.authentication.k8s.io/exec',
    extension: {
      shootRef: { namespace, name },
      gardenClusterIdentity,
    },
  }]
  const userName = `${namespace}--${name}`

  const installHint = `Follow the instructions on
- https://github.com/gardener/gardenlogin#installation to install and
- https://github.com/gardener/gardenlogin#configure-gardenlogin to configure the gardenlogin credential plugin.

The following is a sample configuration for gardenlogin as well as gardenctl. Place the file under ~/.garden/gardenctl-v2.yaml.

---
gardens:
  - identity: ${gardenClusterIdentity}
    kubeconfig: "<path-to-garden-cluster-kubeconfig>"
...

Alternatively, you can run the following gardenctl command:

$ gardenctl config set-garden ${gardenClusterIdentity} --kubeconfig "<path-to-garden-cluster-kubeconfig>"

Note that the kubeconfig refers to the path of the garden cluster kubeconfig which you can download from the Account page.`

  const cfg = {
    clusters: [],
    contexts: [],
    users: [{
      name: userName,
      user: {
        exec: {
          apiVersion: 'client.authentication.k8s.io/v1beta1',
          command: 'kubectl-gardenlogin',
          args: [
            'get-client-certificate',
          ],
          provideClusterInfo: true,
          interactiveMode: 'IfAvailable',
          installHint,
        },
      },
    }],
  }

  for (const [i, address] of shoot.status.advertisedAddresses.entries()) {
    const isKubeApiserverAddress = ['external', 'internal', 'unmanaged'].includes(address.name)
    if (!isKubeApiserverAddress) {
      continue
    }

    const name = `${userName}-${address.name}`
    if (i === 0) {
      cfg['current-context'] = name
    }

    cfg.clusters.push({
      name,
      cluster: {
        server: address.url,
        'certificate-authority-data': caData,
        extensions,
      },
    })

    cfg.contexts.push({
      name,
      context: {
        cluster: name,
        user: userName,
        namespace: 'default',
      },
    })
  }

  return new Config(cfg).toYAML()
}

async function getSecret (client, { namespace, name }) {
  try {
    return await client.core.secrets.get(namespace, name)
  } catch (err) {
    if (isHttpError(err, 404)) {
      return
    }
    logger.error('failed to fetch %s secret: %s', name, err)
    throw err
  }
}

async function assignMonitoringSecret (client, data, namespace, shootName) {
  const name = `${shootName}.monitoring`
  const secret = await getSecret(client, { namespace, name })
  if (secret) {
    _
      .chain(secret)
      .get(['data'])
      .pick('username', 'password')
      .forEach((value, key) => {
        if (key === 'password') {
          data.monitoringPassword = decodeBase64(value)
        } else if (key === 'username') {
          data.monitoringUsername = decodeBase64(value)
        }
      })
      .commit()
  }
}<|MERGE_RESOLUTION|>--- conflicted
+++ resolved
@@ -23,12 +23,7 @@
 const {
   decodeBase64,
   encodeBase64,
-<<<<<<< HEAD
-  getSeedNameFromShoot
-=======
   getSeedNameFromShoot,
-  projectFilter,
->>>>>>> 05594838
 } = utils
 const { getSeed } = cache
 
@@ -47,16 +42,8 @@
       }
     } else {
       // user is permitted to list shoots only in namespaces associated with their projects
-<<<<<<< HEAD
       const projects = await projectsService.list({ user, canListProjects: false })
       const namespaces = _.map(projects, 'spec.namespace')
-      const statuses = await Promise.allSettled(namespaces.map(namespace => authorization.canListShoots(user, namespace)))
-=======
-      const namespaces = _
-        .chain(cache.getProjects())
-        .filter(projectFilter(user, false))
-        .map('spec.namespace')
-        .value()
 
       const results = await Promise.allSettled(namespaces.map(async namespace => {
         const allowed = await authorization.canListShoots(user, namespace)
@@ -70,7 +57,6 @@
         .thru(value => new Map(value))
         .value()
 
->>>>>>> 05594838
       return {
         apiVersion: 'v1',
         kind: 'List',
