//
// Copyright (c) 2019 by SAP SE or an SAP affiliate company. All rights reserved. This file is licensed under the Apache Software License, v. 2 except as noted otherwise in the LICENSE file
//
// Licensed under the Apache License, Version 2.0 (the "License");
// you may not use this file except in compliance with the License.
// You may obtain a copy of the License at
//
//      http://www.apache.org/licenses/LICENSE-2.0
//
// Unless required by applicable law or agreed to in writing, software
// distributed under the License is distributed on an "AS IS" BASIS,
// WITHOUT WARRANTIES OR CONDITIONS OF ANY KIND, either express or implied.
// See the License for the specific language governing permissions and
// limitations under the License.
//

'use strict'

const kubernetes = require('../kubernetes')
const utils = require('../utils')
const { getSeeds } = require('../cache')
const authorization = require('./authorization')
const logger = require('../logger')
const _ = require('lodash')
const yaml = require('js-yaml')

<<<<<<< HEAD
const { decodeBase64, getProjectByNamespace, getSeedKubeconfig } = utils
=======
const { decodeBase64, getProjectByNamespace } = utils
>>>>>>> 2911e68c

function Garden ({ auth }) {
  return kubernetes.garden({ auth })
}

function Core ({ auth }) {
  return kubernetes.core({ auth })
}

async function getSeedKubeconfigForShoot ({ user, shoot }) {
  const seed = _.find(getSeeds(), ['metadata.name', shoot.spec.cloud.seed])
  const seedShootNS = _.get(shoot, 'status.technicalID')

  const coreClient = Core(user)
  const seedKubeconfig = await getSeedKubeconfig({ coreClient, seed })

  return { seed, seedKubeconfig, seedShootNS }
}

function getSecret (core, namespace, name) {
  return core.ns(namespace).secrets.get({ name: name })
    .catch(err => {
      if (err.code === 404) {
        return
      }
      logger.error('failed to fetch %s secret: %s', name, err) // pragma: whitelist secret
      throw err
    })
}

async function assignComponentSecret (core, namespace, component, secretName, data) {
  const secret = await getSecret(core, namespace, secretName)
  if (secret) {
    _
      .chain(secret)
      .get('data')
      .pick('username', 'password')
      .forEach((value, key) => {
        if (key === 'password') {
          data[`${component}_password`] = decodeBase64(value)
        } else if (key === 'username') {
          data[`${component}_username`] = decodeBase64(value)
        }
      })
      .commit()
  }
}

exports.list = async function ({ user, namespace, shootsWithIssuesOnly = false }) {
  let qs
  if (shootsWithIssuesOnly) {
    qs = { labelSelector: 'shoot.garden.sapcloud.io/status!=healthy' }
  }
  if (namespace) {
    return Garden(user).namespaces(namespace).shoots.get({ qs })
  } else {
    // only works if user is member of garden-administrators (admin)
    return Garden(user).shoots.get({ qs })
  }
}

exports.create = async function ({ user, namespace, body }) {
  const username = user.id
  const finalizers = ['gardener']
  const annotations = {
    'garden.sapcloud.io/createdBy': username
  }
  body = _.merge({}, body, { metadata: { namespace, finalizers, annotations } })
  return Garden(user).namespaces(namespace).shoots.post({ body })
}

async function read ({ gardenClient, user, namespace, name }) {
  if (!gardenClient) {
    gardenClient = Garden(user)
  }
  return gardenClient.namespaces(namespace).shoots.get({ name })
}
exports.read = read

exports.exists = async function ({ gardenClient, namespace, name }) {
  try {
    await read({ gardenClient, namespace, name })
    return true
  } catch (err) {
    if (err.code !== 404) {
      throw err
    }
    return false
  }
}

const patch = exports.patch = async function ({ user, namespace, name, body }) {
  return Garden(user).namespaces(namespace).shoots.mergePatch({ name, body })
}

exports.replace = async function ({ user, namespace, name, body }) {
  const shoots = Garden(user).namespaces(namespace).shoots
  const { metadata, kind, apiVersion, status } = await shoots.get({ name })
  const {
    metadata: { labels, annotations },
    spec
  } = body
  // assign new labels and annotations to metadata
  Object.assign(metadata, { labels, annotations })
  // compose new body
  body = { kind, apiVersion, metadata, spec, status }
  // replace
  return shoots.put({ name, body })
}

exports.replaceVersion = async function ({ user, namespace, name, body }) {
  const version = body.version
  const patchOperations = [
    {
      op: 'replace',
      path: '/spec/kubernetes/version',
      value: version
    }
  ]
  return Garden(user).namespaces(namespace).shoots.jsonPatch({ name, body: patchOperations })
}

exports.replaceHibernationEnabled = async function ({ user, namespace, name, body }) {
  const enabled = !!body.enabled
  const payload = {
    spec: {
      hibernation: {
        enabled
      }
    }
  }
  return patch({ user, namespace, name, body: payload })
}

exports.replaceHibernationSchedules = async function ({ user, namespace, name, body }) {
  const schedules = body
  const payload = {
    spec: {
      hibernation: {
        schedules
      }
    }
  }
  return patch({ user, namespace, name, body: payload })
}

exports.replaceAddons = async function ({ user, namespace, name, body }) {
  const addons = body
  const payload = {
    spec: {
      addons
    }
  }
  return patch({ user, namespace, name, body: payload })
}

exports.replaceWorkers = async function ({ user, namespace, infrastructureKind, name, body }) {
  const workers = body
  const patchOperations = [
    {
      op: 'replace',
      path: `/spec/cloud/${infrastructureKind}/workers`,
      value: workers
    }
  ]
  return Garden(user).namespaces(namespace).shoots.jsonPatch({ name, body: patchOperations })
}

exports.replaceMaintenance = async function ({ user, namespace, name, body }) {
  const { timeWindowBegin, timeWindowEnd, updateKubernetesVersion, updateOSVersion } = body
  const payload = {
    spec: {
      maintenance: {
        timeWindow: {
          begin: timeWindowBegin,
          end: timeWindowEnd
        },
        autoUpdate: {
          kubernetesVersion: updateKubernetesVersion,
          machineImageVersion: updateOSVersion
        }
      }
    }
  }
  return patch({ user, namespace, name, body: payload })
}

const patchAnnotations = async function ({ user, namespace, name, annotations }) {
  const body = {
    metadata: {
      annotations: annotations
    }
  }
  return patch({ user, namespace, name, body })
}
exports.patchAnnotations = patchAnnotations

exports.remove = async function ({ user, namespace, name }) {
  const annotations = {
    'confirmation.garden.sapcloud.io/deletion': 'true'
  }
  await patchAnnotations({ user, namespace, name, annotations })

  return Garden(user).namespaces(namespace).shoots.delete({ name })
}

exports.info = async function ({ user, namespace, name }) {
  const core = Core(user)
  const readKubeconfigPromise = core.ns(namespace).secrets.get({ name: `${name}.kubeconfig` })
    .catch(err => {
      if (err.code === 404) {
        return
      }
      throw err
    })

  const [
    shoot,
    secret
  ] = await Promise.all([
    this.read({ user, namespace, name }),
    readKubeconfigPromise
  ])

  const seed = _.find(getSeeds(), ['metadata.name', shoot.spec.cloud.seed])

  const ingressDomain = _.get(seed, 'spec.ingressDomain')
  const projects = Garden(user).projects
  const namespaces = core.namespaces
  const project = await getProjectByNamespace(projects, namespaces, namespace)
  const projectName = project.metadata.name

  const monitoringComponent = 'monitoring'
  const loggingComponent = 'logging'
  const monitoringIngressSecretName = 'monitoring-ingress-credentials'
  const loggingIngressUserSecretName = name + '.logging'
  const monitoringIngressUserSecretName = name + '.monitoring'
  const loggingIngressAdminSecretName = 'logging-ingress-credentials'

  const data = {
    seedShootIngressDomain: `${name}.${projectName}.${ingressDomain}`
  }
  if (secret) {
    _
      .chain(secret)
      .get('data')
      .pick('kubeconfig', 'username', 'password', 'token')
      .forEach((value, key) => {
        value = decodeBase64(value)
        if (key === 'kubeconfig') {
          try {
            data[key] = yaml.safeDump(utils.cleanKubeconfig(value))
          } catch (err) {
            logger.error('failed to clean kubeconfig', err)
          }
        } else {
          data[`cluster_${key}`] = value
        }
      })
      .commit()
    data.serverUrl = kubernetes.fromKubeconfig(data.kubeconfig).url
  }

  const isAdmin = await authorization.isAdmin(user)
  if (isAdmin) {
    const { seedKubeconfig, seedShootNS } = await getSeedKubeconfigForShoot({ user, shoot })

<<<<<<< HEAD
    if (seedKubeconfig && !_.isEmpty(seedShootNS)) {
      const core = kubernetes.core(kubernetes.fromKubeconfig(seedKubeconfig))

      await Promise.all([
        assignComponentSecret(core, seedShootNS, monitoringComponent, monitoringIngressSecretName, data),
        assignComponentSecret(core, seedShootNS, loggingComponent, loggingIngressAdminSecretName, data)
      ])
=======
    if (seedSecret) {
      try {
        const seedKubeconfig = decodeBase64(seedSecret.data.kubeconfig)

        const seedShootNS = _.get(shoot, 'status.technicalID')
        if (!_.isEmpty(seedShootNS)) {
          const core = kubernetes.core(kubernetes.fromKubeconfig(seedKubeconfig))

          await Promise.all([
            assignComponentSecret(core, seedShootNS, monitoringComponent, monitoringIngressSecretName, data),
            assignComponentSecret(core, seedShootNS, loggingComponent, loggingIngressAdminSecretName, data)
          ])
        }
      } catch (error) {
        logger.error('Failed to access seed secret data', error)
      }
>>>>>>> 2911e68c
    }
  } else {
    await Promise.all([
      assignComponentSecret(core, namespace, monitoringComponent, monitoringIngressUserSecretName, data),
      assignComponentSecret(core, namespace, loggingComponent, loggingIngressUserSecretName, data)
    ])
  }

  return data
}<|MERGE_RESOLUTION|>--- conflicted
+++ resolved
@@ -24,11 +24,7 @@
 const _ = require('lodash')
 const yaml = require('js-yaml')
 
-<<<<<<< HEAD
 const { decodeBase64, getProjectByNamespace, getSeedKubeconfig } = utils
-=======
-const { decodeBase64, getProjectByNamespace } = utils
->>>>>>> 2911e68c
 
 function Garden ({ auth }) {
   return kubernetes.garden({ auth })
@@ -296,32 +292,17 @@
   if (isAdmin) {
     const { seedKubeconfig, seedShootNS } = await getSeedKubeconfigForShoot({ user, shoot })
 
-<<<<<<< HEAD
     if (seedKubeconfig && !_.isEmpty(seedShootNS)) {
-      const core = kubernetes.core(kubernetes.fromKubeconfig(seedKubeconfig))
-
-      await Promise.all([
-        assignComponentSecret(core, seedShootNS, monitoringComponent, monitoringIngressSecretName, data),
-        assignComponentSecret(core, seedShootNS, loggingComponent, loggingIngressAdminSecretName, data)
-      ])
-=======
-    if (seedSecret) {
       try {
-        const seedKubeconfig = decodeBase64(seedSecret.data.kubeconfig)
-
-        const seedShootNS = _.get(shoot, 'status.technicalID')
-        if (!_.isEmpty(seedShootNS)) {
-          const core = kubernetes.core(kubernetes.fromKubeconfig(seedKubeconfig))
-
-          await Promise.all([
-            assignComponentSecret(core, seedShootNS, monitoringComponent, monitoringIngressSecretName, data),
-            assignComponentSecret(core, seedShootNS, loggingComponent, loggingIngressAdminSecretName, data)
-          ])
-        }
+        const core = kubernetes.core(kubernetes.fromKubeconfig(seedKubeconfig))
+
+        await Promise.all([
+          assignComponentSecret(core, seedShootNS, monitoringComponent, monitoringIngressSecretName, data),
+          assignComponentSecret(core, seedShootNS, loggingComponent, loggingIngressAdminSecretName, data)
+        ])
       } catch (error) {
-        logger.error('Failed to access seed secret data', error)
-      }
->>>>>>> 2911e68c
+        logger.error('Failed to retrieve information using seed core client', error)
+      }
     }
   } else {
     await Promise.all([
