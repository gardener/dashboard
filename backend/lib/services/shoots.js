--- conflicted
+++ resolved
@@ -17,13 +17,10 @@
 'use strict'
 
 const kubernetes = require('../kubernetes')
+const { decodeBase64, getSeedKubeconfigForShoot } = require('../utils')
+const { getSeeds } = require('../cache')
 const authorization = require('./authorization')
-<<<<<<< HEAD
-const { decodeBase64, getShootIngressDomain, getSeedKubeconfigForShoot } = require('../utils')
-
-=======
 const logger = require('../logger')
->>>>>>> 90c541cc
 const _ = require('lodash')
 
 function Garden ({ auth }) {
@@ -217,8 +214,12 @@
     readKubeconfigPromise
   ])
 
+  const seed = _.find(getSeeds(), ['metadata.name', shoot.spec.cloud.seed])
+
+  const ingressDomain = _.get(seed, 'spec.ingressDomain')
+  const projectName = namespace.replace(/^garden-/, '')
   const data = {
-    seedShootIngressDomain: await getShootIngressDomain(shoot)
+    seedShootIngressDomain: `${name}.${projectName}.${ingressDomain}`
   }
   if (secret) {
     _
@@ -240,26 +241,15 @@
 
   const isAdmin = await authorization.isAdmin(user)
   if (isAdmin) {
-<<<<<<< HEAD
     const { seedKubeconfig, seedShootNS } = await getSeedKubeconfigForShoot({ user, shoot })
-=======
-    const seedSecretName = _.get(seed, 'spec.secretRef.name')
-    const seedSecretNamespace = _.get(seed, 'spec.secretRef.namespace')
-    const seedSecret = await getSecret(core, seedSecretNamespace, seedSecretName)
-
-    if (seedSecret) {
-      const seedKubeconfig = decodeBase64(seedSecret.data.kubeconfig)
->>>>>>> 90c541cc
-
-    if (seedKubeconfig) {
-      if (!_.isEmpty(seedShootNS)) {
-        const core = kubernetes.core(kubernetes.fromKubeconfig(seedKubeconfig))
-
-        await Promise.all([
-          assignComponentSecret(core, seedShootNS, 'monitoring', data),
-          assignComponentSecret(core, seedShootNS, 'logging', data)
-        ])
-      }
+
+    if (seedKubeconfig && !_.isEmpty(seedShootNS)) {
+      const core = kubernetes.core(kubernetes.fromKubeconfig(seedKubeconfig))
+
+      await Promise.all([
+        assignComponentSecret(core, seedShootNS, 'monitoring', data),
+        assignComponentSecret(core, seedShootNS, 'logging', data)
+      ])
     }
   }
 
