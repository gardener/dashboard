//
// Copyright (c) 2019 by SAP SE or an SAP affiliate company. All rights reserved. This file is licensed under the Apache Software License, v. 2 except as noted otherwise in the LICENSE file
//
// Licensed under the Apache License, Version 2.0 (the "License");
// you may not use this file except in compliance with the License.
// You may obtain a copy of the License at
//
//      http://www.apache.org/licenses/LICENSE-2.0
//
// Unless required by applicable law or agreed to in writing, software
// distributed under the License is distributed on an "AS IS" BASIS,
// WITHOUT WARRANTIES OR CONDITIONS OF ANY KIND, either express or implied.
// See the License for the specific language governing permissions and
// limitations under the License.
//

'use strict'

const kubernetes = require('../kubernetes')
<<<<<<< HEAD
const { decodeBase64, getSeedKubeconfig, getProjectByNamespace } = require('../utils')
=======
const utils = require('../utils')
>>>>>>> 7306c90b
const { getSeeds } = require('../cache')
const authorization = require('./authorization')
const logger = require('../logger')
const _ = require('lodash')
const yaml = require('js-yaml')

const { decodeBase64, getProjectByNamespace } = utils

function Garden ({ auth }) {
  return kubernetes.garden({ auth })
}

function Core ({ auth }) {
  return kubernetes.core({ auth })
}

async function getSeedKubeconfigForShoot ({ user, shoot }) {
  const seed = _.find(getSeeds(), ['metadata.name', shoot.spec.cloud.seed])
  const seedShootNS = _.get(shoot, 'status.technicalID')

  const coreClient = Core(user)
  const seedKubeconfig = await getSeedKubeconfig({ coreClient, seed })

  return { seed, seedKubeconfig, seedShootNS }
}

function getSecret (core, namespace, name) {
  return core.ns(namespace).secrets.get({ name: name })
    .catch(err => {
      if (err.code === 404) {
        return
      }
      logger.error('failed to fetch %s secret: %s', name, err) // pragma: whitelist secret
      throw err
    })
}

async function assignComponentSecret (core, namespace, component, secretName, data) {
  const secret = await getSecret(core, namespace, secretName)
  if (secret) {
    _
      .chain(secret)
      .get('data')
      .pick('username', 'password')
      .forEach((value, key) => {
        if (key === 'password') {
          data[`${component}_password`] = decodeBase64(value)
        } else if (key === 'username') {
          data[`${component}_username`] = decodeBase64(value)
        }
      })
      .commit()
  }
}

exports.list = async function ({ user, namespace, shootsWithIssuesOnly = false }) {
  let qs
  if (shootsWithIssuesOnly) {
    qs = { labelSelector: 'shoot.garden.sapcloud.io/status!=healthy' }
  }
  if (namespace) {
    return Garden(user).namespaces(namespace).shoots.get({ qs })
  } else {
    // only works if user is member of garden-administrators (admin)
    return Garden(user).shoots.get({ qs })
  }
}

exports.create = async function ({ user, namespace, body }) {
  const username = user.id
  const finalizers = ['gardener']
  const annotations = {
    'garden.sapcloud.io/createdBy': username
  }
  body = _.merge({}, body, { metadata: { namespace, finalizers, annotations } })
  return Garden(user).namespaces(namespace).shoots.post({ body })
}

async function read ({ gardenClient, user, namespace, name }) {
  if (!gardenClient) {
    gardenClient = Garden(user)
  }
  return gardenClient.namespaces(namespace).shoots.get({ name })
}
exports.read = read

exports.exists = async function ({ gardenClient, namespace, name }) {
  try {
    await read({ gardenClient, namespace, name })
    return true
  } catch (err) {
    if (err.code !== 404) {
      throw err
    }
    return false
  }
}

const patch = exports.patch = async function ({ user, namespace, name, body }) {
  return Garden(user).namespaces(namespace).shoots.mergePatch({ name, body })
}

exports.replace = async function ({ user, namespace, name, body }) {
  const shoots = Garden(user).namespaces(namespace).shoots
  const { metadata, kind, apiVersion, status } = await shoots.get({ name })
  const {
    metadata: { labels, annotations },
    spec
  } = body
  // assign new labels and annotations to metadata
  Object.assign(metadata, { labels, annotations })
  // compose new body
  body = { kind, apiVersion, metadata, spec, status }
  // replace
  return shoots.put({ name, body })
}

exports.replaceVersion = async function ({ user, namespace, name, body }) {
  const version = body.version
  const patchOperations = [
    {
      op: 'replace',
      path: '/spec/kubernetes/version',
      value: version
    }
  ]
  return Garden(user).namespaces(namespace).shoots.jsonPatch({ name, body: patchOperations })
}

exports.replaceHibernationEnabled = async function ({ user, namespace, name, body }) {
  const enabled = !!body.enabled
  const payload = {
    spec: {
      hibernation: {
        enabled
      }
    }
  }
  return patch({ user, namespace, name, body: payload })
}

exports.replaceHibernationSchedules = async function ({ user, namespace, name, body }) {
  const schedules = body
  const payload = {
    spec: {
      hibernation: {
        schedules
      }
    }
  }
  return patch({ user, namespace, name, body: payload })
}

exports.replaceAddons = async function ({ user, namespace, name, body }) {
  const addons = body
  const payload = {
    spec: {
      addons
    }
  }
  return patch({ user, namespace, name, body: payload })
}

exports.replaceWorkers = async function ({ user, namespace, infrastructureKind, name, body }) {
  const workers = body
  const patchOperations = [
    {
      op: 'replace',
      path: `/spec/cloud/${infrastructureKind}/workers`,
      value: workers
    }
  ]
  return Garden(user).namespaces(namespace).shoots.jsonPatch({ name, body: patchOperations })
}

exports.replaceMaintenance = async function ({ user, namespace, name, body }) {
  const { timeWindowBegin, timeWindowEnd, updateKubernetesVersion, updateOSVersion } = body
  const payload = {
    spec: {
      maintenance: {
        timeWindow: {
          begin: timeWindowBegin,
          end: timeWindowEnd
        },
        autoUpdate: {
          kubernetesVersion: updateKubernetesVersion,
          machineImageVersion: updateOSVersion
        }
      }
    }
  }
  return patch({ user, namespace, name, body: payload })
}

const patchAnnotations = async function ({ user, namespace, name, annotations }) {
  const body = {
    metadata: {
      annotations: annotations
    }
  }
  return patch({ user, namespace, name, body })
}
exports.patchAnnotations = patchAnnotations

exports.remove = async function ({ user, namespace, name }) {
  const annotations = {
    'confirmation.garden.sapcloud.io/deletion': 'true'
  }
  await patchAnnotations({ user, namespace, name, annotations })

  return Garden(user).namespaces(namespace).shoots.delete({ name })
}

exports.info = async function ({ user, namespace, name }) {
  const core = Core(user)
  const readKubeconfigPromise = core.ns(namespace).secrets.get({ name: `${name}.kubeconfig` })
    .catch(err => {
      if (err.code === 404) {
        return
      }
      throw err
    })

  const [
    shoot,
    secret
  ] = await Promise.all([
    this.read({ user, namespace, name }),
    readKubeconfigPromise
  ])

  const seed = _.find(getSeeds(), ['metadata.name', shoot.spec.cloud.seed])

  const ingressDomain = _.get(seed, 'spec.ingressDomain')
  const projects = Garden(user).projects
  const namespaces = core.namespaces
  const project = await getProjectByNamespace(projects, namespaces, namespace)
  const projectName = project.metadata.name

  const monitoringComponent = 'monitoring'
  const loggingComponent = 'logging'
  const monitoringIngressSecretName = 'monitoring-ingress-credentials'
  const loggingIngressUserSecretName = name + '.logging'
  const monitoringIngressUserSecretName = name + '.monitoring'
  const loggingIngressAdminSecretName = 'logging-ingress-credentials'

  const data = {
    seedShootIngressDomain: `${name}.${projectName}.${ingressDomain}`
  }
  if (secret) {
    _
      .chain(secret)
      .get('data')
      .pick('kubeconfig', 'username', 'password')
      .forEach((value, key) => {
        value = decodeBase64(value)
        if (key === 'kubeconfig') {
          try {
            data[key] = yaml.safeDump(utils.cleanKubeconfig(value))
          } catch (err) {
            logger.error('failed to clean kubeconfig', err)
          }
        } else {
          data[`cluster_${key}`] = value
        }
      })
      .commit()
    data.serverUrl = kubernetes.fromKubeconfig(data.kubeconfig).url
  }

  const isAdmin = await authorization.isAdmin(user)
  if (isAdmin) {
    const { seedKubeconfig, seedShootNS } = await getSeedKubeconfigForShoot({ user, shoot })

    if (seedKubeconfig && !_.isEmpty(seedShootNS)) {
      const core = kubernetes.core(kubernetes.fromKubeconfig(seedKubeconfig))

      await Promise.all([
        assignComponentSecret(core, seedShootNS, monitoringComponent, monitoringIngressSecretName, data),
        assignComponentSecret(core, seedShootNS, loggingComponent, loggingIngressAdminSecretName, data)
      ])
    }
  } else {
    await Promise.all([
      assignComponentSecret(core, namespace, monitoringComponent, monitoringIngressUserSecretName, data),
      assignComponentSecret(core, namespace, loggingComponent, loggingIngressUserSecretName, data)
    ])
  }

  return data
}<|MERGE_RESOLUTION|>--- conflicted
+++ resolved
@@ -17,18 +17,14 @@
 'use strict'
 
 const kubernetes = require('../kubernetes')
-<<<<<<< HEAD
-const { decodeBase64, getSeedKubeconfig, getProjectByNamespace } = require('../utils')
-=======
 const utils = require('../utils')
->>>>>>> 7306c90b
 const { getSeeds } = require('../cache')
 const authorization = require('./authorization')
 const logger = require('../logger')
 const _ = require('lodash')
 const yaml = require('js-yaml')
 
-const { decodeBase64, getProjectByNamespace } = utils
+const { decodeBase64, getProjectByNamespace, getSeedKubeconfig } = utils
 
 function Garden ({ auth }) {
   return kubernetes.garden({ auth })
