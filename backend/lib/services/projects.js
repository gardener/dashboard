//
// SPDX-FileCopyrightText: 2021 SAP SE or an SAP affiliate company and Gardener contributors
//
// SPDX-License-Identifier: Apache-2.0
//

'use strict'

const _ = require('lodash')
const {
  dashboardClient,
  Resources
} = require('@gardener-dashboard/kube-client')

const { PreconditionFailed, InternalServerError } = require('http-errors')
const shoots = require('./shoots')
const authorization = require('./authorization')
const cache = require('../cache')
const Member = require('./members/Member')
const PROJECT_INITIALIZATION_TIMEOUT = 30 * 1000

function fromResource ({ metadata, spec = {}, status = {} }) {
  const role = 'project'
  const { name, resourceVersion, creationTimestamp, annotations } = metadata
  const { namespace, createdBy, owner, description, purpose } = spec
<<<<<<< HEAD
  const { staleSinceTimestamp, staleAutoDeleteTimestamp } = status
  const resourceQuota = cache.findGardenerResourceQuotaByNamespace(namespace)
  let quotaStatus
  if (resourceQuota) {
    quotaStatus = resourceQuota.status
  }

=======
  const { staleSinceTimestamp, staleAutoDeleteTimestamp, phase } = status
>>>>>>> 46930135
  return {
    metadata: {
      name,
      namespace,
      resourceVersion,
      role,
      creationTimestamp,
      annotations
    },
    data: {
      createdBy: fromSubject(createdBy),
      owner: fromSubject(owner),
      description,
      purpose,
      staleSinceTimestamp,
      staleAutoDeleteTimestamp,
<<<<<<< HEAD
      quotaStatus
=======
      phase
>>>>>>> 46930135
    }
  }
}

function toResource ({ metadata, data = {} }) {
  const { apiVersion, kind } = Resources.Project
  const { name, namespace, resourceVersion, annotations } = metadata
  const { createdBy, owner, description = null, purpose = null } = data

  return {
    apiVersion,
    kind,
    metadata: {
      name,
      resourceVersion,
      annotations
    },
    spec: {
      namespace,
      createdBy: toSubject(createdBy),
      owner: toSubject(owner),
      description,
      purpose
    }
  }
}

function toResourceMergePatchDocument ({ metadata: { annotations } = {}, data = {} }) {
  const document = {}
  if (!_.isEmpty(annotations)) {
    document.metadata = { annotations }
  }
  if (!_.isEmpty(data)) {
    document.spec = {}
    for (let [key, value] of Object.entries(data)) {
      if (value) {
        switch (key) {
          case 'owner':
            value = toSubject(value)
            break
        }
        document.spec[key] = value
      } else if (value === null) {
        document.spec[key] = null
      }
    }
  }
  return document
}

function fromSubject ({ name } = {}) {
  return name
}

function toSubject (username) {
  if (username) {
    return {
      apiGroup: 'rbac.authorization.k8s.io',
      kind: 'User',
      name: username
    }
  }
}

async function validateDeletePreconditions ({ user, namespace }) {
  const shootList = await shoots.list({ user, namespace })
  if (!_.isEmpty(shootList.items)) {
    throw new PreconditionFailed('Only empty projects can be deleted')
  }
}

function getProjectName (namespace) {
  return cache.findProjectByNamespace(namespace).metadata.name
}

exports.list = async function ({ user }) {
  const projects = cache.getProjects()
  const isAdmin = await authorization.isAdmin(user)
  const isMemberOf = project => {
    const hasGroupMembership = _
      .chain(project)
      .get('spec.members')
      .filter(['kind', 'Group'])
      .map('name')
      .intersection(user.groups)
      .size()
      .gt(0)
      .value()

    const hasUserMembership = _
      .chain(project)
      .get('spec.members')
      .filter(['kind', 'User'])
      .map('name')
      .includes(user.id)
      .value()

    const member = Member.parseUsername(user.id)
    const hasServiceAccountMembership = _
      .chain(project)
      .get('spec.members')
      .filter(['kind', 'ServiceAccount'])
      .find(member)
      .value()

    return hasGroupMembership || hasUserMembership || hasServiceAccountMembership
  }

  return _
    .chain(projects)
    .filter(project => {
      if (!isAdmin && !isMemberOf(project)) {
        return false
      }
      const phase = _.get(project, 'status.phase', 'Pending')
      return phase !== 'Pending'
    })
    .map(fromResource)
    .value()
}

exports.create = async function ({ user, body }) {
  const client = user.client

  const name = _.get(body, 'metadata.name')
  _.set(body, 'metadata.namespace', `garden-${name}`)
  _.set(body, 'data.createdBy', user.id)
  let project = await client['core.gardener.cloud'].projects.create(toResource(body))

  const isProjectReady = ({ type, object: project }) => {
    if (type === 'DELETE') {
      throw new InternalServerError('Project resource has been deleted')
    }
    return _.get(project, 'status.phase') === 'Ready'
  }
  const timeout = exports.projectInitializationTimeout
  // must be the dashboardClient because rbac rolebinding does not exist yet
  const asyncIterable = await dashboardClient['core.gardener.cloud'].projects.watch(name)
  project = await asyncIterable.until(isProjectReady, { timeout })

  return fromResource(project)
}
// needs to be exported for testing
exports.projectInitializationTimeout = PROJECT_INITIALIZATION_TIMEOUT

exports.read = async function ({ user, name: namespace }) {
  const client = user.client
  const name = getProjectName(namespace)
  const project = await client['core.gardener.cloud'].projects.get(name)
  return fromResource(project)
}

exports.patch = async function ({ user, name: namespace, body: { metadata, data } }) {
  const client = user.client
  const name = getProjectName(namespace)
  const body = toResourceMergePatchDocument({ metadata, data })
  const project = await client['core.gardener.cloud'].projects.mergePatch(name, body)
  return fromResource(project)
}

exports.remove = async function ({ user, name: namespace }) {
  await validateDeletePreconditions({ user, namespace })

  const client = user.client

  const name = getProjectName(namespace)
  const body = {
    metadata: {
      annotations: {
        'confirmation.gardener.cloud/deletion': 'true'
      }
    }
  }
  const project = await client['core.gardener.cloud'].projects.mergePatch(name, body)
  await client['core.gardener.cloud'].projects.delete(name)
  return fromResource(project)
}<|MERGE_RESOLUTION|>--- conflicted
+++ resolved
@@ -23,17 +23,13 @@
   const role = 'project'
   const { name, resourceVersion, creationTimestamp, annotations } = metadata
   const { namespace, createdBy, owner, description, purpose } = spec
-<<<<<<< HEAD
-  const { staleSinceTimestamp, staleAutoDeleteTimestamp } = status
+  const { staleSinceTimestamp, staleAutoDeleteTimestamp, phase } = status
   const resourceQuota = cache.findGardenerResourceQuotaByNamespace(namespace)
   let quotaStatus
   if (resourceQuota) {
     quotaStatus = resourceQuota.status
   }
 
-=======
-  const { staleSinceTimestamp, staleAutoDeleteTimestamp, phase } = status
->>>>>>> 46930135
   return {
     metadata: {
       name,
@@ -50,11 +46,8 @@
       purpose,
       staleSinceTimestamp,
       staleAutoDeleteTimestamp,
-<<<<<<< HEAD
-      quotaStatus
-=======
+      quotaStatus,
       phase
->>>>>>> 46930135
     }
   }
 }
