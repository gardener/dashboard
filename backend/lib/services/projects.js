//
// SPDX-FileCopyrightText: 2024 SAP SE or an SAP affiliate company and Gardener contributors
//
// SPDX-License-Identifier: Apache-2.0
//

'use strict'

const _ = require('lodash')
const { dashboardClient } = require('@gardener-dashboard/kube-client')

const { PreconditionFailed, InternalServerError } = require('http-errors')
const shoots = require('./shoots')
const authorization = require('./authorization')
const { projectFilter, trimProject } = require('../utils')
const cache = require('../cache')
const logger = require('../logger')
const openfga = require('../openfga')

const PROJECT_INITIALIZATION_TIMEOUT = 30 * 1000

async function validateDeletePreconditions ({ user, name }) {
  const project = cache.getProject(name)
  const namespace = _.get(project, ['spec', 'namespace'])

  const shootList = await shoots.list({ user, namespace })
  if (!_.isEmpty(shootList.items)) {
    throw new PreconditionFailed('Only empty projects can be deleted')
  }
}

exports.list = async function ({ user, canListProjects }) {
  if (typeof canListProjects !== 'boolean') {
    canListProjects = await authorization.canListProjects(user)
  }
  let projectAllowList = []
  if (openfga.client) {
    try {
      projectAllowList = await openfga.listProjects(user.id)
    } catch (err) {
      logger.error('openfga query failed: %s', err)
    }
  }
  return _
    .chain(cache.getProjects())
    .filter(projectFilter(user, canListProjects, projectAllowList))
    .forEach(project => setComputedProjectAnnotations(project))
    .map(_.cloneDeep)
    .map(trimProject)
    .value()
}

exports.create = async function ({ user, body }) {
  const client = user.client

<<<<<<< HEAD
  const accountId = _.get(body, 'metadata.annotations["openmfp.org/account-id"]')
  const name = _.get(body, 'metadata.name')
  const namespace = `garden-${name}`
  _.set(body, 'spec.namespace', namespace)
=======
  const name = _.get(body, ['metadata', 'name'])
  _.set(body, ['spec', 'namespace'], `garden-${name}`)
>>>>>>> 05594838
  let project = await client['core.gardener.cloud'].projects.create(body)

  const isProjectReady = ({ type, object: project }) => {
    if (type === 'DELETE') {
      throw new InternalServerError('Project resource has been deleted')
    }
    return {
      ok: _.get(project, ['status', 'phase']) === 'Ready',
    }
  }
  const timeout = exports.projectInitializationTimeout
  // must be the dashboardClient because rbac rolebinding does not exist yet
  const asyncIterable = await dashboardClient['core.gardener.cloud'].projects.watch(name)
  project = await asyncIterable.until(isProjectReady, { timeout })
  if (openfga.client && accountId) {
    try {
      await openfga.writeProject(namespace, accountId)
    } catch (err) {
      logger.error('Failed to write openfga account releation:', err)
    }
  }

  return project
}
// needs to be exported for testing
exports.projectInitializationTimeout = PROJECT_INITIALIZATION_TIMEOUT

exports.read = async function ({ user, name }) {
  const client = user.client
  const project = await client['core.gardener.cloud'].projects.get(name)
  setComputedProjectAnnotations(project)
  return project
}

exports.patch = async function ({ user, name, body }) {
  const client = user.client
  const project = await client['core.gardener.cloud'].projects.mergePatch(name, body)
  setComputedProjectAnnotations(project)
  return project
}

function setComputedProjectAnnotations (project) {
  if (process.env.NODE_ENV === 'test') {
    return
  }
  const shoots = cache.getShoots(project.spec.namespace) ?? []
  _.set(project, 'metadata.annotations["computed.gardener.cloud/number-of-shoots"]', shoots.length)
}

exports.remove = async function ({ user, name }) {
  await validateDeletePreconditions({ user, name })

  const client = user.client

  const body = {
    metadata: {
      annotations: {
        'confirmation.gardener.cloud/deletion': 'true',
      },
    },
  }
  await client['core.gardener.cloud'].projects.mergePatch(name, body)
  try {
    const project = await client['core.gardener.cloud'].projects.delete(name)
    return project
  } catch (error) {
    // Revert the annotation if deletion fails
    const revertBody = {
      metadata: {
        annotations: {
          'confirmation.gardener.cloud/deletion': null,
        },
      },
    }
    await client['core.gardener.cloud'].projects.mergePatch(name, revertBody)
    throw error // Re-throw the error after reverting the annotation
  }
}<|MERGE_RESOLUTION|>--- conflicted
+++ resolved
@@ -53,15 +53,10 @@
 exports.create = async function ({ user, body }) {
   const client = user.client
 
-<<<<<<< HEAD
-  const accountId = _.get(body, 'metadata.annotations["openmfp.org/account-id"]')
-  const name = _.get(body, 'metadata.name')
+  const accountId = _.get(body, ['metadata', 'annotations', 'openmfp.org/account-id'])
+  const name = _.get(body, ['metadata', 'name'])
   const namespace = `garden-${name}`
-  _.set(body, 'spec.namespace', namespace)
-=======
-  const name = _.get(body, ['metadata', 'name'])
-  _.set(body, ['spec', 'namespace'], `garden-${name}`)
->>>>>>> 05594838
+  _.set(body, ['spec', 'namespace'], namespace)
   let project = await client['core.gardener.cloud'].projects.create(body)
 
   const isProjectReady = ({ type, object: project }) => {
@@ -108,7 +103,7 @@
     return
   }
   const shoots = cache.getShoots(project.spec.namespace) ?? []
-  _.set(project, 'metadata.annotations["computed.gardener.cloud/number-of-shoots"]', shoots.length)
+  _.set(project, ['metadata', 'annotations', 'computed.gardener.cloud/number-of-shoots'], shoots.length)
 }
 
 exports.remove = async function ({ user, name }) {
