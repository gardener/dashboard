--- conflicted
+++ resolved
@@ -20,13 +20,7 @@
 const kubernetes = require('../kubernetes')
 const Resources = kubernetes.Resources
 const garden = kubernetes.garden()
-<<<<<<< HEAD
-const { getProjectByNamespace } = require('../utils')
 const { PreconditionFailed } = require('../errors')
-=======
-const { PreconditionFailed, GatewayTimeout, InternalServerError } = require('../errors')
-const logger = require('../logger')
->>>>>>> a902cf12
 const shoots = require('./shoots')
 const { getProjectByNamespace } = require('../utils')
 const authorization = require('./authorization')
@@ -39,10 +33,6 @@
 
 function Garden ({ auth }) {
   return kubernetes.garden({ auth })
-}
-
-function Core ({ auth }) {
-  return kubernetes.core({ auth })
 }
 
 function fromResource ({ metadata, spec = {} }) {
