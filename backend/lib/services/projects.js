--- conflicted
+++ resolved
@@ -26,30 +26,6 @@
 const shoots = require('./shoots')
 const administrators = require('./administrators')
 
-<<<<<<< HEAD
-const PROJECT_INITIALIZATION_TIMEOUT = 60 * 1000
-
-function Garden ({auth}) {
-  return kubernetes.garden({auth})
-}
-
-function fromResource ({metadata, spec = {}}) {
-  const role = 'project'
-  const { name, resourceVersion, creationTimestamp } = metadata
-  const { namespace, createdBy, owner: ownerRef = {}, description, purpose } = spec
-  const { name: owner } = ownerRef
-  return {
-    metadata: {
-      name,
-      namespace,
-      resourceVersion,
-      role,
-      creationTimestamp
-    },
-    data: {
-      createdBy,
-      owner,
-=======
 const PROJECT_INITIALIZATION_TIMEOUT = 30 * 1000
 
 function Garden ({auth}) {
@@ -96,37 +72,12 @@
       namespace,
       createdBy: toSubject(createdBy),
       owner: toSubject(owner),
->>>>>>> 2a1a6d71
       description,
       purpose
     }
   }
 }
 
-<<<<<<< HEAD
-function toResource ({metadata, data = {}}) {
-  const { apiVersion, kind } = Resources.Project
-  const { name, namespace, resourceVersion } = metadata
-  const { createdBy, owner, description, purpose } = data
-  const ownerRef = {
-    apiGroup: 'rbac.authorization.k8s.io',
-    kind: 'User',
-    name: owner
-  }
-  return {
-    apiVersion,
-    kind,
-    metadata: {
-      name,
-      resourceVersion
-    },
-    spec: {
-      namespace,
-      createdBy,
-      owner: ownerRef,
-      description,
-      purpose
-=======
 function fromSubject ({ name } = {}) {
   return name
 }
@@ -137,7 +88,6 @@
       apiGroup: 'rbac.authorization.k8s.io',
       kind: 'User',
       name: username
->>>>>>> 2a1a6d71
     }
   }
 }
@@ -159,14 +109,8 @@
   }
   return name
 }
-<<<<<<< HEAD
-exports.getProjectNameFromNamespace = getProjectNameFromNamespace
-
-exports.list = async function ({user}) {
-=======
 
 exports.list = async function ({user, qs = {}}) {
->>>>>>> 2a1a6d71
   const [
     projects,
     isAdmin
@@ -175,21 +119,6 @@
     administrators.isAdmin(user)
   ])
 
-<<<<<<< HEAD
-  const subject = {
-    kind: 'User',
-    name: user.id
-  }
-
-  const predicate = !isAdmin
-    ? project => _
-      .chain(project)
-      .get('spec.members')
-      .findIndex(subject)
-      .gte(0)
-      .value()
-    : _.identity
-=======
   const isMemberOf = project => _
     .chain(project)
     .get('spec.members')
@@ -199,7 +128,6 @@
     })
     .gte(0)
     .value()
->>>>>>> 2a1a6d71
 
   const phases = _
     .chain(qs)
@@ -210,9 +138,6 @@
   return _
     .chain(projects)
     .get('items')
-<<<<<<< HEAD
-    .filter(predicate)
-=======
     .filter(project => {
       if (!isAdmin && !isMemberOf(project)) {
         return false
@@ -223,22 +148,12 @@
       }
       return true
     })
->>>>>>> 2a1a6d71
     .map(fromResource)
     .value()
 }
 
-<<<<<<< HEAD
-function isProjectReady (project) {
-  return _
-    .chain(project)
-    .get('metadata.initializers')
-    .isEmpty()
-    .value()
-=======
 function isProjectReady ({status: {phase} = {}} = {}) {
   return phase === 'Ready'
->>>>>>> 2a1a6d71
 }
 
 function waitUntilProjectIsReady (projects, name) {
@@ -310,11 +225,7 @@
   // project is ready now
   return fromResource(project)
 }
-<<<<<<< HEAD
-// used for testing
-=======
 // needs to be exported for testing
->>>>>>> 2a1a6d71
 exports.watchProject = (projects, name) => projects.watch({name})
 exports.projectInitializationTimeout = PROJECT_INITIALIZATION_TIMEOUT
 
@@ -333,12 +244,6 @@
   const name = await getProjectNameFromNamespace(namespace)
   // create garden client for current user
   const projects = Garden(user).projects
-<<<<<<< HEAD
-  // do not update createdBy
-  _.unset(body, 'data.createdBy')
-  // patch project
-  const project = await projects.mergePatch({name, body: toResource(body)})
-=======
   // read project
   let project = await projects.get({name})
   // do not update createdBy
@@ -349,7 +254,6 @@
     name,
     body: toResource({metadata, data})
   })
->>>>>>> 2a1a6d71
   return fromResource(project)
 }
 
@@ -360,23 +264,6 @@
   const name = await getProjectNameFromNamespace(namespace)
   // create garden client for current user
   const projects = Garden(user).projects
-<<<<<<< HEAD
-  // patch annotations
-  await projects.jsonPatch({
-    name,
-    body: [{
-      op: 'add',
-      path: '/metadata/annotations/confirmation.garden.sapcloud.io~1deletion',
-      value: 'true'
-    }]
-  })
-  // delete project
-  await projects.delete({name})
-  return fromResource({
-    metadata: {name},
-    spec: {namespace}
-  })
-=======
   // read project
   const project = await projects.get({name})
   // patch annotations
@@ -394,5 +281,4 @@
   // delete project
   await projects.delete({name})
   return fromResource(project)
->>>>>>> 2a1a6d71
 }