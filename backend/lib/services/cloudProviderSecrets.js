--- conflicted
+++ resolved
@@ -10,12 +10,8 @@
 const createError = require('http-errors')
 const { format: fmt } = require('util')
 const { decodeBase64, encodeBase64 } = require('../utils')
-<<<<<<< HEAD
-const whitelistedPropertyKeys = ['accesskeyid', 'subscriptionID', 'project', 'domainName', 'tenantName', 'authUrl', 'vsphereUsername', 'nsxtUsername', 'username', 'metalAPIURL']
-=======
 const cleartextPropertyKeys = ['accessKeyID', 'subscriptionID', 'project', 'domainName', 'tenantName', 'authUrl', 'vsphereUsername', 'nsxtUsername', 'username', 'metalAPIURL', 'AWS_REGION']
 const normalizedCleartextPropertyKeys = cleartextPropertyKeys.map(key => key.toLowerCase())
->>>>>>> 155a068f
 const cloudprofiles = require('./cloudprofiles')
 const shoots = require('./shoots')
 const { getQuotas, findProjectByNamespace } = require('../cache')
@@ -48,17 +44,9 @@
       .value()
 
     const iteratee = (value, key) => {
-<<<<<<< HEAD
-      value = decodeBase64(value)
-      if (!_.includes(_.map(whitelistedPropertyKeys, _.toLower), _.toLower(key))) {
-        value = '****************'
-      }
-      return value
-=======
       return normalizedCleartextPropertyKeys.includes(key.toLowerCase())
         ? decodeBase64(value)
         : '****************'
->>>>>>> 155a068f
     }
     cloudProviderSecret.data = _.mapValues(secret.data, iteratee)
 
