//
// Copyright (c) 2018 by SAP SE or an SAP affiliate company. All rights reserved. This file is licensed under the Apache Software License, v. 2 except as noted otherwise in the LICENSE file
//
// Licensed under the Apache License, Version 2.0 (the "License");
// you may not use this file except in compliance with the License.
// You may obtain a copy of the License at
//
//      http://www.apache.org/licenses/LICENSE-2.0
//
// Unless required by applicable law or agreed to in writing, software
// distributed under the License is distributed on an "AS IS" BASIS,
// WITHOUT WARRANTIES OR CONDITIONS OF ANY KIND, either express or implied.
// See the License for the specific language governing permissions and
// limitations under the License.
//

'use strict'

const _ = require('lodash')
const yaml = require('js-yaml')
const config = require('../config')
const { decodeBase64 } = require('../utils')
const kubernetes = require('../kubernetes')
const core = kubernetes.core()
const { Conflict, NotFound } = require('../errors.js')
<<<<<<< HEAD
const projects = require('./projects')
=======
>>>>>>> 2a1a6d71

function Core ({auth}) {
  return kubernetes.core({auth})
}

function Garden ({auth}) {
  return kubernetes.garden({auth})
}

function fromResource (project = {}) {
  return _
    .chain(project)
    .get('spec.members')
    .filter(['kind', 'User'])
    .map('name')
    .value()
}

async function getProjectNameFromNamespace (namespace) {
  // read namespace
  const ns = await core.namespaces.get({name: namespace})
  // get name of project from namespace label
  const name = _.get(ns, ['metadata', 'labels', 'project.garden.sapcloud.io/name'])
  if (!name) {
    throw new NotFound(`Namespace '${namespace}' is not related to a gardener project`)
  }
  return name
}

<<<<<<< HEAD
function getKubeconfig ({serviceaccountName, projectName, serviceaccountNamespace, token, server, caData}) {
=======
function getKubeconfig ({serviceaccountName, serviceaccountNamespace, token, server, caData}) {
>>>>>>> 2a1a6d71
  const clusterName = 'garden'
  const cluster = {
    'certificate-authority-data': caData,
    server
  }
  const userName = serviceaccountName
  const user = {
    token
  }
  const contextName = projectName || 'default'
  const context = {
    cluster: clusterName,
    user: userName,
    namespace: serviceaccountNamespace
  }
  return yaml.safeDump({
    kind: 'Config',
    clusters: [{
      cluster,
      name: clusterName
    }],
    users: [{
      user,
      name: userName
    }],
    contexts: [{
      context,
      name: contextName
    }],
    'current-context': contextName
  })
}

function createServiceaccount (core, namespace, name) {
  const body = {metadata: {name, namespace}}
  return core.namespaces(namespace).serviceaccounts.post({
    body
  })
}

function deleteServiceaccount (core, namespace, name) {
  return core.namespaces(namespace).serviceaccounts.delete({
    name
  })
    .catch(err => {
      if (err.code === 404 || err.code === 410) {
        return {metadata: {name, namespace}}
      }
      throw err
    })
}

async function setProjectMember (projects, namespace, username) {
  // get name of project
  const name = await getProjectNameFromNamespace(namespace)
  // get project members from project
  const project = await projects.get({name})
  const members = _.slice(project.spec.members, 0)
  if (_.find(members, ['name', username])) {
    throw new Conflict(`User '${username}' is already member of this project`)
  }
  members.push({
    kind: 'User',
    name: username,
    apiGroup: 'rbac.authorization.k8s.io'
  })
  const body = {
    spec: {
      members
    }
  }
  return projects.mergePatch({name, body})
}

async function unsetProjectMember (projects, namespace, username) {
  // get name of project
  const name = await getProjectNameFromNamespace(namespace)
  // get project members from project
  const project = await projects.get({name})
  const members = _.slice(project.spec.members, 0)
  if (!_.find(members, ['name', username])) {
    return project
  }
  _.remove(members, ['name', username])
  const body = {
    spec: {
      members
    }
  }
  return projects.mergePatch({name, body})
}

// list, create and remove is done with the user
exports.list = async function ({user, namespace}) {
  // get name of project
  const name = await getProjectNameFromNamespace(namespace)
  // create garden client for current user
  const projects = Garden(user).projects
  // get project members from project
  return fromResource(await projects.get({name}))
}

exports.get = async function ({user, namespace, name: username}) {
  const [, serviceaccountNamespace, serviceaccountName] = /^system:serviceaccount:([^:]+):([^:]+)$/.exec(username) || []
  const member = {
    name: username,
    kind: 'User'
  }
  if (serviceaccountNamespace === namespace) {
    const core = Core(user)
    const ns = core.namespaces(namespace)
    const serviceaccount = await ns.serviceaccounts.get({
      name: serviceaccountName
    })
    const projectName = await projects.getProjectNameFromNamespace(namespace)
    console.log(projectName)
    const api = ns.serviceaccounts.api
    const server = _.get(config, 'apiServerUrl', api.url)
    const secret = await ns.secrets.get({
      name: _.first(serviceaccount.secrets).name
    })
    const token = decodeBase64(secret.data.token)
    const caData = secret.data['ca.crt']
    member.kind = 'ServiceAccount'
    member.kubeconfig = getKubeconfig({serviceaccountName, projectName, serviceaccountNamespace, token, caData, server})
  }
  return member
}

exports.create = async function ({user, namespace, body: {name: username}}) {
  const [, serviceaccountNamespace, serviceaccountName] = /^system:serviceaccount:([^:]+):([^:]+)$/.exec(username) || []
  if (serviceaccountNamespace === namespace) {
    const core = Core(user)
    await createServiceaccount(core, serviceaccountNamespace, serviceaccountName)
  }
  // create garden client for current user
  const projects = Garden(user).projects
  // assign user to project
  const project = await setProjectMember(projects, namespace, username)
  return fromResource(project)
}

exports.remove = async function ({user, namespace, name: username}) {
  // create garden client for current user
  const projects = Garden(user).projects
  // unassign user from project
  const project = await unsetProjectMember(projects, namespace, username)
  const [, serviceaccountNamespace, serviceaccountName] = /^system:serviceaccount:([^:]+):([^:]+)$/.exec(username) || []
  if (serviceaccountNamespace === namespace) {
    const core = Core(user)
    await deleteServiceaccount(core, serviceaccountNamespace, serviceaccountName)
  }
  return fromResource(project)
}<|MERGE_RESOLUTION|>--- conflicted
+++ resolved
@@ -23,10 +23,6 @@
 const kubernetes = require('../kubernetes')
 const core = kubernetes.core()
 const { Conflict, NotFound } = require('../errors.js')
-<<<<<<< HEAD
-const projects = require('./projects')
-=======
->>>>>>> 2a1a6d71
 
 function Core ({auth}) {
   return kubernetes.core({auth})
@@ -56,11 +52,7 @@
   return name
 }
 
-<<<<<<< HEAD
-function getKubeconfig ({serviceaccountName, projectName, serviceaccountNamespace, token, server, caData}) {
-=======
 function getKubeconfig ({serviceaccountName, serviceaccountNamespace, token, server, caData}) {
->>>>>>> 2a1a6d71
   const clusterName = 'garden'
   const cluster = {
     'certificate-authority-data': caData,
@@ -70,7 +62,7 @@
   const user = {
     token
   }
-  const contextName = projectName || 'default'
+  const contextName = 'default'
   const context = {
     cluster: clusterName,
     user: userName,
@@ -175,8 +167,6 @@
     const serviceaccount = await ns.serviceaccounts.get({
       name: serviceaccountName
     })
-    const projectName = await projects.getProjectNameFromNamespace(namespace)
-    console.log(projectName)
     const api = ns.serviceaccounts.api
     const server = _.get(config, 'apiServerUrl', api.url)
     const secret = await ns.secrets.get({
@@ -185,7 +175,7 @@
     const token = decodeBase64(secret.data.token)
     const caData = secret.data['ca.crt']
     member.kind = 'ServiceAccount'
-    member.kubeconfig = getKubeconfig({serviceaccountName, projectName, serviceaccountNamespace, token, caData, server})
+    member.kubeconfig = getKubeconfig({serviceaccountName, serviceaccountNamespace, token, caData, server})
   }
   return member
 }
