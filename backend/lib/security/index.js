//
// SPDX-FileCopyrightText: 2023 SAP SE or an SAP affiliate company and Gardener contributors
//
// SPDX-License-Identifier: Apache-2.0
//

'use strict'

const assert = require('assert').strict
const crypto = require('crypto')
const { split, join, includes, head, chain, pick } = require('lodash')
const { Issuer, custom, generators, TokenSet } = require('openid-client')
const pRetry = require('p-retry')
const pTimeout = require('p-timeout')
const { authentication, authorization } = require('../services')
const createError = require('http-errors')
const logger = require('../logger')
<<<<<<< HEAD
const {
  sessionSecret,
  cookieSameSitePolicy = 'Lax',
  oidc = {}
} = require('../config')
=======
const { sessionSecrets, oidc = {} } = require('../config')
>>>>>>> 8eb8d883

const {
  encodeState,
  decodeState,
  sign,
  verify,
  decode,
  encrypt,
  decrypt
} = require('./jose')(sessionSecrets)

const now = () => Math.floor(Date.now() / 1000)
const digest = (data, n = 7) => {
  return crypto
    .createHash('sha256')
    .update(data)
    .digest('hex')
    .substring(0, n)
}
const { isHttpError } = createError

const {
  COOKIE_HEADER_PAYLOAD,
  COOKIE_TOKEN,
  COOKIE_SIGNATURE,
  COOKIE_CODE_VERIFIER,
  COOKIE_STATE,
  GARDENER_AUDIENCE
} = require('./constants')

const {
  issuer,
  redirect_uris: redirectUris = [],
  scope,
  client_id: clientId,
  client_secret: clientSecret,
  usePKCE = !clientSecret,
  sessionLifetime = 86400,
  rejectUnauthorized = true,
  ca,
  clockTolerance = 15
} = oidc
const responseTypes = ['code']
const httpOptions = {
  followRedirect: false,
  rejectUnauthorized
}
if (ca) {
  httpOptions.ca = ca
}

let clientPromise

/**
 * (Customizing HTTP Requests)[https://github.com/panva/node-openid-client/blob/master/docs/README.md#customizing-http-requests]
 * Issuer constructor : override http request options for issuer discovery
 * Issuer instance    : override http request options for accessing the jwks endpoint
 * Client instance    : override http request options for token endpoint requests
 */
function overrideHttpOptions () {
  this[custom.http_options] = options => Object.assign({}, options, httpOptions)
}
overrideHttpOptions.call(Issuer)

function discoverIssuer (url) {
  return Issuer.discover(url)
}

function discoverClient (url) {
  return pRetry(async () => {
    let issuer
    try {
      issuer = await discoverIssuer(url)
    } catch (err) {
      logger.error('failed to discover OpenID Connect issuer %s', url, err)
      throw err
    }
    overrideHttpOptions.call(issuer)
    const options = {
      client_id: clientId,
      redirect_uris: redirectUris,
      response_types: responseTypes
    }
    if (clientSecret) {
      options.client_secret = clientSecret
    } else {
      options.token_endpoint_auth_method = 'none'
    }
    const client = new issuer.Client(options)
    overrideHttpOptions.call(client)
    client[custom.clock_tolerance] = clockTolerance
    return client
  }, {
    forever: true,
    minTimeout: 1000,
    maxTimeout: 60 * 1000,
    randomize: true
  })
}

function getIssuerClient (url = issuer) {
  if (!clientPromise) {
    clientPromise = discoverClient(url)
  }
  return pTimeout(clientPromise, 1000, `OpenID Connect issuer ${url} not available`)
}

function getBackendRedirectUri (origin) {
  return origin
    ? new URL('/auth/callback', origin).toString()
    : head(redirectUris)
}

function getFrontendRedirectUrl (redirectUrl) {
  return redirectUrl
    ? new URL(redirectUrl)
    : new URL('/', head(redirectUris))
}

function getCodeChallengeMethod (client) {
  const supportedMethods = client.issuer.code_challenge_methods_supported
  if (Array.isArray(supportedMethods)) {
    if (supportedMethods.includes('S256')) {
      return 'S256'
    }
    if (supportedMethods.includes('plain')) {
      return 'plain'
    }
    throw createError(500, 'neither code_challenge_method supported by the client is supported by the issuer')
  }
  return 'S256'
}

async function authorizationUrl (req, res) {
  const { query } = req
  const frontendRedirectUrl = getFrontendRedirectUrl(query.redirectUrl)
  const redirectPath = frontendRedirectUrl.pathname + frontendRedirectUrl.search
  const redirectOrigin = frontendRedirectUrl.origin
  const backendRedirectUri = getBackendRedirectUri(redirectOrigin)
  const state = generators.state()
  res.cookie(COOKIE_STATE, {
    redirectPath,
    redirectOrigin,
    state
  }, {
    secure: true,
    httpOnly: true,
    maxAge: 180_000, // cookie will be removed after 3 minutes
    sameSite: 'Lax'
  })
  const client = await exports.getIssuerClient()
  if (!includes(redirectUris, backendRedirectUri)) {
    throw createError(400, 'The \'redirectUrl\' parameter must match a redirect URI in the settings')
  }
  const params = {
    redirect_uri: backendRedirectUri,
    state,
    scope
  }
  if (usePKCE) {
    const codeChallengeMethod = getCodeChallengeMethod(client)
    const codeVerifier = generators.codeVerifier()
    res.cookie(COOKIE_CODE_VERIFIER, codeVerifier, {
      secure: true,
      httpOnly: true,
<<<<<<< HEAD
      maxAge: 300000, // cookie will be removed after 5 minutes
      sameSite: cookieSameSitePolicy,
      path: '/auth/callback'
=======
      maxAge: 180_000, // cookie will be removed after 3 minutes
      sameSite: 'Lax'
>>>>>>> 8eb8d883
    })
    switch (codeChallengeMethod) {
      case 'S256':
        params.code_challenge = generators.codeChallenge(codeVerifier)
        params.code_challenge_method = 'S256'
        break
      case 'plain':
        params.code_challenge = codeVerifier
        break
    }
  }
  return client.authorizationUrl(params)
}

async function authorizeToken (req, res) {
  const idToken = chain(req.body)
    .get('token')
    .trim()
    .value()
  const payload = {}
  const tokenSet = new TokenSet({ id_token: idToken })
  tokenSet.access_token = await createAccessToken(payload, idToken)
  await setCookies(res, tokenSet)
  return decode(tokenSet.access_token)
}

async function createAccessToken (payload, idToken) {
  const user = { auth: { bearer: idToken } }
  const results = await Promise.allSettled([
    authentication.isAuthenticated({ token: idToken }),
    authorization.isAdmin(user)
  ])
  // throw an error if any promise has been rejected
  for (const { status, reason: err } of results) {
    if (status === 'rejected') {
      throw err
    }
  }
  const [
    { value: { username, groups } },
    { value: isAdmin }
  ] = results
  Object.assign(payload, {
    id: username,
    groups,
    aud: [GARDENER_AUDIENCE],
    isAdmin
  })
  const idTokenPayload = decode(idToken)
  if (idTokenPayload) {
    const { email, name, exp } = idTokenPayload
    if (email) {
      payload.email = email
    }
    if (name) {
      payload.name = name
    }
    if (exp) {
      payload.exp ??= Number(exp)
    }
  }
  const maxExpiresAt = now() + sessionLifetime
  payload.exp = Math.min(payload.exp ?? maxExpiresAt, maxExpiresAt)
  return sign(payload)
}

async function setCookies (res, tokenSet) {
  const accessToken = tokenSet.access_token
  const [header, payload, signature] = split(accessToken, '.')
  res.cookie(COOKIE_HEADER_PAYLOAD, join([header, payload], '.'), {
    secure: true,
    expires: undefined,
    sameSite: cookieSameSitePolicy
  })
  res.cookie(COOKIE_SIGNATURE, signature, {
    secure: true,
    httpOnly: true,
    expires: undefined,
    sameSite: cookieSameSitePolicy
  })
  const values = [tokenSet.id_token]
  if (tokenSet.refresh_token) {
    values.push(tokenSet.refresh_token)
  }
  const encryptedValues = await encrypt(values.join(','))
  res.cookie(COOKIE_TOKEN, encryptedValues, {
    secure: true,
    httpOnly: true,
    expires: undefined,
    sameSite: cookieSameSitePolicy
  })
  return accessToken
}

async function authorizationCallback (req, res) {
  const options = {
    secure: true,
    path: '/'
  }
  const stateObject = {}
  if (COOKIE_STATE in req.cookies) {
    Object.assign(stateObject, req.cookies[COOKIE_STATE])
    res.clearCookie(COOKIE_STATE, options)
  }
  const {
    redirectPath,
    redirectOrigin,
    state
  } = stateObject
  const parameters = pick(req.query, ['code', 'state'])
  const backendRedirectUri = getBackendRedirectUri(redirectOrigin)
  const checks = {
    response_type: 'code',
    state
  }
  if (COOKIE_CODE_VERIFIER in req.cookies) {
    checks.code_verifier = req.cookies[COOKIE_CODE_VERIFIER]
    res.clearCookie(COOKIE_CODE_VERIFIER, options)
  }
  const tokenSet = await authorizationCodeExchange(backendRedirectUri, parameters, checks)
  await setCookies(res, tokenSet)
  return { redirectPath }
}

function isHttpMethodSafe ({ method }) {
  return ['GET', 'HEAD', 'OPTIONS'].indexOf(method) !== -1
}

function isXmlHttpRequest ({ headers = {} }) {
  return headers['x-requested-with'] === 'XMLHttpRequest'
}

function getAccessToken (cookies) {
  const [header, payload] = split(cookies[COOKIE_HEADER_PAYLOAD], '.')
  const signature = cookies[COOKIE_SIGNATURE]
  if (header && payload && signature) {
    return join([header, payload, signature], '.')
  }
  throw createError(401, 'No authorization token was found', { code: 'ERR_JWT_NOT_FOUND' })
}

function getRefreshAt (tokenSet) {
  const user = decode(tokenSet.id_token)
  return user?.exp ?? tokenSet.expires_at
}

async function verifyAccessToken (token) {
  try {
    const audience = [GARDENER_AUDIENCE]
    return await verify(token, { audience })
  } catch (err) {
    const props = {}
    switch (err.name) {
      case 'TokenExpiredError':
        props.code = 'ERR_JWT_TOKEN_EXPIRED'
        break
      case 'NotBeforeError':
        props.code = 'ERR_JWT_NOT_BEFORE'
        break
    }
    throw createError(401, err.message, props)
  }
}

function csrfProtection (req) {
  /**
   * According to the OWASP Document "Cross-Site Request Forgery Prevention"
   * the ["Use of Custom Request Headers"](https://github.com/OWASP/CheatSheetSeries/blob/master/cheatsheets/Cross-Site_Request_Forgery_Prevention_Cheat_Sheet.md#use-of-custom-request-headers)
   * is an alternate defense that is particularly well suited for AJAX/XHR endpoints.
   */
  if (!isHttpMethodSafe(req) && !isXmlHttpRequest(req)) {
    throw createError(403, 'Request has been blocked by CSRF protection', { code: 'ERR_CSRF_PREVENTION' })
  }
}

async function getTokenSet (cookies) {
  const accessToken = getAccessToken(cookies)
  const encryptedValues = cookies[COOKIE_TOKEN]
  if (!encryptedValues) {
    throw createError(401, 'No bearer token found in request', { code: 'ERR_JWE_NOT_FOUND' })
  }
  let values = ''
  try {
    values = await decrypt(encryptedValues)
  } catch (err) {
    const {
      message,
      code = 'ERR_JWE_DECRYPTION_FAILED'
    } = err
    throw createError(401, message, { code })
  }
  if (!values) {
    throw createError(401, 'The decrypted bearer token must not be empty', { code: 'ERR_JWE_DECRYPTION_FAILED' })
  }
  const [idToken, refreshToken] = values.split(',')
  const tokenSet = new TokenSet({
    id_token: idToken,
    refresh_token: refreshToken,
    access_token: accessToken
  })
  return tokenSet
}

async function authorizationCodeExchange (redirectUri, parameters, checks) {
  try {
    const client = await exports.getIssuerClient()
    const iat = now()
    const payload = { iat }
    const tokenSet = await client.callback(redirectUri, parameters, checks)
    if (tokenSet.refresh_token) {
      /**
       * If the tokenSet contains a refresh_token the session will be valid forever
       * and the id_token has a very short lifetime. In this case the expiration time
       * of the access_token will be the configured sessionLifetime.
       */
      payload.exp = iat + sessionLifetime
      payload.refresh_at = getRefreshAt(tokenSet)
      payload.rti = digest(tokenSet.refresh_token)
      logger.debug('Created TokenSet (%s)', payload.rti)
    }
    tokenSet.access_token = await createAccessToken(payload, tokenSet.id_token)
    return tokenSet
  } catch (err) {
    throw handleClientError(err)
  }
}

function handleClientError (err) {
  if (['RPError', 'OPError'].includes(err.name)) {
    logger.error('%s: %s', err.name, err.message)
    err = createError(401, err)
  }
  return err
}

async function refreshTokenSet (tokenSet) {
  const payload = pick(decode(tokenSet.access_token), ['exp', 'rti'])
  try {
    const client = await exports.getIssuerClient()
    logger.debug('Refreshing TokenSet (%s)', payload.rti)
    tokenSet = await client.refresh(tokenSet.refresh_token)
    const rti = payload.rti
    payload.rti = digest(tokenSet.refresh_token)
    logger.debug('Refreshed TokenSet (%s <- %s)', payload.rti, rti)
    payload.refresh_at = getRefreshAt(tokenSet)
    tokenSet.access_token = await createAccessToken(payload, tokenSet.id_token)
    return tokenSet
  } catch (err) {
    logger.error('Failed to refresh TokenSet (%s)', payload.rti)
    throw handleClientError(err)
  }
}

async function refreshToken (req, res) {
  csrfProtection(req, res)
  let tokenSet = await getTokenSet(req.cookies)
  let user = await verifyAccessToken(tokenSet.access_token)
  if (tokenSet.refresh_token) {
    try {
      tokenSet = await refreshTokenSet(tokenSet)
      await setCookies(res, tokenSet)
    } catch (err) {
      if (isHttpError(err) && err.statusCode === 401) {
        clearCookies(res)
      }
      throw err
    }
    user = decode(tokenSet.access_token)
  }
  return user
}

function authenticate (options = {}) {
  assert.ok(typeof options.createClient === 'function', 'No "createClient" function passed to authenticate middleware')
  return async (req, res, next) => {
    try {
      csrfProtection(req, res)
      const tokenSet = await getTokenSet(req.cookies)
      const user = await verifyAccessToken(tokenSet.access_token)
      const auth = Object.freeze({
        bearer: tokenSet.id_token
      })
      Object.defineProperty(user, 'auth', {
        value: auth,
        enumerable: true
      })
      Object.defineProperty(user, 'client', {
        value: options.createClient({ auth })
      })
      req.user = user
      next()
    } catch (err) {
      clearCookies(res)
      next(err)
    }
  }
}

function clearCookies (res) {
  const options = {
    secure: true,
    path: '/'
  }
  res.clearCookie(COOKIE_HEADER_PAYLOAD, options)
  res.clearCookie(COOKIE_SIGNATURE, options)
  res.clearCookie(COOKIE_TOKEN, options)
}

exports = module.exports = {
  discoverIssuer,
  getIssuerClient,
  COOKIE_HEADER_PAYLOAD,
  COOKIE_SIGNATURE,
  COOKIE_TOKEN,
  encodeState,
  decodeState,
  sign,
  decode,
  verify,
  encrypt,
  decrypt,
  setCookies,
  clearCookies,
  authorizationUrl,
  authorizationCallback,
  refreshToken,
  authorizeToken,
  authenticate
}<|MERGE_RESOLUTION|>--- conflicted
+++ resolved
@@ -15,15 +15,11 @@
 const { authentication, authorization } = require('../services')
 const createError = require('http-errors')
 const logger = require('../logger')
-<<<<<<< HEAD
 const {
-  sessionSecret,
+  sessionSecrets,
   cookieSameSitePolicy = 'Lax',
   oidc = {}
 } = require('../config')
-=======
-const { sessionSecrets, oidc = {} } = require('../config')
->>>>>>> 8eb8d883
 
 const {
   encodeState,
@@ -172,7 +168,7 @@
     secure: true,
     httpOnly: true,
     maxAge: 180_000, // cookie will be removed after 3 minutes
-    sameSite: 'Lax'
+    sameSite: cookieSameSitePolicy
   })
   const client = await exports.getIssuerClient()
   if (!includes(redirectUris, backendRedirectUri)) {
@@ -189,14 +185,8 @@
     res.cookie(COOKIE_CODE_VERIFIER, codeVerifier, {
       secure: true,
       httpOnly: true,
-<<<<<<< HEAD
       maxAge: 300000, // cookie will be removed after 5 minutes
-      sameSite: cookieSameSitePolicy,
-      path: '/auth/callback'
-=======
-      maxAge: 180_000, // cookie will be removed after 3 minutes
-      sameSite: 'Lax'
->>>>>>> 8eb8d883
+      sameSite: cookieSameSitePolicy
     })
     switch (codeChallengeMethod) {
       case 'S256':
