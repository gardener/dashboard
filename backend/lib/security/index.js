--- conflicted
+++ resolved
@@ -296,10 +296,7 @@
     redirectOrigin,
     state
   } = stateObject
-<<<<<<< HEAD
-=======
-
->>>>>>> 9a0f4149
+
   const client = await exports.getIssuerClient()
   const parameters = client.callbackParams(req)
   const backendRedirectUri = getBackendRedirectUri(redirectOrigin)
