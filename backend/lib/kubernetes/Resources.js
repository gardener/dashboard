//
// Copyright (c) 2019 by SAP SE or an SAP affiliate company. All rights reserved. This file is licensed under the Apache Software License, v. 2 except as noted otherwise in the LICENSE file
//
// Licensed under the Apache License, Version 2.0 (the "License");
// you may not use this file except in compliance with the License.
// You may obtain a copy of the License at
//
//      http://www.apache.org/licenses/LICENSE-2.0
//
// Unless required by applicable law or agreed to in writing, software
// distributed under the License is distributed on an "AS IS" BASIS,
// WITHOUT WARRANTIES OR CONDITIONS OF ANY KIND, either express or implied.
// See the License for the specific language governing permissions and
// limitations under the License.
//

'use strict'

module.exports = {
  Namespace: {
    name: 'namespaces',
    kind: 'Namespace',
    apiVersion: 'v1'
  },
  Secret: {
    name: 'secrets',
    kind: 'Secret',
    apiVersion: 'v1'
  },
  Endpoint: {
    name: 'endpoints',
    kind: 'Endpoints',
    apiVersion: 'v1'
  },
  Service: {
    name: 'services',
    kind: 'Service',
    apiVersion: 'v1'
  },
  APIService: {
    name: 'apiservices',
    kind: 'APIService',
    apiVersion: 'apiregistration.k8s.io/v1'
  },
  SelfSubjectAccessReview: {
    name: 'selfsubjectaccessreviews',
    kind: 'SelfSubjectAccessReview',
    apiVersion: 'authorization.k8s.io/v1'
  },
  TokenReview: {
    name: 'tokenreviews',
    kind: 'TokenReview',
    apiVersion: 'authentication.k8s.io/v1'
  },
  RoleBinding: {
    name: 'rolebindings',
    kind: 'RoleBinding',
    apiVersion: 'rbac.authorization.k8s.io/v1'
  },
  ClusterRoleBinding: {
    name: 'clusterrolebindings',
    kind: 'ClusterRoleBinding',
    apiVersion: 'rbac.authorization.k8s.io/v1'
  },
  ClusterRole: {
    name: 'clusterroles',
    kind: 'ClusterRole',
    apiVersion: 'rbac.authorization.k8s.io/v1'
  },
  ServiceAccount: {
    name: 'serviceaccounts',
    kind: 'ServiceAccount',
    apiVersion: 'v1'
  },
  Ingress: {
    name: 'ingresses',
    kind: 'Ingress',
    apiVersion: 'extensions/v1beta1'
  },
  Shoot: {
    name: 'shoots',
    kind: 'Shoot',
    apiVersion: 'core.gardener.cloud/v1alpha1'
  },
  Seed: {
    name: 'seeds',
    kind: 'Seed',
    apiVersion: 'core.gardener.cloud/v1alpha1'
  },
  CloudProfile: {
    name: 'cloudprofiles',
    kind: 'CloudProfile',
    apiVersion: 'core.gardener.cloud/v1alpha1'
  },
  SecretBinding: {
    name: 'secretbindings',
    kind: 'SecretBinding',
    apiVersion: 'core.gardener.cloud/v1alpha1'
  },
  Quota: {
    name: 'quotas',
    kind: 'Quota',
    apiVersion: 'core.gardener.cloud/v1alpha1'
  },
  Project: {
    name: 'projects',
    kind: 'Project',
<<<<<<< HEAD
    apiVersion: 'core.gardener.cloud/v1alpha1'
=======
    apiVersion: 'garden.sapcloud.io/v1beta1'
  },
  Terminal: {
    name: 'terminals',
    kind: 'Terminal',
    apiVersion: 'dashboard.gardener.cloud/v1alpha1'
>>>>>>> 491439e8
  }
}<|MERGE_RESOLUTION|>--- conflicted
+++ resolved
@@ -105,15 +105,11 @@
   Project: {
     name: 'projects',
     kind: 'Project',
-<<<<<<< HEAD
     apiVersion: 'core.gardener.cloud/v1alpha1'
-=======
-    apiVersion: 'garden.sapcloud.io/v1beta1'
   },
   Terminal: {
     name: 'terminals',
     kind: 'Terminal',
     apiVersion: 'dashboard.gardener.cloud/v1alpha1'
->>>>>>> 491439e8
   }
 }