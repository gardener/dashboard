//
// SPDX-FileCopyrightText: 2022 SAP SE or an SAP affiliate company and Gardener contributors
//
// SPDX-License-Identifier: Apache-2.0
//

'use strict'

const _ = require('lodash')
const logger = require('../logger')
const markdown = require('../markdown')
const express = require('express')
const { dashboardClient } = require('@gardener-dashboard/kube-client')
const config = require('../config')
const { metricsRoute } = require('../middleware')

const router = module.exports = express.Router()

const frontendConfig = sanitizeFrontendConfig(config.frontend)
const metricsMiddleware = metricsRoute('config')

router.route('/')
  .all(metricsMiddleware)
  .get(async (req, res, next) => {
    try {
      if (!frontendConfig.clusterIdentity) {
        try {
          const { data } = await dashboardClient.core.configmaps.get('kube-system', 'cluster-identity')
          frontendConfig.clusterIdentity = data['cluster-identity']
        } catch (err) {
          logger.error('Failed to get configmap kube-system/cluster-identity: %s', err.message)
        }
      }

      res.send(frontendConfig)
    } catch (err) {
      next(err)
    }
  })

function sanitizeFrontendConfig (frontendConfig) {
  const converter = markdown.createConverter()
  const convertAndSanitize = (obj, key) => {
    const value = obj[key] // eslint-disable-line security/detect-object-injection -- key is a local fixed string
    if (value) {
      obj[key] = converter.makeSanitizedHtml(value) // eslint-disable-line security/detect-object-injection -- key is a local fixed string
    }
  }

  const sanitizedFrontendConfig = _.cloneDeep(frontendConfig)
  const {
    alert = {},
    costObjects = [],
    sla = {},
    addonDefinition = {},
    accessRestriction: {
      items = [],
    } = {},
    vendorHints = [],
    resourceQuotaHelp = '',
    controlPlaneHighAvailabilityHelp = '',
<<<<<<< HEAD
    customCloudProviders = {}
=======
>>>>>>> 7aa80527
  } = sanitizedFrontendConfig

  convertAndSanitize(alert, 'message')
  for (const costObject of costObjects) {
    convertAndSanitize(costObject, 'description')
  }
  convertAndSanitize(sla, 'description')
  convertAndSanitize(addonDefinition, 'description')
  convertAndSanitize(resourceQuotaHelp, 'text')
  convertAndSanitize(controlPlaneHighAvailabilityHelp, 'text')

  for (const item of items) {
    const {
      display = {},
      input = {},
      options = [],
    } = item
    convertAndSanitize(display, 'description')
    convertAndSanitize(input, 'description')
    for (const option of options) {
      const {
        display = {},
        input = {},
      } = option
      convertAndSanitize(display, 'description')
      convertAndSanitize(input, 'description')
    }
  }

  for (const vendorHint of vendorHints) {
    convertAndSanitize(vendorHint, 'message')
  }

  for (const key of Object.keys(customCloudProviders)) {
    const secret = _.get(customCloudProviders, [key, 'secret'])
    if (secret) {
      convertAndSanitize(secret, 'help')
    }
  }

  return sanitizedFrontendConfig
}<|MERGE_RESOLUTION|>--- conflicted
+++ resolved
@@ -59,10 +59,7 @@
     vendorHints = [],
     resourceQuotaHelp = '',
     controlPlaneHighAvailabilityHelp = '',
-<<<<<<< HEAD
-    customCloudProviders = {}
-=======
->>>>>>> 7aa80527
+    customCloudProviders = {},
   } = sanitizedFrontendConfig
 
   convertAndSanitize(alert, 'message')
