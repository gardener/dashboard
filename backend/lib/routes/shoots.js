--- conflicted
+++ resolved
@@ -9,11 +9,8 @@
 const express = require('express')
 const { shoots } = require('../services')
 const { metricsRoute } = require('../middleware')
-<<<<<<< HEAD
 const config = require('../config')
-=======
 const { trimObjectMetadata, useWatchCacheForListShoots } = require('../utils')
->>>>>>> df323e6f
 
 const router = module.exports = express.Router({
   mergeParams: true
