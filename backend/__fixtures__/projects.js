--- conflicted
+++ resolved
@@ -44,12 +44,8 @@
     metadata.uid = uid
   }
   if (costObject) {
-<<<<<<< HEAD
     set(metadata, ['annotations', 'billing.gardener.cloud/costObject'], costObject)
-=======
-    set(metadata, 'annotations["billing.gardener.cloud/costObject"]', costObject)
-    set(metadata, 'annotations["billing.gardener.cloud/costObjectType"]', 'CO')
->>>>>>> f13ec1db
+    set(metadata, ['annotations', 'billing.gardener.cloud/costObjectType'], 'CO')
   }
   return {
     metadata,
