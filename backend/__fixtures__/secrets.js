--- conflicted
+++ resolved
@@ -35,8 +35,6 @@
   return { metadata, data }
 }
 
-<<<<<<< HEAD
-=======
 function getCloudProviderSecret ({ cloudProfileName, ...options }) {
   return getSecret({
     labels: {
@@ -46,7 +44,6 @@
   })
 }
 
->>>>>>> 07b725ea
 function getKubeconfig ({ server, name = 'default' }) {
   const cluster = {
     'certificate-authority-data': certificateAuthorityData,
@@ -70,25 +67,28 @@
 }
 
 const cloudProviderSecretList = [
-  getSecret({
+  getCloudProviderSecret({
     namespace: 'garden-foo',
     name: 'secret1',
+    cloudProfileName: 'infra1-profileName',
     data: {
       key: 'fooKey',
       secret: 'fooSecret',
     },
   }),
-  getSecret({
+  getCloudProviderSecret({
     namespace: 'garden-foo',
     name: 'secret2',
+    cloudProfileName: 'infra3-profileName',
     data: {
       key: 'fooKey',
       secret: 'fooSecret',
     },
   }),
-  getSecret({
+  getCloudProviderSecret({
     namespace: 'garden-trial',
     name: 'trial-secret',
+    cloudProfileName: 'infra1-profileName',
     data: {
       key: 'trialKey',
       secret: 'trialSecret',
