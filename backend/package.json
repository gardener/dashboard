--- conflicted
+++ resolved
@@ -110,13 +110,8 @@
       "global": {
         "branches": 68,
         "functions": 94,
-<<<<<<< HEAD
         "lines": 89,
         "statements": 89
-=======
-        "lines": 90,
-        "statements": 90
->>>>>>> 05594838
       }
     },
     "setupFilesAfterEnv": [
