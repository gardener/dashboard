# Local development

<p float="left">
<img width="90" src="https://raw.githubusercontent.com/gardener/dashboard/master/logo/logo_gardener_dashboard.png">
<img width="200" src="https://raw.githubusercontent.com/yarnpkg/assets/master/yarn-kitten-full.png">
</p>

## Purpose
Develop new feature and fix bug on the Gardener Dashboard.

## Requirements
- Yarn. For the required version, refer to `.engines.yarn` in [package.json](https://github.com/gardener/dashboard/blob/master/package.json).
- Node.js. For the required version, refer to `.engines.node` in [package.json](https://github.com/gardener/dashboard/blob/master/package.json).

## Steps

### 1. Clone repository
Clone the [gardener/dashboard](https://github.com/gardener/dashboard.git) repository
```sh
git clone git@github.com:gardener/dashboard.git
```

### 2. Install dependencies

Run `yarn` at the repository root to install all dependencies.
```sh
cd dashboard
```
```sh
yarn
```

### 3. Configuration
Place the Gardener Dashboard configuration under `${HOME}/.gardener/config.yaml` or alternatively set the path to the configuration file using the `GARDENER_CONFIG` environment variable.

A local configuration example could look like follows:

```yaml
port: 3030
logLevel: debug
logFormat: text
apiServerUrl: https://my-local-cluster # garden cluster kube-apiserver url - kubectl config view --minify -ojsonpath='{.clusters[].cluster.server}'
sessionSecret: c2VjcmV0                # symmetric key used for encryption
frontend:
  dashboardUrl:
    pathname: /api/v1/namespaces/kube-system/services/kubernetes-dashboard/proxy/
  defaultHibernationSchedule:
    evaluation:
    - start: 00 17 * * 1,2,3,4,5
    development:
    - start: 00 17 * * 1,2,3,4,5
      end: 00 08 * * 1,2,3,4,5
    production: ~
```

### 5. Run it locally
The Gardener Dashboard [`backend`](https://github.com/gardener/dashboard/tree/master/backend) server requires a kubeconfig for the Garden cluster. You can set it e.g. by using the `KUBECONFIG` environment variable.

If you want to run the Garden cluster locally, follow the [getting started locally](https://github.com/gardener/gardener/blob/master/docs/development/getting_started_locally.md) documentation.
<<<<<<< HEAD
Gardener Dashboard supports the `local` infrastructure provider that comes with the local Gardener cluster setup. Please login to the Dashboard with a token of a service account that has cluster admin permission.
=======
Gardener Dashboard supports the `local` infrastructure provider that comes with the local Gardener cluster setup.
See [6. Login to the dashboard](#6-login-to-the-dashboard) for more information on how to use the Dashboard with a local gardener or any other Gardener landscape.
>>>>>>> 155a068f

Concurrently run the `backend` server (port `3030`) and the [`frontend`](https://github.com/gardener/dashboard/tree/master/frontend) server (port `8080`) with hot reload enabled.

```sh
cd backend
export KUBECONFIG=/path/to/garden/cluster/kubeconfig.yaml
yarn serve
```

```sh
cd frontend
yarn serve
```

You can now access the UI on http://localhost:8080/

### 6. Login to the dashboard
To login to the dashboard you can either configure `oidc`, or alternatively login using a token:

To login using a token, first create a service account.
```bash
kubectl -n garden create serviceaccount dashboard-user
```
Assign it a role, e.g. cluster-admin.
```bash
kubectl set subject clusterrolebinding cluster-admin --serviceaccount=garden:dashboard-user
```
Get the token of the service account.
```bash
kubectl -n garden create token dashboard-user --duration 24h
```
Copy the token and login to the dashboard.

## Build

Build docker image locally.

```sh
make build
```

## Push

Push docker image to Google Container Registry.

```sh
make push
```

This command expects a valid gcloud configuration named `gardener`.

```sh
gcloud config configurations describe gardener
is_active: true
name: gardener
properties:
  core:
    account: john.doe@example.org
    project: johndoe-1008
```<|MERGE_RESOLUTION|>--- conflicted
+++ resolved
@@ -57,12 +57,8 @@
 The Gardener Dashboard [`backend`](https://github.com/gardener/dashboard/tree/master/backend) server requires a kubeconfig for the Garden cluster. You can set it e.g. by using the `KUBECONFIG` environment variable.
 
 If you want to run the Garden cluster locally, follow the [getting started locally](https://github.com/gardener/gardener/blob/master/docs/development/getting_started_locally.md) documentation.
-<<<<<<< HEAD
-Gardener Dashboard supports the `local` infrastructure provider that comes with the local Gardener cluster setup. Please login to the Dashboard with a token of a service account that has cluster admin permission.
-=======
 Gardener Dashboard supports the `local` infrastructure provider that comes with the local Gardener cluster setup.
 See [6. Login to the dashboard](#6-login-to-the-dashboard) for more information on how to use the Dashboard with a local gardener or any other Gardener landscape.
->>>>>>> 155a068f
 
 Concurrently run the `backend` server (port `3030`) and the [`frontend`](https://github.com/gardener/dashboard/tree/master/frontend) server (port `8080`) with hot reload enabled.
 
