--- conflicted
+++ resolved
@@ -3,11 +3,7 @@
     "files": "^.secrets.baseline$|^.secrets.baseline_temp$",
     "lines": null
   },
-<<<<<<< HEAD
-  "generated_at": "2019-11-14T07:50:10Z",
-=======
   "generated_at": "2019-11-14T22:24:05Z",
->>>>>>> ae4236c9
   "plugins_used": [
     {
       "name": "AWSKeyDetector"
@@ -328,35 +324,35 @@
         "hashed_secret": "2c0580ffd7d80319531cf629f5e90f747b1386f1",
         "is_secret": false,
         "is_verified": false,
-        "line_number": 172,
+        "line_number": 193,
         "type": "Secret Keyword"
       },
       {
         "hashed_secret": "b8c6d8c49add25b398e5beeaae12689ee2bd10b6",
         "is_secret": false,
         "is_verified": false,
-        "line_number": 349,
-        "type": "Secret Keyword"
-      },
-      {
-        "hashed_secret": "e5e9fa1ba31ecd1ae84f75caaa474f3a663f05f4",
-        "is_secret": false,
-        "is_verified": false,
-        "line_number": 358,
+        "line_number": 390,
+        "type": "Secret Keyword"
+      },
+      {
+        "hashed_secret": "e5e9fa1ba31ecd1ae84f75caaa474f3a663f05f4",
+        "is_secret": false,
+        "is_verified": false,
+        "line_number": 400,
         "type": "Secret Keyword"
       },
       {
         "hashed_secret": "22f6a1953ff02167cbfecf24ea856d94bc397254",
         "is_secret": false,
         "is_verified": false,
-        "line_number": 373,
+        "line_number": 416,
         "type": "Secret Keyword"
       },
       {
         "hashed_secret": "bd66a10f34934a079686639a5b287d8dad8d1c4c",
         "is_secret": false,
         "is_verified": false,
-        "line_number": 375,
+        "line_number": 418,
         "type": "Secret Keyword"
       }
     ],
@@ -523,7 +519,7 @@
         "hashed_secret": "cb780a6106d2b3106ec569f878d3068415696acd",
         "is_secret": false,
         "is_verified": false,
-        "line_number": 298,
+        "line_number": 297,
         "type": "Secret Keyword"
       }
     ],
