{
  "exclude": {
    "files": "^.secrets.baseline$|^.secrets.baseline_temp$",
    "lines": null
  },
<<<<<<< HEAD
  "generated_at": "2019-11-12T16:25:23Z",
=======
  "generated_at": "2019-11-14T07:40:35Z",
>>>>>>> 9f15650e
  "plugins_used": [
    {
      "name": "AWSKeyDetector"
    },
    {
      "base64_limit": 4.5,
      "name": "Base64HighEntropyString"
    },
    {
      "name": "BasicAuthDetector"
    },
    {
      "hex_limit": 3,
      "name": "HexHighEntropyString"
    },
    {
      "name": "KeywordDetector"
    },
    {
      "name": "PrivateKeyDetector"
    },
    {
      "name": "SlackDetector"
    }
  ],
  "results": {
    "README.md": [
      {
        "hashed_secret": "0b4049b5e5a601cb07835c4b4b6881a9a609387c",
        "is_secret": false,
        "is_verified": false,
        "line_number": 38,
        "type": "Secret Keyword"
      }
    ],
    "backend/lib/config/test.yaml": [
      {
        "hashed_secret": "afcb6a517f9444ba95ec2a8fbd6d857fb81faf66",
        "is_secret": false,
        "is_verified": false,
        "line_number": 9,
        "type": "Secret Keyword"
      },
      {
        "hashed_secret": "71ba86f8f608c44c86bef2470ea0f2c955693c1f",
        "is_secret": false,
        "is_verified": false,
        "line_number": 12,
        "type": "Base64 High Entropy String"
      },
      {
        "hashed_secret": "f1ea5d6b7db4e9a7e0744cb357ccde7e0541b8d0",
        "is_secret": false,
        "is_verified": false,
        "line_number": 12,
        "type": "Secret Keyword"
      },
      {
        "hashed_secret": "959d73abdef41e5d0f4ec2afd98cb68d37953a2a",
        "is_secret": false,
        "is_verified": false,
        "line_number": 21,
        "type": "Secret Keyword"
      }
    ],
    "backend/lib/github/octokit.js": [
      {
        "hashed_secret": "e5e9fa1ba31ecd1ae84f75caaa474f3a663f05f4",
        "is_secret": false,
        "is_verified": false,
        "line_number": 56,
        "type": "Secret Keyword"
      }
    ],
    "backend/lib/github/webhook.js": [
      {
        "hashed_secret": "e3eeda0210666786e761f18fd1de6a3cfc21f4cb",
        "is_secret": false,
        "is_verified": false,
        "line_number": 39,
        "type": "Secret Keyword"
      }
    ],
    "backend/lib/security.js": [
      {
        "hashed_secret": "7ea6be9eecb6605329a1b1870c2fd2af9b896991",
        "is_secret": false,
        "is_verified": false,
        "line_number": 43,
        "type": "Secret Keyword"
      },
      {
        "hashed_secret": "8b142a91cfb6e617618ad437cedf74a6745f8926",
        "is_secret": false,
        "is_verified": false,
        "line_number": 93,
        "type": "Secret Keyword"
      }
    ],
    "backend/lib/services/infrastructureSecrets.js": [
      {
        "hashed_secret": "bf21a9e8fbc5a3846fb05b4fa0859e0917b2202f",
        "is_secret": false,
        "is_verified": false,
        "line_number": 40,
        "type": "Secret Keyword"
      },
      {
        "hashed_secret": "30118aa1aa8a06fa5365743b3a5db69fc62b9760",
        "is_secret": false,
        "is_verified": false,
        "line_number": 234,
        "type": "Secret Keyword"
      }
    ],
    "backend/lib/services/members.js": [
      {
        "hashed_secret": "30118aa1aa8a06fa5365743b3a5db69fc62b9760",
        "is_secret": false,
        "is_verified": false,
        "line_number": 165,
        "type": "Secret Keyword"
      }
    ],
    "backend/lib/services/shoots.js": [
      {
        "hashed_secret": "30118aa1aa8a06fa5365743b3a5db69fc62b9760",
        "is_secret": false,
        "is_verified": false,
        "line_number": 61,
        "type": "Secret Keyword"
      }
    ],
    "backend/lib/services/terminals/index.js": [
      {
        "hashed_secret": "30118aa1aa8a06fa5365743b3a5db69fc62b9760",
        "is_secret": false,
        "is_verified": false,
        "line_number": 545,
        "type": "Secret Keyword"
      }
    ],
    "backend/lib/utils/index.js": [
      {
        "hashed_secret": "30118aa1aa8a06fa5365743b3a5db69fc62b9760",
        "is_secret": false,
        "is_verified": false,
        "line_number": 112,
        "type": "Secret Keyword"
      }
    ],
    "backend/test/acceptance/api.infrastructureSecrets.spec.js": [
      {
        "hashed_secret": "e9fe51f94eadabf54dbf2fbbd57188b9abee436e",
        "is_secret": false,
        "is_verified": false,
        "line_number": 35,
        "type": "Secret Keyword"
      }
    ],
    "backend/test/acceptance/api.shoots.spec.js": [
      {
        "hashed_secret": "f7e3bc894e61a47eb1810807767610a3c88527c3",
        "is_secret": false,
        "is_verified": false,
        "line_number": 116,
        "type": "Secret Keyword"
      },
      {
        "hashed_secret": "ccbee52710eb8a59dad640c207009ad01fc76b35",
        "is_secret": false,
        "is_verified": false,
        "line_number": 118,
        "type": "Secret Keyword"
      },
      {
        "hashed_secret": "0ac5df4b0f96ad426c76dd945dfcef01e25c8818",
        "is_secret": false,
        "is_verified": false,
        "line_number": 120,
        "type": "Secret Keyword"
      }
    ],
    "backend/test/acceptance/auth.spec.js": [
      {
        "hashed_secret": "8b142a91cfb6e617618ad437cedf74a6745f8926",
        "is_secret": false,
        "is_verified": false,
        "line_number": 34,
        "type": "Secret Keyword"
      }
    ],
    "backend/test/config.spec.js": [
      {
        "hashed_secret": "300f7eb5f58be6b63119d993ce3a31886c4011a9",
        "is_secret": false,
        "is_verified": false,
        "line_number": 126,
        "type": "Secret Keyword"
      }
    ],
    "backend/test/support/nocks/k8s.js": [
      {
        "hashed_secret": "a1a177e9aa5aa1f6cf6dffebda886cca8b2bbcb6",
        "is_secret": false,
        "is_verified": false,
        "line_number": 115,
        "type": "Secret Keyword"
      },
      {
        "hashed_secret": "37cb3182d3fc2adbf25edd249529435df8f35d28",
        "is_secret": false,
        "is_verified": false,
        "line_number": 976,
        "type": "Secret Keyword"
      }
    ],
    "charts/gardener-dashboard/templates/deployment.yaml": [
      {
        "hashed_secret": "09343c85545555efc31e6e70b7ea7dcadf854930",
        "is_secret": false,
        "is_verified": false,
        "line_number": 21,
        "type": "Secret Keyword"
      }
    ],
    "charts/gardener-dashboard/templates/secret-github.yaml": [
      {
        "hashed_secret": "09343c85545555efc31e6e70b7ea7dcadf854930",
        "is_secret": false,
        "is_verified": false,
        "line_number": 16,
        "type": "Secret Keyword"
      }
    ],
    "charts/gardener-dashboard/templates/secret-oidc.yaml": [
      {
        "hashed_secret": "09343c85545555efc31e6e70b7ea7dcadf854930",
        "is_secret": false,
        "is_verified": false,
        "line_number": 15,
        "type": "Secret Keyword"
      }
    ],
    "charts/gardener-dashboard/values.yaml": [
      {
        "hashed_secret": "fb3c6e4de85bd9eae26fdc63e75f10a7f39e850e",
        "is_secret": false,
        "is_verified": false,
        "line_number": 50,
        "type": "Secret Keyword"
      },
      {
        "hashed_secret": "8843d7f92416211de9ebb963ff4ce28125932878",
        "is_secret": false,
        "is_verified": false,
        "line_number": 81,
        "type": "Secret Keyword"
      },
      {
        "hashed_secret": "be4fc4886bd949b369d5e092eb87494f12e57e5b",
        "is_secret": false,
        "is_verified": false,
        "line_number": 148,
        "type": "Private Key"
      }
    ],
    "charts/identity/templates/configmap.yaml": [
      {
        "hashed_secret": "09343c85545555efc31e6e70b7ea7dcadf854930",
        "is_secret": false,
        "is_verified": false,
        "line_number": 43,
        "type": "Secret Keyword"
      }
    ],
    "charts/identity/values.yaml": [
      {
        "hashed_secret": "986cdbe88675e88e3a2a27135c1237ab827affaa",
        "is_secret": false,
        "is_verified": false,
        "line_number": 34,
        "type": "Secret Keyword"
      },
      {
        "hashed_secret": "45192a2300f2c86c929b59ffccce2d3c3d17246c",
        "is_secret": false,
        "is_verified": false,
        "line_number": 35,
        "type": "Secret Keyword"
      },
      {
        "hashed_secret": "be4fc4886bd949b369d5e092eb87494f12e57e5b",
        "is_secret": false,
        "is_verified": false,
        "line_number": 61,
        "type": "Private Key"
      }
    ],
    "frontend/src/components/NewShoot/NewShootDetails.vue": [
      {
        "hashed_secret": "2c0580ffd7d80319531cf629f5e90f747b1386f1",
        "is_secret": false,
        "is_verified": false,
        "line_number": 141,
        "type": "Secret Keyword"
      },
      {
        "hashed_secret": "e5e9fa1ba31ecd1ae84f75caaa474f3a663f05f4",
        "is_secret": false,
        "is_verified": false,
        "line_number": 232,
        "type": "Secret Keyword"
      }
    ],
    "frontend/src/components/NewShoot/NewShootInfrastructureDetails.vue": [
      {
        "hashed_secret": "2c0580ffd7d80319531cf629f5e90f747b1386f1",
        "is_secret": false,
        "is_verified": false,
        "line_number": 172,
        "type": "Secret Keyword"
      },
      {
        "hashed_secret": "b8c6d8c49add25b398e5beeaae12689ee2bd10b6",
        "is_secret": false,
        "is_verified": false,
<<<<<<< HEAD
        "line_number": 351,
=======
        "line_number": 349,
>>>>>>> 9f15650e
        "type": "Secret Keyword"
      },
      {
        "hashed_secret": "e5e9fa1ba31ecd1ae84f75caaa474f3a663f05f4",
        "is_secret": false,
        "is_verified": false,
<<<<<<< HEAD
        "line_number": 360,
=======
        "line_number": 358,
>>>>>>> 9f15650e
        "type": "Secret Keyword"
      },
      {
        "hashed_secret": "22f6a1953ff02167cbfecf24ea856d94bc397254",
        "is_secret": false,
        "is_verified": false,
<<<<<<< HEAD
        "line_number": 375,
=======
        "line_number": 373,
>>>>>>> 9f15650e
        "type": "Secret Keyword"
      },
      {
        "hashed_secret": "bd66a10f34934a079686639a5b287d8dad8d1c4c",
        "is_secret": false,
        "is_verified": false,
<<<<<<< HEAD
        "line_number": 377,
=======
        "line_number": 375,
>>>>>>> 9f15650e
        "type": "Secret Keyword"
      }
    ],
    "frontend/src/components/Secret.vue": [
      {
        "hashed_secret": "e8cdc05b346aa0d4a91a2bf6d7c6a0941a6555a7",
        "is_secret": false,
        "is_verified": false,
        "line_number": 50,
        "type": "Secret Keyword"
      }
    ],
    "frontend/src/components/UsernamePasswordListTile.vue": [
      {
        "hashed_secret": "f9e15f50558f91c76fd7a2d30c188f70dd582656",
        "is_secret": false,
        "is_verified": false,
        "line_number": 40,
        "type": "Secret Keyword"
      }
    ],
    "frontend/src/dialogs/SecretDialogAlicloud.vue": [
      {
        "hashed_secret": "e5e9fa1ba31ecd1ae84f75caaa474f3a663f05f4",
        "is_secret": false,
        "is_verified": false,
        "line_number": 22,
        "type": "Secret Keyword"
      },
      {
        "hashed_secret": "00cd9f89ee4dd241dbcb2c94df250b17e63b7a64",
        "is_secret": false,
        "is_verified": false,
        "line_number": 54,
        "type": "Secret Keyword"
      },
      {
        "hashed_secret": "2c0580ffd7d80319531cf629f5e90f747b1386f1",
        "is_secret": false,
        "is_verified": false,
        "line_number": 101,
        "type": "Secret Keyword"
      },
      {
        "hashed_secret": "7717bf7a8e425319c10e1783aa343c29e65b8eb7",
        "is_secret": false,
        "is_verified": false,
        "line_number": 117,
        "type": "Secret Keyword"
      }
    ],
    "frontend/src/dialogs/SecretDialogAws.vue": [
      {
        "hashed_secret": "e5e9fa1ba31ecd1ae84f75caaa474f3a663f05f4",
        "is_secret": false,
        "is_verified": false,
        "line_number": 22,
        "type": "Secret Keyword"
      },
      {
        "hashed_secret": "25910f981e85ca04baf359199dd0bd4a3ae738b6",
        "is_secret": false,
        "is_verified": false,
        "line_number": 43,
        "type": "AWS Access Key"
      },
      {
        "hashed_secret": "00cd9f89ee4dd241dbcb2c94df250b17e63b7a64",
        "is_secret": false,
        "is_verified": false,
        "line_number": 54,
        "type": "Secret Keyword"
      }
    ],
    "frontend/src/dialogs/SecretDialogAzure.vue": [
      {
        "hashed_secret": "e5e9fa1ba31ecd1ae84f75caaa474f3a663f05f4",
        "is_secret": false,
        "is_verified": false,
        "line_number": 22,
        "type": "Secret Keyword"
      },
      {
        "hashed_secret": "00cd9f89ee4dd241dbcb2c94df250b17e63b7a64",
        "is_secret": false,
        "is_verified": false,
        "line_number": 52,
        "type": "Secret Keyword"
      },
      {
        "hashed_secret": "2c0580ffd7d80319531cf629f5e90f747b1386f1",
        "is_secret": false,
        "is_verified": false,
        "line_number": 120,
        "type": "Secret Keyword"
      },
      {
        "hashed_secret": "d7dfaa07cdc7acf0f55a2e455e6fd27030e90492",
        "is_secret": false,
        "is_verified": false,
        "line_number": 138,
        "type": "Secret Keyword"
      }
    ],
    "frontend/src/dialogs/SecretDialogDelete.vue": [
      {
        "hashed_secret": "09e429bf463fd0de5f8536c1b6029ce7973743ad",
        "is_secret": false,
        "is_verified": false,
        "line_number": 101,
        "type": "Secret Keyword"
      }
    ],
    "frontend/src/dialogs/SecretDialogGcp.vue": [
      {
        "hashed_secret": "e5e9fa1ba31ecd1ae84f75caaa474f3a663f05f4",
        "is_secret": false,
        "is_verified": false,
        "line_number": 22,
        "type": "Secret Keyword"
      }
    ],
    "frontend/src/dialogs/SecretDialogOpenstack.vue": [
      {
        "hashed_secret": "e5e9fa1ba31ecd1ae84f75caaa474f3a663f05f4",
        "is_secret": false,
        "is_verified": false,
        "line_number": 22,
        "type": "Secret Keyword"
      },
      {
        "hashed_secret": "00cd9f89ee4dd241dbcb2c94df250b17e63b7a64",
        "is_secret": false,
        "is_verified": false,
        "line_number": 82,
        "type": "Secret Keyword"
      },
      {
        "hashed_secret": "2c0580ffd7d80319531cf629f5e90f747b1386f1",
        "is_secret": false,
        "is_verified": false,
        "line_number": 135,
        "type": "Secret Keyword"
      },
      {
        "hashed_secret": "2da371dc54d130d81ade37c43b591fd96bc1b78d",
        "is_secret": false,
        "is_verified": false,
        "line_number": 157,
        "type": "Secret Keyword"
      }
    ],
    "frontend/src/dialogs/SecretDialogWrapper.vue": [
      {
        "hashed_secret": "32f64badcf839f19bfd0b409f9c49ead291fba63",
        "is_secret": false,
        "is_verified": false,
        "line_number": 31,
        "type": "Secret Keyword"
      }
    ],
    "frontend/src/pages/NewShoot.vue": [
      {
        "hashed_secret": "cb780a6106d2b3106ec569f878d3068415696acd",
        "is_secret": false,
        "is_verified": false,
        "line_number": 298,
        "type": "Secret Keyword"
      }
    ],
    "frontend/src/pages/Secrets.vue": [
      {
        "hashed_secret": "32f64badcf839f19bfd0b409f9c49ead291fba63",
        "is_secret": false,
        "is_verified": false,
        "line_number": 134,
        "type": "Secret Keyword"
      }
    ]
  },
  "version": "0.12.5"
}<|MERGE_RESOLUTION|>--- conflicted
+++ resolved
@@ -3,11 +3,7 @@
     "files": "^.secrets.baseline$|^.secrets.baseline_temp$",
     "lines": null
   },
-<<<<<<< HEAD
-  "generated_at": "2019-11-12T16:25:23Z",
-=======
-  "generated_at": "2019-11-14T07:40:35Z",
->>>>>>> 9f15650e
+  "generated_at": "2019-11-14T07:50:10Z",
   "plugins_used": [
     {
       "name": "AWSKeyDetector"
@@ -39,7 +35,7 @@
         "hashed_secret": "0b4049b5e5a601cb07835c4b4b6881a9a609387c",
         "is_secret": false,
         "is_verified": false,
-        "line_number": 38,
+        "line_number": 48,
         "type": "Secret Keyword"
       }
     ],
@@ -173,21 +169,21 @@
         "hashed_secret": "f7e3bc894e61a47eb1810807767610a3c88527c3",
         "is_secret": false,
         "is_verified": false,
-        "line_number": 116,
+        "line_number": 117,
         "type": "Secret Keyword"
       },
       {
         "hashed_secret": "ccbee52710eb8a59dad640c207009ad01fc76b35",
         "is_secret": false,
         "is_verified": false,
-        "line_number": 118,
+        "line_number": 119,
         "type": "Secret Keyword"
       },
       {
         "hashed_secret": "0ac5df4b0f96ad426c76dd945dfcef01e25c8818",
         "is_secret": false,
         "is_verified": false,
-        "line_number": 120,
+        "line_number": 121,
         "type": "Secret Keyword"
       }
     ],
@@ -309,25 +305,25 @@
     ],
     "frontend/src/components/NewShoot/NewShootDetails.vue": [
       {
+        "hashed_secret": "d5d4cd07616a542891b7ec2d0257b3a24b69856e",
+        "is_secret": false,
+        "is_verified": false,
+        "line_number": 133,
+        "type": "Secret Keyword"
+      },
+      {
+        "hashed_secret": "e5e9fa1ba31ecd1ae84f75caaa474f3a663f05f4",
+        "is_secret": false,
+        "is_verified": false,
+        "line_number": 203,
+        "type": "Secret Keyword"
+      }
+    ],
+    "frontend/src/components/NewShoot/NewShootInfrastructureDetails.vue": [
+      {
         "hashed_secret": "2c0580ffd7d80319531cf629f5e90f747b1386f1",
         "is_secret": false,
         "is_verified": false,
-        "line_number": 141,
-        "type": "Secret Keyword"
-      },
-      {
-        "hashed_secret": "e5e9fa1ba31ecd1ae84f75caaa474f3a663f05f4",
-        "is_secret": false,
-        "is_verified": false,
-        "line_number": 232,
-        "type": "Secret Keyword"
-      }
-    ],
-    "frontend/src/components/NewShoot/NewShootInfrastructureDetails.vue": [
-      {
-        "hashed_secret": "2c0580ffd7d80319531cf629f5e90f747b1386f1",
-        "is_secret": false,
-        "is_verified": false,
         "line_number": 172,
         "type": "Secret Keyword"
       },
@@ -335,44 +331,28 @@
         "hashed_secret": "b8c6d8c49add25b398e5beeaae12689ee2bd10b6",
         "is_secret": false,
         "is_verified": false,
-<<<<<<< HEAD
-        "line_number": 351,
-=======
         "line_number": 349,
->>>>>>> 9f15650e
-        "type": "Secret Keyword"
-      },
-      {
-        "hashed_secret": "e5e9fa1ba31ecd1ae84f75caaa474f3a663f05f4",
-        "is_secret": false,
-        "is_verified": false,
-<<<<<<< HEAD
-        "line_number": 360,
-=======
+        "type": "Secret Keyword"
+      },
+      {
+        "hashed_secret": "e5e9fa1ba31ecd1ae84f75caaa474f3a663f05f4",
+        "is_secret": false,
+        "is_verified": false,
         "line_number": 358,
->>>>>>> 9f15650e
         "type": "Secret Keyword"
       },
       {
         "hashed_secret": "22f6a1953ff02167cbfecf24ea856d94bc397254",
         "is_secret": false,
         "is_verified": false,
-<<<<<<< HEAD
+        "line_number": 373,
+        "type": "Secret Keyword"
+      },
+      {
+        "hashed_secret": "bd66a10f34934a079686639a5b287d8dad8d1c4c",
+        "is_secret": false,
+        "is_verified": false,
         "line_number": 375,
-=======
-        "line_number": 373,
->>>>>>> 9f15650e
-        "type": "Secret Keyword"
-      },
-      {
-        "hashed_secret": "bd66a10f34934a079686639a5b287d8dad8d1c4c",
-        "is_secret": false,
-        "is_verified": false,
-<<<<<<< HEAD
-        "line_number": 377,
-=======
-        "line_number": 375,
->>>>>>> 9f15650e
         "type": "Secret Keyword"
       }
     ],
