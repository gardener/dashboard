--- conflicted
+++ resolved
@@ -3,11 +3,7 @@
     "files": "^.secrets.baseline$|^.secrets.baseline_temp$",
     "lines": null
   },
-<<<<<<< HEAD
-  "generated_at": "2019-10-23T14:50:56Z",
-=======
-  "generated_at": "2019-10-24T13:49:37Z",
->>>>>>> ef6708e1
+  "generated_at": "2019-10-25T13:49:36Z",
   "plugins_used": [
     {
       "name": "AWSKeyDetector"
@@ -182,7 +178,7 @@
       {
         "hashed_secret": "37cb3182d3fc2adbf25edd249529435df8f35d28",
         "is_secret": false,
-        "line_number": 973,
+        "line_number": 976,
         "type": "Secret Keyword"
       }
     ],
@@ -262,13 +258,13 @@
       {
         "hashed_secret": "d5d4cd07616a542891b7ec2d0257b3a24b69856e",
         "is_secret": false,
-        "line_number": 132,
-        "type": "Secret Keyword"
-      },
-      {
-        "hashed_secret": "e5e9fa1ba31ecd1ae84f75caaa474f3a663f05f4",
-        "is_secret": false,
-        "line_number": 202,
+        "line_number": 121,
+        "type": "Secret Keyword"
+      },
+      {
+        "hashed_secret": "e5e9fa1ba31ecd1ae84f75caaa474f3a663f05f4",
+        "is_secret": false,
+        "line_number": 191,
         "type": "Secret Keyword"
       }
     ],
@@ -282,41 +278,25 @@
       {
         "hashed_secret": "b8c6d8c49add25b398e5beeaae12689ee2bd10b6",
         "is_secret": false,
-<<<<<<< HEAD
         "line_number": 351,
-=======
-        "line_number": 390,
->>>>>>> ef6708e1
-        "type": "Secret Keyword"
-      },
-      {
-        "hashed_secret": "e5e9fa1ba31ecd1ae84f75caaa474f3a663f05f4",
-        "is_secret": false,
-<<<<<<< HEAD
+        "type": "Secret Keyword"
+      },
+      {
+        "hashed_secret": "e5e9fa1ba31ecd1ae84f75caaa474f3a663f05f4",
+        "is_secret": false,
         "line_number": 360,
-=======
-        "line_number": 400,
->>>>>>> ef6708e1
         "type": "Secret Keyword"
       },
       {
         "hashed_secret": "22f6a1953ff02167cbfecf24ea856d94bc397254",
         "is_secret": false,
-<<<<<<< HEAD
         "line_number": 375,
-=======
-        "line_number": 416,
->>>>>>> ef6708e1
         "type": "Secret Keyword"
       },
       {
         "hashed_secret": "bd66a10f34934a079686639a5b287d8dad8d1c4c",
         "is_secret": false,
-<<<<<<< HEAD
         "line_number": 377,
-=======
-        "line_number": 418,
->>>>>>> ef6708e1
         "type": "Secret Keyword"
       }
     ],
@@ -462,7 +442,7 @@
       {
         "hashed_secret": "cb780a6106d2b3106ec569f878d3068415696acd",
         "is_secret": false,
-        "line_number": 294,
+        "line_number": 291,
         "type": "Secret Keyword"
       }
     ],
