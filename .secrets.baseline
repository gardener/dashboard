{
  "exclude": {
    "files": "^.secrets.baseline$",
    "lines": null
  },
<<<<<<< HEAD
  "generated_at": "2019-04-24T15:56:21Z",
=======
  "generated_at": "2019-05-06T14:17:59Z",
>>>>>>> cb2d1ea1
  "plugins_used": [
    {
      "name": "AWSKeyDetector"
    },
    {
      "base64_limit": 4.5,
      "name": "Base64HighEntropyString"
    },
    {
      "name": "BasicAuthDetector"
    },
    {
      "hex_limit": 3,
      "name": "HexHighEntropyString"
    },
    {
      "name": "KeywordDetector"
    },
    {
      "name": "PrivateKeyDetector"
    },
    {
      "name": "SlackDetector"
    }
  ],
  "results": {
    "README.md": [
      {
        "hashed_secret": "0b4049b5e5a601cb07835c4b4b6881a9a609387c",
        "is_secret": false,
        "line_number": 49,
        "type": "Secret Keyword"
      }
    ],
    "backend/lib/config/test.yaml": [
      {
        "hashed_secret": "afcb6a517f9444ba95ec2a8fbd6d857fb81faf66",
        "is_secret": false,
        "line_number": 9,
        "type": "Secret Keyword"
      },
      {
        "hashed_secret": "71ba86f8f608c44c86bef2470ea0f2c955693c1f",
        "is_secret": false,
        "line_number": 12,
        "type": "Base64 High Entropy String"
      },
      {
        "hashed_secret": "f1ea5d6b7db4e9a7e0744cb357ccde7e0541b8d0",
        "is_secret": false,
        "line_number": 12,
        "type": "Secret Keyword"
      },
      {
        "hashed_secret": "959d73abdef41e5d0f4ec2afd98cb68d37953a2a",
        "is_secret": false,
        "line_number": 22,
        "type": "Secret Keyword"
      }
    ],
    "backend/lib/github/webhook.js": [
      {
        "hashed_secret": "e3eeda0210666786e761f18fd1de6a3cfc21f4cb",
        "is_secret": false,
        "line_number": 39,
        "type": "Secret Keyword"
      }
    ],
    "backend/lib/security.js": [
      {
        "hashed_secret": "7ea6be9eecb6605329a1b1870c2fd2af9b896991",
        "is_secret": false,
        "line_number": 42,
        "type": "Secret Keyword"
      },
      {
        "hashed_secret": "8b142a91cfb6e617618ad437cedf74a6745f8926",
        "is_secret": false,
        "line_number": 79,
        "type": "Secret Keyword"
      }
    ],
    "backend/lib/services/infrastructureSecrets.js": [
      {
        "hashed_secret": "bf21a9e8fbc5a3846fb05b4fa0859e0917b2202f",
        "is_secret": false,
        "line_number": 40,
        "type": "Secret Keyword"
      },
      {
        "hashed_secret": "30118aa1aa8a06fa5365743b3a5db69fc62b9760",
        "is_secret": false,
        "line_number": 234,
        "type": "Secret Keyword"
      }
    ],
    "backend/lib/services/members.js": [
      {
        "hashed_secret": "30118aa1aa8a06fa5365743b3a5db69fc62b9760",
        "is_secret": false,
        "line_number": 199,
        "type": "Secret Keyword"
      }
    ],
    "backend/lib/services/shoots.js": [
      {
        "hashed_secret": "30118aa1aa8a06fa5365743b3a5db69fc62b9760",
        "is_secret": false,
        "line_number": 270,
        "type": "Secret Keyword"
      }
    ],
    "backend/test/acceptance/api.infrastructureSecrets.spec.js": [
      {
        "hashed_secret": "e9fe51f94eadabf54dbf2fbbd57188b9abee436e",
        "is_secret": false,
        "line_number": 37,
        "type": "Secret Keyword"
      }
    ],
    "backend/test/acceptance/api.shoots.spec.js": [
      {
        "hashed_secret": "f7e3bc894e61a47eb1810807767610a3c88527c3",
        "is_secret": false,
        "line_number": 118,
        "type": "Secret Keyword"
      },
      {
        "hashed_secret": "ccbee52710eb8a59dad640c207009ad01fc76b35",
        "is_secret": false,
        "line_number": 120,
        "type": "Secret Keyword"
      },
      {
        "hashed_secret": "0ac5df4b0f96ad426c76dd945dfcef01e25c8818",
        "is_secret": false,
        "line_number": 122,
        "type": "Secret Keyword"
      }
    ],
    "backend/test/acceptance/auth.spec.js": [
      {
        "hashed_secret": "8b142a91cfb6e617618ad437cedf74a6745f8926",
        "is_secret": false,
        "line_number": 34,
        "type": "Secret Keyword"
      }
    ],
    "backend/test/config.spec.js": [
      {
        "hashed_secret": "300f7eb5f58be6b63119d993ce3a31886c4011a9",
        "is_secret": false,
        "line_number": 126,
        "type": "Secret Keyword"
      }
    ],
    "backend/test/support/nocks/k8s.js": [
      {
        "hashed_secret": "a1a177e9aa5aa1f6cf6dffebda886cca8b2bbcb6",
        "is_secret": false,
        "line_number": 115,
        "type": "Secret Keyword"
      },
      {
        "hashed_secret": "37cb3182d3fc2adbf25edd249529435df8f35d28",
        "is_secret": false,
        "line_number": 975,
        "type": "Secret Keyword"
      }
    ],
    "charts/gardener-dashboard/templates/deployment.yaml": [
      {
        "hashed_secret": "09343c85545555efc31e6e70b7ea7dcadf854930",
        "is_secret": false,
        "line_number": 21,
        "type": "Secret Keyword"
      }
    ],
    "charts/gardener-dashboard/templates/secret-github.yaml": [
      {
        "hashed_secret": "09343c85545555efc31e6e70b7ea7dcadf854930",
        "is_secret": false,
        "line_number": 16,
        "type": "Secret Keyword"
      }
    ],
    "charts/gardener-dashboard/templates/secret-oidc.yaml": [
      {
        "hashed_secret": "09343c85545555efc31e6e70b7ea7dcadf854930",
        "is_secret": false,
        "line_number": 15,
        "type": "Secret Keyword"
      }
    ],
    "charts/gardener-dashboard/values.yaml": [
      {
        "hashed_secret": "be4fc4886bd949b369d5e092eb87494f12e57e5b",
        "is_secret": false,
        "line_number": 39,
        "type": "Private Key"
      },
      {
        "hashed_secret": "fb3c6e4de85bd9eae26fdc63e75f10a7f39e850e",
        "is_secret": false,
        "line_number": 52,
        "type": "Secret Keyword"
      },
      {
        "hashed_secret": "8843d7f92416211de9ebb963ff4ce28125932878",
        "is_secret": false,
        "line_number": 78,
        "type": "Secret Keyword"
      }
    ],
    "charts/identity/templates/configmap.yaml": [
      {
        "hashed_secret": "09343c85545555efc31e6e70b7ea7dcadf854930",
        "is_secret": false,
        "line_number": 42,
        "type": "Secret Keyword"
      }
    ],
    "charts/identity/values.yaml": [
      {
        "hashed_secret": "986cdbe88675e88e3a2a27135c1237ab827affaa",
        "is_secret": false,
        "line_number": 34,
        "type": "Secret Keyword"
      },
      {
        "hashed_secret": "45192a2300f2c86c929b59ffccce2d3c3d17246c",
        "is_secret": false,
        "line_number": 35,
        "type": "Secret Keyword"
      },
      {
        "hashed_secret": "be4fc4886bd949b369d5e092eb87494f12e57e5b",
        "is_secret": false,
        "line_number": 61,
        "type": "Private Key"
      }
    ],
    "frontend/src/components/Secret.vue": [
      {
        "hashed_secret": "e8cdc05b346aa0d4a91a2bf6d7c6a0941a6555a7",
        "is_secret": false,
        "line_number": 50,
        "type": "Secret Keyword"
      }
    ],
    "frontend/src/components/UsernamePasswordListTile.vue": [
      {
        "hashed_secret": "f9e15f50558f91c76fd7a2d30c188f70dd582656",
        "is_secret": false,
        "line_number": 40,
        "type": "Secret Keyword"
      }
    ],
    "frontend/src/dialogs/SecretDialogAlicloud.vue": [
      {
        "hashed_secret": "e5e9fa1ba31ecd1ae84f75caaa474f3a663f05f4",
        "is_secret": false,
        "line_number": 22,
        "type": "Secret Keyword"
      },
      {
        "hashed_secret": "00cd9f89ee4dd241dbcb2c94df250b17e63b7a64",
        "is_secret": false,
        "line_number": 57,
        "type": "Secret Keyword"
      },
      {
        "hashed_secret": "2c0580ffd7d80319531cf629f5e90f747b1386f1",
        "is_secret": false,
        "line_number": 104,
        "type": "Secret Keyword"
      },
      {
        "hashed_secret": "7717bf7a8e425319c10e1783aa343c29e65b8eb7",
        "is_secret": false,
        "line_number": 120,
        "type": "Secret Keyword"
      }
    ],
    "frontend/src/dialogs/SecretDialogAws.vue": [
      {
        "hashed_secret": "e5e9fa1ba31ecd1ae84f75caaa474f3a663f05f4",
        "is_secret": false,
        "line_number": 22,
        "type": "Secret Keyword"
      },
      {
        "hashed_secret": "25910f981e85ca04baf359199dd0bd4a3ae738b6",
        "is_secret": false,
        "line_number": 43,
        "type": "AWS Access Key"
      },
      {
        "hashed_secret": "00cd9f89ee4dd241dbcb2c94df250b17e63b7a64",
        "is_secret": false,
        "line_number": 57,
        "type": "Secret Keyword"
      }
    ],
    "frontend/src/dialogs/SecretDialogAzure.vue": [
      {
        "hashed_secret": "e5e9fa1ba31ecd1ae84f75caaa474f3a663f05f4",
        "is_secret": false,
        "line_number": 22,
        "type": "Secret Keyword"
      },
      {
        "hashed_secret": "00cd9f89ee4dd241dbcb2c94df250b17e63b7a64",
        "is_secret": false,
        "line_number": 55,
        "type": "Secret Keyword"
      },
      {
        "hashed_secret": "2c0580ffd7d80319531cf629f5e90f747b1386f1",
        "is_secret": false,
        "line_number": 129,
        "type": "Secret Keyword"
      },
      {
        "hashed_secret": "d7dfaa07cdc7acf0f55a2e455e6fd27030e90492",
        "is_secret": false,
        "line_number": 147,
        "type": "Secret Keyword"
      }
    ],
    "frontend/src/dialogs/SecretDialogDelete.vue": [
      {
        "hashed_secret": "09e429bf463fd0de5f8536c1b6029ce7973743ad",
        "is_secret": false,
        "line_number": 101,
        "type": "Secret Keyword"
      }
    ],
    "frontend/src/dialogs/SecretDialogGcp.vue": [
      {
        "hashed_secret": "e5e9fa1ba31ecd1ae84f75caaa474f3a663f05f4",
        "is_secret": false,
        "line_number": 22,
        "type": "Secret Keyword"
      }
    ],
    "frontend/src/dialogs/SecretDialogOpenstack.vue": [
      {
        "hashed_secret": "e5e9fa1ba31ecd1ae84f75caaa474f3a663f05f4",
        "is_secret": false,
        "line_number": 22,
        "type": "Secret Keyword"
      },
      {
        "hashed_secret": "00cd9f89ee4dd241dbcb2c94df250b17e63b7a64",
        "is_secret": false,
        "line_number": 94,
        "type": "Secret Keyword"
      },
      {
        "hashed_secret": "2c0580ffd7d80319531cf629f5e90f747b1386f1",
        "is_secret": false,
        "line_number": 146,
        "type": "Secret Keyword"
      },
      {
        "hashed_secret": "2da371dc54d130d81ade37c43b591fd96bc1b78d",
        "is_secret": false,
        "line_number": 168,
        "type": "Secret Keyword"
      }
    ],
    "frontend/src/pages/Secrets.vue": [
      {
        "hashed_secret": "32f64badcf839f19bfd0b409f9c49ead291fba63",
        "is_secret": false,
        "line_number": 148,
        "type": "Secret Keyword"
      }
    ]
  },
  "version": "0.12.2"
}<|MERGE_RESOLUTION|>--- conflicted
+++ resolved
@@ -3,11 +3,7 @@
     "files": "^.secrets.baseline$",
     "lines": null
   },
-<<<<<<< HEAD
-  "generated_at": "2019-04-24T15:56:21Z",
-=======
   "generated_at": "2019-05-06T14:17:59Z",
->>>>>>> cb2d1ea1
   "plugins_used": [
     {
       "name": "AWSKeyDetector"
