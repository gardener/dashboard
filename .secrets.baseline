{
  "exclude": {
    "files": "^.secrets.baseline$|^.secrets.baseline_temp$",
    "lines": null
  },
<<<<<<< HEAD
  "generated_at": "2019-10-18T15:43:21Z",
=======
  "generated_at": "2019-10-24T13:49:37Z",
>>>>>>> 2911e68c
  "plugins_used": [
    {
      "name": "AWSKeyDetector"
    },
    {
      "base64_limit": 4.5,
      "name": "Base64HighEntropyString"
    },
    {
      "name": "BasicAuthDetector"
    },
    {
      "hex_limit": 3,
      "name": "HexHighEntropyString"
    },
    {
      "name": "KeywordDetector"
    },
    {
      "name": "PrivateKeyDetector"
    },
    {
      "name": "SlackDetector"
    }
  ],
  "results": {
    "README.md": [
      {
        "hashed_secret": "0b4049b5e5a601cb07835c4b4b6881a9a609387c",
        "is_secret": false,
        "is_verified": false,
        "line_number": 48,
        "type": "Secret Keyword"
      }
    ],
    "backend/lib/config/test.yaml": [
      {
        "hashed_secret": "afcb6a517f9444ba95ec2a8fbd6d857fb81faf66",
        "is_secret": false,
        "is_verified": false,
        "line_number": 9,
        "type": "Secret Keyword"
      },
      {
        "hashed_secret": "71ba86f8f608c44c86bef2470ea0f2c955693c1f",
        "is_secret": false,
        "is_verified": false,
        "line_number": 12,
        "type": "Base64 High Entropy String"
      },
      {
        "hashed_secret": "f1ea5d6b7db4e9a7e0744cb357ccde7e0541b8d0",
        "is_secret": false,
        "is_verified": false,
        "line_number": 12,
        "type": "Secret Keyword"
      },
      {
        "hashed_secret": "959d73abdef41e5d0f4ec2afd98cb68d37953a2a",
        "is_secret": false,
        "is_verified": false,
        "line_number": 21,
        "type": "Secret Keyword"
      }
    ],
    "backend/lib/github/octokit.js": [
      {
        "hashed_secret": "e5e9fa1ba31ecd1ae84f75caaa474f3a663f05f4",
        "is_secret": false,
        "is_verified": false,
        "line_number": 56,
        "type": "Secret Keyword"
      }
    ],
    "backend/lib/github/webhook.js": [
      {
        "hashed_secret": "e3eeda0210666786e761f18fd1de6a3cfc21f4cb",
        "is_secret": false,
        "is_verified": false,
        "line_number": 39,
        "type": "Secret Keyword"
      }
    ],
    "backend/lib/security.js": [
      {
        "hashed_secret": "7ea6be9eecb6605329a1b1870c2fd2af9b896991",
        "is_secret": false,
        "is_verified": false,
        "line_number": 43,
        "type": "Secret Keyword"
      },
      {
        "hashed_secret": "8b142a91cfb6e617618ad437cedf74a6745f8926",
        "is_secret": false,
        "is_verified": false,
        "line_number": 93,
        "type": "Secret Keyword"
      }
    ],
    "backend/lib/services/infrastructureSecrets.js": [
      {
        "hashed_secret": "bf21a9e8fbc5a3846fb05b4fa0859e0917b2202f",
        "is_secret": false,
        "is_verified": false,
        "line_number": 40,
        "type": "Secret Keyword"
      },
      {
        "hashed_secret": "30118aa1aa8a06fa5365743b3a5db69fc62b9760",
        "is_secret": false,
        "is_verified": false,
        "line_number": 234,
        "type": "Secret Keyword"
      }
    ],
    "backend/lib/services/members.js": [
      {
        "hashed_secret": "30118aa1aa8a06fa5365743b3a5db69fc62b9760",
        "is_secret": false,
        "is_verified": false,
        "line_number": 165,
        "type": "Secret Keyword"
      }
    ],
    "backend/lib/services/shoots.js": [
      {
        "hashed_secret": "30118aa1aa8a06fa5365743b3a5db69fc62b9760",
        "is_secret": false,
<<<<<<< HEAD
        "is_verified": false,
        "line_number": 59,
        "type": "Secret Keyword"
      }
    ],
    "backend/lib/services/terminals/index.js": [
      {
        "hashed_secret": "30118aa1aa8a06fa5365743b3a5db69fc62b9760",
        "is_secret": false,
        "is_verified": false,
        "line_number": 536,
        "type": "Secret Keyword"
      }
    ],
    "backend/lib/utils/index.js": [
      {
        "hashed_secret": "30118aa1aa8a06fa5365743b3a5db69fc62b9760",
        "is_secret": false,
        "is_verified": false,
        "line_number": 123,
=======
        "line_number": 269,
>>>>>>> 2911e68c
        "type": "Secret Keyword"
      }
    ],
    "backend/test/acceptance/api.infrastructureSecrets.spec.js": [
      {
        "hashed_secret": "e9fe51f94eadabf54dbf2fbbd57188b9abee436e",
        "is_secret": false,
        "is_verified": false,
        "line_number": 35,
        "type": "Secret Keyword"
      }
    ],
    "backend/test/acceptance/api.shoots.spec.js": [
      {
        "hashed_secret": "f7e3bc894e61a47eb1810807767610a3c88527c3",
        "is_secret": false,
        "is_verified": false,
        "line_number": 116,
        "type": "Secret Keyword"
      },
      {
        "hashed_secret": "ccbee52710eb8a59dad640c207009ad01fc76b35",
        "is_secret": false,
        "is_verified": false,
        "line_number": 118,
        "type": "Secret Keyword"
      },
      {
        "hashed_secret": "0ac5df4b0f96ad426c76dd945dfcef01e25c8818",
        "is_secret": false,
        "is_verified": false,
        "line_number": 120,
        "type": "Secret Keyword"
      }
    ],
    "backend/test/acceptance/auth.spec.js": [
      {
        "hashed_secret": "8b142a91cfb6e617618ad437cedf74a6745f8926",
        "is_secret": false,
        "is_verified": false,
        "line_number": 34,
        "type": "Secret Keyword"
      }
    ],
    "backend/test/config.spec.js": [
      {
        "hashed_secret": "300f7eb5f58be6b63119d993ce3a31886c4011a9",
        "is_secret": false,
        "is_verified": false,
        "line_number": 126,
        "type": "Secret Keyword"
      }
    ],
    "backend/test/support/nocks/k8s.js": [
      {
        "hashed_secret": "a1a177e9aa5aa1f6cf6dffebda886cca8b2bbcb6",
        "is_secret": false,
        "is_verified": false,
        "line_number": 115,
        "type": "Secret Keyword"
      },
      {
        "hashed_secret": "37cb3182d3fc2adbf25edd249529435df8f35d28",
        "is_secret": false,
        "is_verified": false,
        "line_number": 975,
        "type": "Secret Keyword"
      }
    ],
    "charts/gardener-dashboard/templates/deployment.yaml": [
      {
        "hashed_secret": "09343c85545555efc31e6e70b7ea7dcadf854930",
        "is_secret": false,
        "is_verified": false,
        "line_number": 21,
        "type": "Secret Keyword"
      }
    ],
    "charts/gardener-dashboard/templates/secret-github.yaml": [
      {
        "hashed_secret": "09343c85545555efc31e6e70b7ea7dcadf854930",
        "is_secret": false,
        "is_verified": false,
        "line_number": 16,
        "type": "Secret Keyword"
      }
    ],
    "charts/gardener-dashboard/templates/secret-oidc.yaml": [
      {
        "hashed_secret": "09343c85545555efc31e6e70b7ea7dcadf854930",
        "is_secret": false,
        "is_verified": false,
        "line_number": 15,
        "type": "Secret Keyword"
      }
    ],
    "charts/gardener-dashboard/values.yaml": [
      {
        "hashed_secret": "fb3c6e4de85bd9eae26fdc63e75f10a7f39e850e",
        "is_secret": false,
        "is_verified": false,
        "line_number": 50,
        "type": "Secret Keyword"
      },
      {
        "hashed_secret": "8843d7f92416211de9ebb963ff4ce28125932878",
        "is_secret": false,
        "is_verified": false,
        "line_number": 81,
        "type": "Secret Keyword"
      },
      {
        "hashed_secret": "be4fc4886bd949b369d5e092eb87494f12e57e5b",
        "is_secret": false,
        "is_verified": false,
        "line_number": 148,
        "type": "Private Key"
      }
    ],
    "charts/identity/templates/configmap.yaml": [
      {
        "hashed_secret": "09343c85545555efc31e6e70b7ea7dcadf854930",
        "is_secret": false,
        "is_verified": false,
        "line_number": 43,
        "type": "Secret Keyword"
      }
    ],
    "charts/identity/values.yaml": [
      {
        "hashed_secret": "986cdbe88675e88e3a2a27135c1237ab827affaa",
        "is_secret": false,
        "is_verified": false,
        "line_number": 34,
        "type": "Secret Keyword"
      },
      {
        "hashed_secret": "45192a2300f2c86c929b59ffccce2d3c3d17246c",
        "is_secret": false,
        "is_verified": false,
        "line_number": 35,
        "type": "Secret Keyword"
      },
      {
        "hashed_secret": "be4fc4886bd949b369d5e092eb87494f12e57e5b",
        "is_secret": false,
        "is_verified": false,
        "line_number": 61,
        "type": "Private Key"
      }
    ],
    "frontend/src/components/NewShoot/NewShootDetails.vue": [
      {
        "hashed_secret": "d5d4cd07616a542891b7ec2d0257b3a24b69856e",
        "is_secret": false,
        "is_verified": false,
        "line_number": 121,
        "type": "Secret Keyword"
      },
      {
        "hashed_secret": "e5e9fa1ba31ecd1ae84f75caaa474f3a663f05f4",
        "is_secret": false,
        "is_verified": false,
        "line_number": 191,
        "type": "Secret Keyword"
      }
    ],
    "frontend/src/components/NewShoot/NewShootInfrastructureDetails.vue": [
      {
        "hashed_secret": "2c0580ffd7d80319531cf629f5e90f747b1386f1",
        "is_secret": false,
        "is_verified": false,
        "line_number": 193,
        "type": "Secret Keyword"
      },
      {
        "hashed_secret": "b8c6d8c49add25b398e5beeaae12689ee2bd10b6",
        "is_secret": false,
<<<<<<< HEAD
        "is_verified": false,
        "line_number": 386,
=======
        "line_number": 390,
>>>>>>> 2911e68c
        "type": "Secret Keyword"
      },
      {
        "hashed_secret": "e5e9fa1ba31ecd1ae84f75caaa474f3a663f05f4",
        "is_secret": false,
<<<<<<< HEAD
        "is_verified": false,
        "line_number": 396,
=======
        "line_number": 400,
>>>>>>> 2911e68c
        "type": "Secret Keyword"
      },
      {
        "hashed_secret": "22f6a1953ff02167cbfecf24ea856d94bc397254",
        "is_secret": false,
<<<<<<< HEAD
        "is_verified": false,
        "line_number": 412,
=======
        "line_number": 416,
>>>>>>> 2911e68c
        "type": "Secret Keyword"
      },
      {
        "hashed_secret": "bd66a10f34934a079686639a5b287d8dad8d1c4c",
        "is_secret": false,
<<<<<<< HEAD
        "is_verified": false,
        "line_number": 414,
=======
        "line_number": 418,
>>>>>>> 2911e68c
        "type": "Secret Keyword"
      }
    ],
    "frontend/src/components/Secret.vue": [
      {
        "hashed_secret": "e8cdc05b346aa0d4a91a2bf6d7c6a0941a6555a7",
        "is_secret": false,
        "is_verified": false,
        "line_number": 50,
        "type": "Secret Keyword"
      }
    ],
    "frontend/src/components/UsernamePasswordListTile.vue": [
      {
        "hashed_secret": "f9e15f50558f91c76fd7a2d30c188f70dd582656",
        "is_secret": false,
        "is_verified": false,
        "line_number": 40,
        "type": "Secret Keyword"
      }
    ],
    "frontend/src/dialogs/SecretDialogAlicloud.vue": [
      {
        "hashed_secret": "e5e9fa1ba31ecd1ae84f75caaa474f3a663f05f4",
        "is_secret": false,
        "is_verified": false,
        "line_number": 22,
        "type": "Secret Keyword"
      },
      {
        "hashed_secret": "00cd9f89ee4dd241dbcb2c94df250b17e63b7a64",
        "is_secret": false,
        "is_verified": false,
        "line_number": 54,
        "type": "Secret Keyword"
      },
      {
        "hashed_secret": "2c0580ffd7d80319531cf629f5e90f747b1386f1",
        "is_secret": false,
        "is_verified": false,
        "line_number": 101,
        "type": "Secret Keyword"
      },
      {
        "hashed_secret": "7717bf7a8e425319c10e1783aa343c29e65b8eb7",
        "is_secret": false,
        "is_verified": false,
        "line_number": 117,
        "type": "Secret Keyword"
      }
    ],
    "frontend/src/dialogs/SecretDialogAws.vue": [
      {
        "hashed_secret": "e5e9fa1ba31ecd1ae84f75caaa474f3a663f05f4",
        "is_secret": false,
        "is_verified": false,
        "line_number": 22,
        "type": "Secret Keyword"
      },
      {
        "hashed_secret": "25910f981e85ca04baf359199dd0bd4a3ae738b6",
        "is_secret": false,
        "is_verified": false,
        "line_number": 43,
        "type": "AWS Access Key"
      },
      {
        "hashed_secret": "00cd9f89ee4dd241dbcb2c94df250b17e63b7a64",
        "is_secret": false,
        "is_verified": false,
        "line_number": 54,
        "type": "Secret Keyword"
      }
    ],
    "frontend/src/dialogs/SecretDialogAzure.vue": [
      {
        "hashed_secret": "e5e9fa1ba31ecd1ae84f75caaa474f3a663f05f4",
        "is_secret": false,
        "is_verified": false,
        "line_number": 22,
        "type": "Secret Keyword"
      },
      {
        "hashed_secret": "00cd9f89ee4dd241dbcb2c94df250b17e63b7a64",
        "is_secret": false,
        "is_verified": false,
        "line_number": 52,
        "type": "Secret Keyword"
      },
      {
        "hashed_secret": "2c0580ffd7d80319531cf629f5e90f747b1386f1",
        "is_secret": false,
        "is_verified": false,
        "line_number": 120,
        "type": "Secret Keyword"
      },
      {
        "hashed_secret": "d7dfaa07cdc7acf0f55a2e455e6fd27030e90492",
        "is_secret": false,
        "is_verified": false,
        "line_number": 138,
        "type": "Secret Keyword"
      }
    ],
    "frontend/src/dialogs/SecretDialogDelete.vue": [
      {
        "hashed_secret": "09e429bf463fd0de5f8536c1b6029ce7973743ad",
        "is_secret": false,
        "is_verified": false,
        "line_number": 101,
        "type": "Secret Keyword"
      }
    ],
    "frontend/src/dialogs/SecretDialogGcp.vue": [
      {
        "hashed_secret": "e5e9fa1ba31ecd1ae84f75caaa474f3a663f05f4",
        "is_secret": false,
        "is_verified": false,
        "line_number": 22,
        "type": "Secret Keyword"
      }
    ],
    "frontend/src/dialogs/SecretDialogOpenstack.vue": [
      {
        "hashed_secret": "e5e9fa1ba31ecd1ae84f75caaa474f3a663f05f4",
        "is_secret": false,
        "is_verified": false,
        "line_number": 22,
        "type": "Secret Keyword"
      },
      {
        "hashed_secret": "00cd9f89ee4dd241dbcb2c94df250b17e63b7a64",
        "is_secret": false,
        "is_verified": false,
        "line_number": 82,
        "type": "Secret Keyword"
      },
      {
        "hashed_secret": "2c0580ffd7d80319531cf629f5e90f747b1386f1",
        "is_secret": false,
        "is_verified": false,
        "line_number": 135,
        "type": "Secret Keyword"
      },
      {
        "hashed_secret": "2da371dc54d130d81ade37c43b591fd96bc1b78d",
        "is_secret": false,
        "is_verified": false,
        "line_number": 157,
        "type": "Secret Keyword"
      }
    ],
    "frontend/src/dialogs/SecretDialogWrapper.vue": [
      {
        "hashed_secret": "32f64badcf839f19bfd0b409f9c49ead291fba63",
        "is_secret": false,
        "is_verified": false,
        "line_number": 31,
        "type": "Secret Keyword"
      }
    ],
    "frontend/src/pages/NewShoot.vue": [
      {
        "hashed_secret": "cb780a6106d2b3106ec569f878d3068415696acd",
        "is_secret": false,
        "is_verified": false,
        "line_number": 285,
        "type": "Secret Keyword"
      }
    ],
    "frontend/src/pages/Secrets.vue": [
      {
        "hashed_secret": "32f64badcf839f19bfd0b409f9c49ead291fba63",
        "is_secret": false,
        "is_verified": false,
        "line_number": 134,
        "type": "Secret Keyword"
      }
    ]
  },
  "version": "0.12.5"
}<|MERGE_RESOLUTION|>--- conflicted
+++ resolved
@@ -3,11 +3,7 @@
     "files": "^.secrets.baseline$|^.secrets.baseline_temp$",
     "lines": null
   },
-<<<<<<< HEAD
-  "generated_at": "2019-10-18T15:43:21Z",
-=======
-  "generated_at": "2019-10-24T13:49:37Z",
->>>>>>> 2911e68c
+  "generated_at": "2019-10-25T13:07:56Z",
   "plugins_used": [
     {
       "name": "AWSKeyDetector"
@@ -136,7 +132,6 @@
       {
         "hashed_secret": "30118aa1aa8a06fa5365743b3a5db69fc62b9760",
         "is_secret": false,
-<<<<<<< HEAD
         "is_verified": false,
         "line_number": 59,
         "type": "Secret Keyword"
@@ -157,9 +152,6 @@
         "is_secret": false,
         "is_verified": false,
         "line_number": 123,
-=======
-        "line_number": 269,
->>>>>>> 2911e68c
         "type": "Secret Keyword"
       }
     ],
@@ -177,21 +169,21 @@
         "hashed_secret": "f7e3bc894e61a47eb1810807767610a3c88527c3",
         "is_secret": false,
         "is_verified": false,
-        "line_number": 116,
+        "line_number": 117,
         "type": "Secret Keyword"
       },
       {
         "hashed_secret": "ccbee52710eb8a59dad640c207009ad01fc76b35",
         "is_secret": false,
         "is_verified": false,
-        "line_number": 118,
+        "line_number": 119,
         "type": "Secret Keyword"
       },
       {
         "hashed_secret": "0ac5df4b0f96ad426c76dd945dfcef01e25c8818",
         "is_secret": false,
         "is_verified": false,
-        "line_number": 120,
+        "line_number": 121,
         "type": "Secret Keyword"
       }
     ],
@@ -225,7 +217,7 @@
         "hashed_secret": "37cb3182d3fc2adbf25edd249529435df8f35d28",
         "is_secret": false,
         "is_verified": false,
-        "line_number": 975,
+        "line_number": 978,
         "type": "Secret Keyword"
       }
     ],
@@ -338,45 +330,29 @@
       {
         "hashed_secret": "b8c6d8c49add25b398e5beeaae12689ee2bd10b6",
         "is_secret": false,
-<<<<<<< HEAD
-        "is_verified": false,
-        "line_number": 386,
-=======
+        "is_verified": false,
         "line_number": 390,
->>>>>>> 2911e68c
-        "type": "Secret Keyword"
-      },
-      {
-        "hashed_secret": "e5e9fa1ba31ecd1ae84f75caaa474f3a663f05f4",
-        "is_secret": false,
-<<<<<<< HEAD
-        "is_verified": false,
-        "line_number": 396,
-=======
+        "type": "Secret Keyword"
+      },
+      {
+        "hashed_secret": "e5e9fa1ba31ecd1ae84f75caaa474f3a663f05f4",
+        "is_secret": false,
+        "is_verified": false,
         "line_number": 400,
->>>>>>> 2911e68c
         "type": "Secret Keyword"
       },
       {
         "hashed_secret": "22f6a1953ff02167cbfecf24ea856d94bc397254",
         "is_secret": false,
-<<<<<<< HEAD
-        "is_verified": false,
-        "line_number": 412,
-=======
+        "is_verified": false,
         "line_number": 416,
->>>>>>> 2911e68c
         "type": "Secret Keyword"
       },
       {
         "hashed_secret": "bd66a10f34934a079686639a5b287d8dad8d1c4c",
         "is_secret": false,
-<<<<<<< HEAD
-        "is_verified": false,
-        "line_number": 414,
-=======
+        "is_verified": false,
         "line_number": 418,
->>>>>>> 2911e68c
         "type": "Secret Keyword"
       }
     ],
@@ -543,7 +519,7 @@
         "hashed_secret": "cb780a6106d2b3106ec569f878d3068415696acd",
         "is_secret": false,
         "is_verified": false,
-        "line_number": 285,
+        "line_number": 291,
         "type": "Secret Keyword"
       }
     ],
