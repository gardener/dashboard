--- conflicted
+++ resolved
@@ -36,37 +36,4 @@
 # Install make if it does not exist
 install_if_missing make make
 
-<<<<<<< HEAD
-# Abort with an error exit code if
-# the lockfile was to be modified or
-# the cache folder was to be modified or
-# the checksums of the packages are not consistent
-yarn install --immutable --immutable-cache --check-cache --refresh-lockfile
-
-# build packages
-yarn packages-build-all
-# build backend
-yarn workspace @gardener-dashboard/backend build-test-target
-
-# check and report found duplicate dependencies
-yarn dedupe --check
-
-# check that the constraints are met
-yarn constraints
-
-# Run the helm chart unit tests
-yarn workspace @gardener-dashboard/charts run test
-
-# Run linting
-if [ "${LINT_SARIF+yes}" = yes ] ; then
-  # supposed to be run in release jobs
-  make lint-sarif
-else
-  make lint
-fi
-
-# Run tests
-make test-cov
-=======
-make verify
->>>>>>> 71bc690c
+make verify